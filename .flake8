--- conflicted
+++ resolved
@@ -6,10 +6,7 @@
     # line too long E501
     # line break before operator  W503
     k2/python/k2/rnnt_loss.py: E501, W503
-<<<<<<< HEAD
-=======
     k2/python/k2/version/version.py: E501
->>>>>>> c3a7404e
     k2/python/tests/rnnt_loss_test.py: W503
     k2/python/tests/rnnt_decode_test.py: W503
 exclude =
