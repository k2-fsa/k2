--- conflicted
+++ resolved
@@ -7,10 +7,7 @@
     # line break before operator  W503
     k2/python/k2/rnnt_loss.py: E501, W503
     k2/python/tests/rnnt_loss_test.py: W503
-<<<<<<< HEAD
-=======
     k2/python/tests/rnnt_decode_test.py: W503
->>>>>>> 0f65420f
 exclude =
   .git,
   setup.py,
