--- conflicted
+++ resolved
@@ -64,7 +64,7 @@
 if("${CMAKE_BUILD_TYPE_UPPERCASE}" STREQUAL "DEBUG")
   # refer to https://docs.nvidia.com/cuda/cuda-memcheck/index.html#compilation-options
   # The two options are to make cuda-memcheck's stack backtrace feature more useful.
-  string(APPEND CMAKE_CUDA_FLAGS " --compiler-options -rdynamic --compiler-options -lineinfo")
+  set(CMAKE_CUDA_FLAGS "${CMAKE_CUDA_FLAGS} --compiler-options -rdynamic --compiler-options -lineinfo")
 endif()
 
 set(CMAKE_EXPORT_COMPILE_COMMANDS ON)
@@ -211,9 +211,6 @@
   # https://www.myzhar.com/blog/tutorials/tutorial-nvidia-gpu-cuda-compute-capability/
   set(K2_COMPUTE_ARCH_CANDIDATES 35 50 60 61 70 75)
   if(CUDA_VERSION VERSION_GREATER "11.0")
-<<<<<<< HEAD
-    list(APPEND K2_COMPUTE_ARCH_CANDIDATES 80 86)
-=======
       list(APPEND K2_COMPUTE_ARCH_CANDIDATES 80 86)
       if(WIN32)
         # To fix the following warning from PyTorch:
@@ -224,7 +221,6 @@
       endif()
 
       string(APPEND CMAKE_CUDA_FLAGS " -Wno-deprecated-gpu-targets ")
->>>>>>> 1b29f0a9
   endif()
   message(STATUS "K2_COMPUTE_ARCH_CANDIDATES ${K2_COMPUTE_ARCH_CANDIDATES}")
 
@@ -246,7 +242,7 @@
   message(STATUS "K2_COMPUTE_ARCHS: ${K2_COMPUTE_ARCHS}")
 
   foreach(COMPUTE_ARCH IN LISTS K2_COMPUTE_ARCHS)
-    string(APPEND CMAKE_CUDA_FLAGS " --expt-extended-lambda -gencode arch=compute_${COMPUTE_ARCH},code=sm_${COMPUTE_ARCH}")
+    set(CMAKE_CUDA_FLAGS "${CMAKE_CUDA_FLAGS} --expt-extended-lambda -gencode arch=compute_${COMPUTE_ARCH},code=sm_${COMPUTE_ARCH}")
     set(CMAKE_CUDA_ARCHITECTURES "${COMPUTE_ARCH}-real;${COMPUTE_ARCH}-virtual;${CMAKE_CUDA_ARCHITECTURES}")
   endforeach()
 # ========= Settings for CUB end=========
@@ -292,22 +288,7 @@
 endif()
 
 include(googletest)
-include(sentencepiece)
-include(kaldifeat)
-
-<<<<<<< HEAD
-if(K2_WITH_CUDA)
-  string(APPEND CMAKE_CUDA_FLAGS " --compiler-options -Wall --compiler-options -Wno-unknown-pragmas --compiler-options -Wno-strict-overflow")
-  message(STATUS "CMAKE_CUDA_FLAGS: ${CMAKE_CUDA_FLAGS}")
-endif()
-
-if(NOT K2_WITH_CUDA AND NOT WIN32)
-  string(APPEND CMAKE_CXX_FLAGS " -Wno-unused-variable")
-endif()
-
-if(NOT WIN32)
-  string(APPEND CMAKE_CXX_FLAGS " -Wno-strict-overflow")
-=======
+
 if(K2_WITH_CUDA AND NOT WIN32)
   string(APPEND CMAKE_CUDA_FLAGS " --compiler-options -Wall ")
   string(APPEND CMAKE_CUDA_FLAGS " --compiler-options -Wno-strict-overflow ")
@@ -319,7 +300,6 @@
 if(NOT WIN32)
   string(APPEND CMAKE_CXX_FLAGS " -Wno-unused-variable ")
   string(APPEND CMAKE_CXX_FLAGS " -Wno-strict-overflow ")
->>>>>>> 1b29f0a9
 endif()
 
 if(WIN32)
@@ -343,10 +323,6 @@
   # 4624: destructor was implicitly defined as deleted
   # 4700: uninitialized local variable 'device' used
   # 4722: destructor never returns
-<<<<<<< HEAD
-  # 4018: signed/unsigned mismatch
-  string(APPEND CMAKE_CXX_FLAGS " /wd4068 /wd4996 /wd4224 /wd4099 /wd4267 /wd4305 /wd4244 /wd4624 /wd4551 /wd4067 /wd4819 /wd4005 /wd4722 /wd4018")
-=======
   # 4819: The file contains a character that cannot be presented in the current code page.
   # 4838: conversion from 'type_1' to 'type_2' requires a narrowing conversion
   # 4996: "getenv": This function is unsafe
@@ -379,7 +355,6 @@
     string(APPEND CMAKE_CUDA_FLAGS " --compiler-options ${w} ")
   endforeach()
   string(APPEND CMAKE_CXX_FLAGS " /bigobj ")
->>>>>>> 1b29f0a9
 endif()
 
 message(STATUS "CMAKE_CXX_FLAGS: ${CMAKE_CXX_FLAGS}")
