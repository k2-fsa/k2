--- conflicted
+++ resolved
@@ -47,11 +47,7 @@
 
 project(k2 ${languages})
 
-<<<<<<< HEAD
-set(K2_VERSION "1.14")
-=======
 set(K2_VERSION "1.21")
->>>>>>> c3a7404e
 
 # ----------------- Supported build types for K2 project -----------------
 set(K2_ALLOWABLE_BUILD_TYPES Debug Release RelWithDebInfo MinSizeRel)
@@ -80,9 +76,6 @@
 option(K2_ENABLE_BENCHMARK "Whether to enable benchmark" ON)
 option(K2_WITH_CUDA "Whether to build k2 with CUDA" ${_K2_WITH_CUDA})
 option(K2_ENABLE_NVTX "Whether to build k2 with the NVTX library" ON)
-<<<<<<< HEAD
-
-=======
 option(K2_ENABLE_TESTS "Whether to build tests" ON)
 
 # You have to enable this option if you will run k2 on a machine different from
@@ -93,7 +86,6 @@
 # resulting shared library also becomes larger in filesize.
 option(K2_BUILD_FOR_ALL_ARCHS "Whether to build k2 for all GPU architectures" OFF)
 
->>>>>>> c3a7404e
 if(NOT K2_WITH_CUDA)
   message(STATUS "Set K2_ENABLE_NVTX to OFF since K2_WITH_CUDA is OFF")
   set(K2_ENABLE_NVTX OFF CACHE BOOL "" FORCE)
@@ -250,16 +242,6 @@
   endif()
   message(STATUS "K2_COMPUTE_ARCH_CANDIDATES ${K2_COMPUTE_ARCH_CANDIDATES}")
 
-<<<<<<< HEAD
-  set(K2_COMPUTE_ARCHS)
-
-  foreach(COMPUTE_ARCH IN LISTS K2_COMPUTE_ARCH_CANDIDATES)
-    if("${K2_COMPUTE_ARCH_FLAGS}" MATCHES ${COMPUTE_ARCH})
-      message(STATUS "Adding arch ${COMPUTE_ARCH}")
-      list(APPEND K2_COMPUTE_ARCHS ${COMPUTE_ARCH})
-    else()
-      message(STATUS "Skipping arch ${COMPUTE_ARCH}")
-=======
   if(NOT K2_BUILD_FOR_ALL_ARCHS)
     set(K2_COMPUTE_ARCHS)
 
@@ -274,7 +256,6 @@
 
     if(NOT K2_COMPUTE_ARCHS)
       set(K2_COMPUTE_ARCHS ${K2_COMPUTE_ARCH_CANDIDATES})
->>>>>>> c3a7404e
     endif()
   else()
       message(STATUS "Build k2 for all GPU architectures")
@@ -310,16 +291,10 @@
   add_definitions(-DK2_USE_PYTORCH)
   include(torch)
   configure_file(
-<<<<<<< HEAD
-    ${CMAKE_SOURCE_DIR}/k2/python/k2/torch_version.py.in
-    ${CMAKE_SOURCE_DIR}/k2/python/k2/torch_version.py @ONLY
-  )
-=======
     ${PROJECT_SOURCE_DIR}/k2/python/k2/torch_version.py.in
     ${PROJECT_SOURCE_DIR}/k2/python/k2/torch_version.py @ONLY
   )
   message(STATUS "Generated ${PROJECT_BINARY_DIR}/torch_version.py")
->>>>>>> c3a7404e
 endif()
 
 if(K2_WITH_CUDA)
@@ -339,19 +314,14 @@
   include(moderngpu)
 endif()
 
-<<<<<<< HEAD
-include(googletest)
 include(sentencepiece)
 include(kaldifeat)
-
-=======
 if(K2_ENABLE_TESTS)
   enable_testing()
   include(googletest)
 endif()
 
 
->>>>>>> c3a7404e
 if(K2_WITH_CUDA AND NOT WIN32)
   string(APPEND CMAKE_CUDA_FLAGS " --compiler-options -Wall ")
   string(APPEND CMAKE_CUDA_FLAGS " --compiler-options -Wno-strict-overflow ")
@@ -422,8 +392,6 @@
 
 message(STATUS "CMAKE_CXX_FLAGS: ${CMAKE_CXX_FLAGS}")
 message(STATUS "CMAKE_CUDA_FLAGS: ${CMAKE_CUDA_FLAGS}")
-<<<<<<< HEAD
-=======
 
 include(GNUInstallDirs)
 
@@ -446,7 +414,6 @@
   ${PROJECT_BINARY_DIR}/k2Config.cmake
   DESTINATION share/cmake/k2
 )
->>>>>>> c3a7404e
 
 install(FILES
   ${PROJECT_SOURCE_DIR}/k2/python/k2/torch_version.py
