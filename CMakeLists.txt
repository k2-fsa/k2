--- conflicted
+++ resolved
@@ -45,10 +45,6 @@
   set(BUILD_SHARED_LIBS OFF CACHE BOOL "" FORCE)
 endif()
 
-<<<<<<< HEAD
-# build options
-option(K2_USE_GLOG "Flag that chooses logger from [GLOG, NON-GLOG (loguru)]" OFF)
-=======
 if(${CMAKE_VERSION} VERSION_GREATER_EQUAL "3.18.0")
   set(CUDAToolkit_LIBRARY_DIR "" CACHE STRING "The cudatoolkit library directory.")
   set(CUDAToolkit_INCLUDE_DIRS "" CACHE STRING "The cudatoolkit include directory.")
@@ -92,8 +88,9 @@
     set(CMAKE_CUDA_FLAGS "${CMAKE_CUDA_FLAGS} --expt-extended-lambda -gencode arch=compute_${COMPUTE_ARCH},code=sm_${COMPUTE_ARCH}")
   endforeach()
 endif()
->>>>>>> 6cd6f6aa
 
+# build options
+option(K2_USE_GLOG "Flag that chooses logger from [GLOG, NON-GLOG (loguru)]" OFF)
 enable_testing()
 
 list(APPEND CMAKE_MODULE_PATH ${CMAKE_SOURCE_DIR}/cmake)
