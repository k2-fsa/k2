--- conflicted
+++ resolved
@@ -12,7 +12,6 @@
 cmake_minimum_required(VERSION 3.8 FATAL_ERROR)
 
 project(k2 CUDA CXX)
-<<<<<<< HEAD
 
 # ----------------- Supported build types for K2 project -----------------
 set(ALLOWABLE_BUILD_TYPES Debug Release RelWithDebInfo MinSizeRel)
@@ -30,8 +29,6 @@
 # Add -O0 to remove optimizations for debugging.
 set(CMAKE_CXX_FLAGS_DEBUG "${CMAKE_CXX_FLAGS_DEBUG} -O0")
 set(CMAKE_C_FLAGS_DEBUG "${CMAKE_C_FLAGS_DEBUG} -O0")
-=======
->>>>>>> 25d73ef5
 
 set(CMAKE_EXPORT_COMPILE_COMMANDS ON)
 
@@ -41,26 +38,15 @@
 set(CMAKE_LIBRARY_OUTPUT_DIRECTORY "${CMAKE_BINARY_DIR}/lib")
 set(CMAKE_RUNTIME_OUTPUT_DIRECTORY "${CMAKE_BINARY_DIR}/bin")
 
-<<<<<<< HEAD
-=======
-if(NOT CMAKE_BUILD_TYPE)
-  message(STATUS "No CMAKE_BUILD_TYPE given, default to Release")
-  set(CMAKE_BUILD_TYPE Release CACHE STRING
-    "Set the build type. Available values are: Debug Release RelWithDebInfo MinSizeRel"
-    FORCE)
-  set_property(CACHE CMAKE_BUILD_TYPE PROPERTY STRINGS
-    Debug Release RelWithDebInfo MinSizeRel
-  )
-endif()
-
->>>>>>> 25d73ef5
 if(WIN32 AND BUILD_SHARED_LIBS)
   message(STATUS "Set BUILD_SHARED_LIBS to OFF for Windows")
   set(BUILD_SHARED_LIBS OFF CACHE BOOL "" FORCE)
 endif()
 
-<<<<<<< HEAD
 if(${CMAKE_VERSION} VERSION_GREATER_EQUAL "3.18.0")
+  set(CUDAToolkit_LIBRARY_DIR "" CACHE STRING "The cudatoolkit library directory.")
+  set(CUDAToolkit_INCLUDE_DIRS "" CACHE STRING "The cudatoolkit include directory.")
+
   find_package(CUDAToolkit REQUIRED)
   if(CUDAToolkit_FOUND)
     message(STATUS "found CUDAToolkit " ${CUDAToolkit_LIBRARY_DIR})
@@ -100,35 +86,6 @@
     set(CMAKE_CUDA_FLAGS "${CMAKE_CUDA_FLAGS} --expt-extended-lambda -gencode arch=compute_${COMPUTE_ARCH},code=sm_${COMPUTE_ARCH}")
   endforeach()
 endif()
-=======
-# the following settings are modified from cub/CMakeLists.txt
-#[[ start settings for CUB ]]
-
-set(CMAKE_CXX_STANDARD 11 CACHE STRING "The C++ version to be used.")
-set(CMAKE_CXX_EXTENSIONS OFF)
-
-message(STATUS "C++ Standard version: ${CMAKE_CXX_STANDARD}")
-
-# Force CUDA C++ standard to be the same as the C++ standard used.
-#
-# Now, CMake is unaligned with reality on standard versions: https://gitlab.kitware.com/cmake/cmake/issues/18597
-# which means that using standard CMake methods, it's impossible to actually sync the CXX and CUDA versions for pre-11
-# versions of C++; CUDA accepts 98 but translates that to 03, while CXX doesn't accept 03 (and doesn't translate that to 03).
-# In case this gives You, dear user, any trouble, please escalate the above CMake bug, so we can support reality properly.
-if(DEFINED CMAKE_CUDA_STANDARD)
-  message(WARNING "You've set CMAKE_CUDA_STANDARD; please note that this variable is ignored, and CMAKE_CXX_STANDARD"
-    " is used as the C++ standard version for both C++ and CUDA.")
-endif()
-unset(CMAKE_CUDA_STANDARD CACHE)
-set(CMAKE_CUDA_STANDARD ${CMAKE_CXX_STANDARD})
-
-set(K2_COMPUTE_ARCHS 30 32 35 50 52 53 60 61 62 70 72)
-foreach(COMPUTE_ARCH IN LISTS K2_COMPUTE_ARCHS)
-  set(CMAKE_CUDA_FLAGS "${CMAKE_CUDA_FLAGS} --expt-extended-lambda -gencode arch=compute_${COMPUTE_ARCH},code=sm_${COMPUTE_ARCH}")
-endforeach()
-
-#[[ end settings for CUB ]]
->>>>>>> 25d73ef5
 
 enable_testing()
 
