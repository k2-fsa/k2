--- conflicted
+++ resolved
@@ -202,11 +202,13 @@
             if not for_windows
             else ["11.8.0", "12.1.0"],
         },
-<<<<<<< HEAD
+        "2.2.2": {
+            "python-version": ["3.8", "3.9", "3.10", "3.11", "3.12"],
+            "cuda": ["11.8", "12.1"]  # default 12.1
+            if not for_windows
+            else ["11.8.0", "12.1.0"],
+        },
         "2.3.0": {
-=======
-        "2.2.2": {
->>>>>>> 50cdb513
             "python-version": ["3.8", "3.9", "3.10", "3.11", "3.12"],
             "cuda": ["11.8", "12.1"]  # default 12.1
             if not for_windows
@@ -215,11 +217,7 @@
         # https://github.com/Jimver/cuda-toolkit/blob/master/src/links/windows-links.ts
     }
     if test_only_latest_torch:
-<<<<<<< HEAD
         latest = "2.3.0"
-=======
-        latest = "2.2.2"
->>>>>>> 50cdb513
         matrix = {latest: matrix[latest]}
 
     if for_windows or for_macos:
