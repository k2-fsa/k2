#!/bin/bash
#
# Copyright      2020  Mobvoi Inc. (authors: Fangjun Kuang)
#
# Licensed under the Apache License, Version 2.0 (the "License");
# you may not use this file except in compliance with the License.
# You may obtain a copy of the License at
#
#     http://www.apache.org/licenses/LICENSE-2.0
#
# Unless required by applicable law or agreed to in writing, software
# distributed under the License is distributed on an "AS IS" BASIS,
# WITHOUT WARRANTIES OR CONDITIONS OF ANY KIND, either express or implied.
# See the License for the specific language governing permissions and
# limitations under the License.

case ${torch} in
  1.5.*)
    case ${cuda} in
      10.1)
        package="torch==${torch}+cu101"
        url=https://download.pytorch.org/whl/torch_stable.html
        ;;
      10.2)
        package="torch==${torch}"
        # Leave url empty to use PyPI.
        # torch_stable provides cu92 but we want cu102
        url=
        ;;
    esac
    ;;
  1.6.0)
    case ${cuda} in
      10.1)
        package="torch==1.6.0+cu101"
        url=https://download.pytorch.org/whl/torch_stable.html
        ;;
      10.2)
        package="torch==1.6.0"
        # Leave it empty to use PyPI.
        # torch_stable provides cu92 but we want cu102
        url=
        ;;
    esac
    ;;
  1.7.*)
    case ${cuda} in
      10.1)
        package="torch==${torch}+cu101"
        url=https://download.pytorch.org/whl/torch_stable.html
        ;;
      10.2)
        package="torch==${torch}"
        # Leave it empty to use PyPI.
        # torch_stable provides cu92 but we want cu102
        url=
        ;;
      11.0)
        package="torch==${torch}+cu110"
        url=https://download.pytorch.org/whl/torch_stable.html
        ;;
    esac
    ;;
  1.8.*)
    case ${cuda} in
      10.1)
        package="torch==${torch}+cu101"
        url=https://download.pytorch.org/whl/torch_stable.html
        ;;
      10.2)
        package="torch==${torch}"
        # Leave it empty to use PyPI.
        url=
        ;;
      11.1)
        package="torch==${torch}+cu111"
        url=https://download.pytorch.org/whl/torch_stable.html
        ;;
    esac
    ;;
  1.9.*)
    case ${cuda} in
      10.2)
        package="torch==${torch}"
        # Leave it empty to use PyPI.
        url=
        ;;
      11.1)
        package="torch==${torch}+cu111"
        url=https://download.pytorch.org/whl/torch_stable.html
        ;;
    esac
    ;;
  1.10.*)
    case ${cuda} in
      10.2)
        package="torch==${torch}"
        # Leave it empty to use PyPI.
        url=
        ;;
      11.1)
        package="torch==${torch}+cu111"
        url=https://download.pytorch.org/whl/torch_stable.html
        ;;
      11.3)
        package="torch==${torch}+cu113"
        url=https://download.pytorch.org/whl/torch_stable.html
        ;;
    esac
    ;;
<<<<<<< HEAD
=======
  1.11.*)
    case ${cuda} in
      10.2)
        package="torch==${torch}"
        # Leave it empty to use PyPI.
        url=
        ;;
      11.3)
        package="torch==${torch}+cu113"
        url=https://download.pytorch.org/whl/torch_stable.html
        ;;
      11.5)
        package="torch==${torch}+cu115"
        url=https://download.pytorch.org/whl/torch_stable.html
        ;;
    esac
    ;;
>>>>>>> 0f65420f
  *)
    echo "Unsupported PyTorch version: ${torch}"
    exit 1
    ;;
esac

function retry() {
  $* || (sleep 1 && $*) || (sleep 2 && $*) || (sleep 4 && $*) || (sleep 8 && $*)
}

if [ x"${url}" == "x" ]; then
  retry python3 -m pip install -q $package
else
  retry python3 -m pip install -q $package -f $url
fi<|MERGE_RESOLUTION|>--- conflicted
+++ resolved
@@ -108,8 +108,6 @@
         ;;
     esac
     ;;
-<<<<<<< HEAD
-=======
   1.11.*)
     case ${cuda} in
       10.2)
@@ -127,7 +125,6 @@
         ;;
     esac
     ;;
->>>>>>> 0f65420f
   *)
     echo "Unsupported PyTorch version: ${torch}"
     exit 1
