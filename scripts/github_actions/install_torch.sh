#!/bin/bash
#
# Copyright      2020  Mobvoi Inc. (authors: Fangjun Kuang)
#
# Licensed under the Apache License, Version 2.0 (the "License");
# you may not use this file except in compliance with the License.
# You may obtain a copy of the License at
#
#     http://www.apache.org/licenses/LICENSE-2.0
#
# Unless required by applicable law or agreed to in writing, software
# distributed under the License is distributed on an "AS IS" BASIS,
# WITHOUT WARRANTIES OR CONDITIONS OF ANY KIND, either express or implied.
# See the License for the specific language governing permissions and
# limitations under the License.

case ${torch} in
  1.5.*)
    case ${cuda} in
      10.1)
        package="torch==${torch}+cu101"
        url=https://download.pytorch.org/whl/torch_stable.html
        ;;
      10.2)
        package="torch==${torch}"
        # Leave url empty to use PyPI.
        # torch_stable provides cu92 but we want cu102
        url=
        ;;
    esac
    ;;
  1.6.0)
    case ${cuda} in
      10.1)
        package="torch==1.6.0+cu101"
        url=https://download.pytorch.org/whl/torch_stable.html
        ;;
      10.2)
        package="torch==1.6.0"
        # Leave it empty to use PyPI.
        # torch_stable provides cu92 but we want cu102
        url=
        ;;
    esac
    ;;
  1.7.*)
    case ${cuda} in
      10.1)
        package="torch==${torch}+cu101"
        url=https://download.pytorch.org/whl/torch_stable.html
        ;;
      10.2)
        package="torch==${torch}"
        # Leave it empty to use PyPI.
        # torch_stable provides cu92 but we want cu102
        url=
        ;;
      11.0)
        package="torch==${torch}+cu110"
        url=https://download.pytorch.org/whl/torch_stable.html
        ;;
    esac
    ;;
  1.8.*)
    case ${cuda} in
      10.1)
        package="torch==${torch}+cu101"
        url=https://download.pytorch.org/whl/torch_stable.html
        ;;
      10.2)
        package="torch==${torch}"
        # Leave it empty to use PyPI.
        url=
        ;;
      11.1)
        package="torch==${torch}+cu111"
        url=https://download.pytorch.org/whl/torch_stable.html
        ;;
    esac
    ;;
  1.9.*)
    case ${cuda} in
      10.2)
        package="torch==${torch}"
        # Leave it empty to use PyPI.
        url=
        ;;
      11.1)
        package="torch==${torch}+cu111"
        url=https://download.pytorch.org/whl/torch_stable.html
        ;;
    esac
    ;;
<<<<<<< HEAD
  1.10)
=======
  1.10.*)
>>>>>>> 854b7923
    case ${cuda} in
      10.2)
        package="torch==${torch}"
        # Leave it empty to use PyPI.
        url=
        ;;
      11.1)
        package="torch==${torch}+cu111"
        url=https://download.pytorch.org/whl/torch_stable.html
        ;;
      11.3)
        package="torch==${torch}+cu113"
        url=https://download.pytorch.org/whl/torch_stable.html
        ;;
    esac
    ;;
  *)
    echo "Unsupported PyTorch version: ${torch}"
    exit 1
    ;;
esac

function retry() {
  $* || (sleep 1 && $*) || (sleep 2 && $*) || (sleep 4 && $*) || (sleep 8 && $*)
}

if [ x"${url}" == "x" ]; then
  retry python3 -m pip install -q $package
else
  retry python3 -m pip install -q $package -f $url
fi<|MERGE_RESOLUTION|>--- conflicted
+++ resolved
@@ -91,11 +91,7 @@
         ;;
     esac
     ;;
-<<<<<<< HEAD
-  1.10)
-=======
   1.10.*)
->>>>>>> 854b7923
     case ${cuda} in
       10.2)
         package="torch==${torch}"
