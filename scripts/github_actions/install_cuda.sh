--- conflicted
+++ resolved
@@ -40,12 +40,9 @@
     # url=https://developer.download.nvidia.com/compute/cuda/11.3.0/local_installers/cuda_11.3.0_465.19.01_linux.run
     url=https://developer.download.nvidia.com/compute/cuda/11.3.1/local_installers/cuda_11.3.1_465.19.01_linux.run
     ;;
-<<<<<<< HEAD
-=======
   11.5)
     url=https://developer.download.nvidia.com/compute/cuda/11.5.2/local_installers/cuda_11.5.2_495.29.05_linux.run
     ;;
->>>>>>> 0f65420f
   *)
     echo "Unknown cuda version: $cuda"
     exit 1
