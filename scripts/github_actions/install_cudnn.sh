--- conflicted
+++ resolved
@@ -29,8 +29,6 @@
     ;;
   11.1)
     filename=cudnn-11.1-linux-x64-v8.0.4.30.tgz
-<<<<<<< HEAD
-=======
     ;;
   11.3)
     filename=cudnn-11.3-linux-x64-v8.2.0.53.tgz
@@ -43,7 +41,6 @@
     ;;
   11.7)
     filename=cudnn-11.3-linux-x64-v8.2.0.53.tgz
->>>>>>> c3a7404e
     ;;
   11.3)
     filename=cudnn-11.3-linux-x64-v8.2.0.53.tgz
@@ -62,11 +59,7 @@
 
 command -v git-lfs >/dev/null 2>&1 || { echo >&2 "\nPlease install 'git-lfs' first."; exit 2; }
 
-<<<<<<< HEAD
-git clone https://huggingface.co/csukuangfj/cudnn
-=======
 GIT_LFS_SKIP_SMUDGE=1 git clone https://huggingface.co/csukuangfj/cudnn
->>>>>>> c3a7404e
 cd cudnn
 git lfs pull --include="$filename"
 
