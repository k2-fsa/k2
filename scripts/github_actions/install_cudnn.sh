--- conflicted
+++ resolved
@@ -29,12 +29,6 @@
     ;;
   11.1)
     filename=cudnn-11.1-linux-x64-v8.0.4.30.tgz
-<<<<<<< HEAD
-    ;;
-  11.3)
-    filename=cudnn-11.3-linux-x64-v8.2.0.53.tgz
-=======
->>>>>>> 0f65420f
     ;;
   11.3)
     filename=cudnn-11.3-linux-x64-v8.2.0.53.tgz
@@ -53,22 +47,12 @@
 
 command -v git-lfs >/dev/null 2>&1 || { echo >&2 "\nPlease install 'git-lfs' first."; exit 2; }
 
-<<<<<<< HEAD
-GIT_LFS_SKIP_SMUDGE=1 git clone https://huggingface.co/csukuangfj/cudnn
-
-cd cudnn
-git lfs pull --include="$filename"
-
-sudo tar xf ./$filename -C /usr/local
-
-=======
 git clone https://huggingface.co/csukuangfj/cudnn
 cd cudnn
 git lfs pull --include="$filename"
 
 sudo tar xf ./$filename --strip-components=1 -C /usr/local/cuda
 
->>>>>>> 0f65420f
 # save disk space
 git lfs prune && cd .. && rm -rf cudnn
 
