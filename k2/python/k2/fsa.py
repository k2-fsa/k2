# Copyright (c)  2020  Mobvoi Inc.        (authors: Fangjun Kuang)
#                      Xiaomi Corp.       (author: Daniel Povey, Haowen Qiu)
#                      Guoguo Chen
#
# See ../../../LICENSE for clarification regarding multiple authors

from typing import Any
from typing import Dict
from typing import Iterator
from typing import Optional
from typing import Tuple
from typing import Union
from . import fsa_properties
from .autograd_utils import phantom_set_scores_to
<<<<<<< HEAD
from . import utils
=======
from .ops import index_ragged_int
>>>>>>> 6cf6b2db

import os
import shutil
import torch
import _k2

from _k2 import RaggedArc
from _k2 import _as_float
from _k2 import _as_int
from _k2 import _fsa_from_str
from _k2 import _fsa_from_tensor
from _k2 import _fsa_to_str
from _k2 import _fsa_to_tensor


class Fsa(object):
    '''This class represents a single fsa or a vector of fsas.

    When it denotes a single FSA, its attribute :attr:`shape` is a tuple
    containing two elements ``(num_states, None)``; when it represents
    a vector of FSAs it is a tuple with three
    elements ``(num_fsas, None, None)``.  (Caution: it's possible
    for a vector of FSAs to have zero or one elements).

    An instance of FSA has the following attributes:

    - ``arcs``: You will NOT use it directly in Python. It is an instance
                of ``_k2.RaggedArc`` with only one method ``values()`` which
                returns a 2-D `torch.Tensor`` of dtype ``torch.int32`` with 4
                columns. Its number of rows indicates the number of arcs in the
                FSA. The first column represents the source states, second
                column the destination states, third column the labels and the
                fourth column is the score. Note that the score is actually
                a float number but it is **reinterpreted** as an integer.

    - ``scores``: A 1-D ``torch.Tensor`` of dtype ``torch.float32``. It has
                  as many entries as the number of arcs representing the score
                  of every arc.

    - ``labels``: A 1-D ``torch.Tensor`` of dtype ``torch.int32``. It has as
                  many entries as the number of arcs representing the label of
                  every arc.


    It MAY have the following attributes:

    - ``symbols``: An instance of ``k2.SymbolTable``. It maps an entry in
                   ``labels`` to an integer and vice versa. It is used for
                   visualization only.

    - ``aux_labels`: A 1-D ``torch.Tensor`` of dtype ``torch.int32`` or a 
                     ragged tensor with type ``_k2.RaggedInt``. It contains
                     auxiliary labels per arc.  If it's a tensor, 
                     ``aux_labels.numel()`` equals to the number of arcs.
                     if it's ``_k2.RaggedInt``, then ``aux_labels.dim0()``
                     equals to the number of arcs.

    - ``aux_symbols``: An instance of ``k2.SymbolTable. It maps an entry in
                       ``aux_labels`` to an integer and vice versa.

    - ``properties``: An integer that encodes the properties of the FSA. It is
                      accessed as fsa.properties (read-only!)

    It MAY have other attributes that set by users.  Tensor attributes should
    have the same 1st dimension as the number of arcs in the FSA, Ragged
    attributes should have the same dim0 as the number of arcs in the FSA.

    CAUTION:
      When an attribute is an instance of ``torch.Tensor``, its ``shape[0]``
      has to be equal to the number arcs. Otherwise, an assertion error
      will be thrown.
      When an attribute is an instance of ``_k2.RaggedInt``, its ``dim0()``
      has to be equal to the number arcs. Otherwise, an assertion error
      will be thrown.

    NOTE:
      ``symbols`` and ``aux_symbols`` are symbol tables, while ``labels``
      is instances of ``torch.Tensor`` and ``aux_labels`` is instances of
      ``torch.Tensor`` or ``_k2.RaggedInt``

      Implementation note: most of this class's attributes are not
      real attributes in the object's dict; the real attributes are
      'arcs', '_non_tensor_attr', '_tensor_attr', '_properties',
      '_cache'.

    '''

    def __init__(
            self,
            arcs: Union[torch.Tensor, RaggedArc],
            aux_labels: Optional[Union[torch.Tensor, _k2.RaggedInt]] = None,
            properties=None) -> None:
        '''Build an Fsa from a tensor with optional aux_labels.

        It is useful when loading an Fsa from file.

        Args:
          tensor:
            A torch tensor of dtype `torch.int32` with 4 columns.
            Each row represents an arc. Column 0 is the src_state,
            column 1 the dest_state, column 2 the label, and column
            3 the score.

            Caution:
              Scores are floats and their binary pattern is
              **reinterpreted** as integers and saved in a tensor
              of dtype `torch.int32`.

          aux_labels:
            Optional. If not None, it associates an aux_label with every arc,
            so it has as many rows as `tensor`. It is a 1-D tensor of dtype
            `torch.int32` or _k2.RaggedInt whose `dim0()` equals to the 
            number of arcs.

          properties:
            Tensor properties if known (should only be provided by
            internal code, as they are not checked; intended for use
            by Fsa.clone())

        Returns:
          An instance of Fsa.
        '''
        if isinstance(arcs, torch.Tensor):
            arcs: RaggedArc = _fsa_from_tensor(arcs)
        assert isinstance(arcs, RaggedArc)

        # Accessing self.__dict__ bypasses __setattr__.
        self.__dict__['arcs'] = arcs
        self.__dict__['_properties'] = properties

        # - `_tensor_attr`
        #     It saves attribute values of type torch.Tensor. `shape[0]` of
        #     attribute values have to be equal to the number of arcs
        #     in the FSA.  There are a couple of standard ones, 'aux_labels'
        #     (present for transducers), and 'scores'. It also saves
        #     attribute values of type _k2.RaggedInt, e.g. `aux_labels` if
        #     it has type of _k2.RaggedInt instead of torch.Tensor.
        #
        # - `_non_tensor_attr`
        #     It saves non-tensor attributes, e.g., :class:`SymbolTable`.
        #
        # - `_cache`
        #     It contains tensors for autograd. Users should NOT manipulate it.
        #     The dict is filled in automagically.
        #
        # The `_cache` dict contains the following attributes:
        #
        #  - `state_batches`:
        #           returned by :func:`_k2._get_state_batches`
        #  - `dest_states`:
        #           returned by :func:`_k2._get_dest_states`
        #  - `incoming_arcs`:
        #           returned by :func:`_k2._get_incoming_arcs`
        #  - `entering_arc_batches`:
        #           returned by :func:`_k2._get_entering_arc_index_batches`
        #  - `leaving_arc_batches`:
        #           returned by :func:`_k2._get_leaving_arc_index_batches`
        #  - `forward_scores_tropical`:
        #           returned by :func:`_k2._get_forward_scores_float`
        #           with `log_semiring=False`
        #  - `forward_scores_log`:
        #           returned by :func:`_k2._get_forward_scores_float` or
        #           :func:`_get_forward_scores_double` with `log_semiring=True`
        #  - `tot_scores_tropical`:
        #           returned by :func:`_k2._get_tot_scores_float` or
        #           :func:`_k2._get_tot_scores_double` with
        #           `forward_scores_tropical`.
        #  - `tot_scores_log`:
        #           returned by :func:`_k2._get_tot_scores_float` or
        #           :func:`_k2._get_tot_scores_double` with
        #           `forward_scores_log`.
        #  - `backward_scores_tropical`:
        #           returned by :func:`_k2._get_backward_scores_float` or
        #           :func:`_k2._get_backward_scores_double` with
        #           `log_semiring=False`
        #  - `backward_scores_log_semiring`:
        #           returned by :func:`_k2._get_backward_scores_float` or
        #           :func:`_k2._get_backward_scores_double` with
        #           `log_semiring=True`
        #  - `entering_arcs`:
        #           returned by :func:`_k2._get_forward_scores_float` or
        #           :func:`_get_forward_scores_double` with `log_semiring=False`

        for name in ['_tensor_attr', '_non_tensor_attr', '_cache']:
            self.__dict__[name] = dict()

        self._tensor_attr['scores'] = _as_float(self.arcs.values()[:, -1])
        if aux_labels is not None:
            if isinstance(aux_labels, torch.Tensor):
                self.aux_labels = aux_labels.to(torch.int32)
            else:
                # ragged tensor
                self.aux_labels = aux_labels
        # Access the properties field (it's a @property, i.e. it has a
        # getter) which sets up the properties and also checks that
        # the FSA is valid.
        _ = self.properties

    def __str__(self) -> str:
        '''Return a string representation of this object

        For visualization and debug only.
        '''
        if hasattr(self, 'aux_labels') and isinstance(self.aux_labels,
                                                      torch.Tensor):
            aux_labels = self.aux_labels.to(torch.int32)
        else:
            aux_labels = None
        if self.arcs.num_axes() == 2:
            ans = 'k2.Fsa: ' + _fsa_to_str(self.arcs, False, aux_labels)
        else:
            ans = 'k2.FsaVec: \n'
            for i in range(self.shape[0]):
                # get the i-th Fsa
                ragged_arc, start = self.arcs.index(0, i)
                end = start + ragged_arc.values().shape[0]
                ans += 'FsaVec[' + str(i) + ']: ' + _fsa_to_str(
                    ragged_arc, False,
                    None if aux_labels is None else aux_labels[start:end])
        ans += 'properties_str = ' + _k2.fsa_properties_as_str(
            self._properties) + '.'
        for name, value in self.named_tensor_attr(include_scores=False):
            sep = '\n'
            ans += f'{sep}{name}: {value}'
        for name, value in self.named_non_tensor_attr():
            if name == 'symbols':
                continue
            sep = '\n'
            ans += f'{sep}{name}: {value}'

        return ans


    def draw(self, filename: Optional[str], title: Optional[str] = None) -> 'Digraph':
        '''
        Render FSA as an image via graphviz, and return the Digraph object;
        and optionally save to file `filename`.
        `filename` must have a suffix that graphviz understands, such as
        'pdf', 'svg' or 'png'.

        Args:
           filename:
              Filename to (optionally) save to, e.g. 'foo.png', 'foo.svg',
              'foo.png'  (must have a suffix that graphviz understands).
           title:
              Title to be displayed in image, e.g. 'A simple FSA example'
        '''
        digraph = utils.to_dot(self, title=title)

        _, extension = os.path.splitext(filename)
        if extension == '' or extension[0] != '.':
            raise ValueError("Filename needs to have a suffix like .png, .pdf, .svg: {}".format(
                filename))

        if filename:
            import tempfile
            with tempfile.TemporaryDirectory() as tmp_dir:
                temp_fn = digraph.render(filename='temp',
                                         directory=tmp_dir,
                                         format=extension[1:],
                                         cleanup=True)

                shutil.move(temp_fn, filename)
        return digraph

    def __setattr__(self, name: str, value: Any) -> None:
        '''
        Caution:
          We save a reference to ``value``. If you need to change ``value``
          afterwards, please consider passing a copy of it.
        '''

        assert name not in ('_tensor_attr', '_non_tensor_attr', 'arcs',
                            '_cache', '_properties', 'properties')

        if isinstance(value, torch.Tensor):
            assert value.shape[0] == self.arcs.values().shape[0]
            if name == 'labels':
                assert value.dtype == torch.int32
                self.arcs.values()[:, 2] = value
                return

            self._tensor_attr[name] = value

            if name == 'scores':
                assert value.dtype == torch.float32
                # NOTE: we **reinterpret** the float patterns
                # to integer patterns here.
                self.arcs.values()[:, -1] = _as_int(value.detach())
        else:
            self._non_tensor_attr[name] = value

    @property
    def labels(self) -> torch.Tensor:
        try:
            return self.arcs.values()[:, 2]
        except Exception as e:
            # print the exception because it will probably be lost, since
            # python's getting code will back off to __getattr__.
            import traceback
            traceback.print_exc()
            raise e

    @labels.setter
    def labels(self, values) -> None:
        assert values.dtype == torch.int32
        self.arcs.values()[:, 2] = values
        # Invalidate the properties since we changed the labels.
        self.__dict__['_properties'] = None

    @property
    def properties(self) -> int:
        # instead of accessing self._properties, we use
        # self.__dict__.{get,set}('_properties') in order to
        # avoid calling __getattr__ and any complexity involved in that.
        properties = self.__dict__.get('_properties', None)
        if properties is not None:
            return properties  # Return cached properties.

        if self.arcs.num_axes() == 2:
            properties = _k2.get_fsa_basic_properties(self.arcs)
        else:
            properties = _k2.get_fsa_vec_basic_properties(self.arcs)
        self.__dict__['_properties'] = properties
        if properties & fsa_properties.VALID != 1:
            raise ValueError(
                'Fsa is not valid, properties are: {} = {}, arcs are: {}'.
                format(properties, fsa_properties.to_str(properties),
                       str(self.arcs)))
        return properties

    @property
    def properties_str(self) -> str:
        return _k2.fsa_properties_as_str(self.properties)

    @property
    def requires_grad(self) -> bool:
        return self.scores.requires_grad

    @property
    def grad(self) -> torch.Tensor:
        return self.scores.grad

    def __getattr__(self, name: str) -> Any:
        '''
        Note: for attributes that exist as properties, e.g.
        self.labels, self.properties, self.requires_grad, we won't
        reach this code because Python checks the class dict before
        calling getattr.  The same is true for instance attributes
        such as self.{_tensor_attr,_non_tensor_attr,_cache,_properties}

        The 'virtual' members of this class are those in self._tensor_attr
        and self._non_tensor_attr.
        '''
        if name in self._tensor_attr:
            return self._tensor_attr[name]
        elif name in self._non_tensor_attr:
            return self._non_tensor_attr[name]
        elif name in self._cache:
            return self._cache[name]

        raise AttributeError(f'Unknown attribute {name}')

    def __delattr__(self, name: str) -> None:
        # We won't allow deletion of class attributes such as @property
        # getters
        assert name not in Fsa.__dict__
        # ... or instance attributes such as self._tensor_attr or
        # self._properties
        assert name not in self.__dict__

        if name in self._tensor_attr:
            del self._tensor_attr[name]
        elif name in self._non_tensor_attr:
            del self._non_tensor_attr[name]
        elif name in self._cache:
            del self._cache[name]
        else:
            raise AttributeError('No such attribute in Fsa: ' + name)

    def get_state_batches(self) -> _k2.RaggedInt:
        '''Get (and compute if necessary) cached property self.state_batches.
           For use by internal k2 code.  Used in many algorithms.'''
        name, cache = 'state_batches', self._cache
        if name not in cache:
            cache[name] = _k2._get_state_batches(self.arcs, transpose=True)
        return cache[name]

    def get_dest_states(self) -> torch.Tensor:
        '''Get (and compute if necessary) cached property self.dest_states.
           For use by internal k2 code, relates to best-path.'''
        name, cache = 'dest_states', self._cache
        if name not in cache:
            cache[name] = _k2._get_dest_states(self.arcs, as_idx01=True)
        return cache[name]

    def get_incoming_arcs(self) -> _k2.RaggedInt:
        '''Get (and compute if necessary) cached property self.incoming_arcs
           For use by internal k2 code, relates to best-path'''
        name, cache = 'incoming_arcs', self._cache
        if name not in cache:
            cache[name] = _k2._get_incoming_arcs(self.arcs,
                                                 self.get_dest_states())
        return cache[name]

    def get_entering_arc_batches(self) -> _k2.RaggedInt:
        '''Get (and compute if necessary) cached property self.entering_arc_batches
           For use by internal k2 code, used in many algorithms.'''
        name, cache = 'entering_arc_batches', self._cache
        if name not in cache:
            cache[name] = _k2._get_entering_arc_index_batches(
                self.arcs,
                incoming_arcs=self.get_incoming_arcs(),
                state_batches=self.get_state_batches())
        return cache[name]

    def get_leaving_arc_batches(self) -> _k2.RaggedInt:
        '''Get (and compute if necessary) cached property self.leaving_arc_batches
           For use by internal k2 code, used in many algorithms.'''
        name, cache = 'leaving_arc_batches', self._cache
        if name not in cache:
            cache[name] = _k2._get_leaving_arc_index_batches(
                self.arcs, self.get_state_batches())
        return cache[name]

    def get_forward_scores_tropical(self, use_float_scores) -> torch.Tensor:
        '''Get (and compute if necessary) cached property
        self.forward_scores_tropical.

        For use by internal k2 code, used in getting best-path or (tropical)
        total-scores.  These are raw forward-scores and not differentiable.'''
        name = 'forward_scores_tropical' + ('float'
                                            if use_float_scores else 'double')
        cache = self._cache
        if name not in cache:
            if use_float_scores:
                func = _k2._get_forward_scores_float
            else:
                func = _k2._get_forward_scores_double
            forward_scores_tropical, entering_arcs = func(
                self.arcs,
                state_batches=self.get_state_batches(),
                entering_arc_batches=self.get_entering_arc_batches(),
                log_semiring=False)
            cache[name] = forward_scores_tropical
            cache['entering_arcs'] = entering_arcs
        return cache[name]

    def get_forward_scores_log(self, use_float_scores) -> torch.Tensor:
        '''Get (and compute if necessary) cached property
        self.forward_scores_log.

        For use by internal k2 code, used in getting total-score for
        log semiring
        '''
        name = 'forward_scores_log' + ('float'
                                       if use_float_scores else 'double')
        cache = self._cache
        if name not in cache:
            if use_float_scores:
                func = _k2._get_forward_scores_float
            else:
                func = _k2._get_forward_scores_double
            cache[name], _ = func(
                self.arcs,
                state_batches=self.get_state_batches(),
                entering_arc_batches=self.get_entering_arc_batches(),
                log_semiring=True)
        return cache[name]

    def get_tot_scores_tropical(self, use_float_scores) -> torch.Tensor:
        '''Compute total-scores in tropical semiring (one per FSA), which is the same
           as the best-path score.
           CAUTION: these are just the raw total-scores and are
           not differentiable.   Use k2.get_tot_scores(self) to
           get differentiable total-scores.
        '''
        name = 'tot_scores_tropical_' + ('float'
                                         if use_float_scores else 'double')
        cache = self._cache
        if name not in cache:
            if use_float_scores is True:
                func = _k2._get_tot_scores_float
            else:
                func = _k2._get_tot_scores_double
            forward_scores_tropical = self.get_forward_scores_tropical(
                use_float_scores)
            cache[name] = func(self.arcs, forward_scores_tropical)
        return cache[name]

    def get_tot_scores_log(self, use_float_scores) -> torch.Tensor:
        '''Compute total-scores in log semiring (one per FSA).
           as the best-path score.
           CAUTION: these are just the raw total-scores and are not
           differentiable.  Use k2.get_tot_scores(self) to get differentiable
           total-scores.
        '''
        name = 'tot_scores_log_' + ('float' if use_float_scores else 'double')
        cache = self._cache
        if name not in cache:
            if use_float_scores is True:
                func = _k2._get_tot_scores_float
            else:
                func = _k2._get_tot_scores_double
            forward_scores_log = self.get_forward_scores_log(use_float_scores)
            cache[name] = func(self.arcs, forward_scores_log)
        return cache[name]

    def get_backward_scores_tropical(self, use_float_scores) -> torch.Tensor:
        '''Compute backward-scores in tropical semiring, i.e. best-path-to-end
           costs.  For internal k2 use.  Not differentiable.
        '''
        name = 'backward_scores_tropical_' + ('float' if use_float_scores else
                                              'double')
        cache = self._cache
        if name not in cache:
            if use_float_scores:
                func = _k2._get_backward_scores_float
            else:
                func = _k2._get_backward_scores_double

            state_batches = self.get_state_batches()
            leaving_arc_batches = self.get_leaving_arc_batches()
            tot_scores_tropical = self.get_tot_scores_tropical(
                use_float_scores)
            backward_scores_tropical = func(
                self.arcs,
                state_batches=state_batches,
                leaving_arc_batches=leaving_arc_batches,
                tot_scores=tot_scores_tropical,
                log_semiring=False)
            cache[name] = backward_scores_tropical
        return cache[name]

    def get_backward_scores_log(self, use_float_scores) -> torch.Tensor:
        '''Compute backward-scores in tropical semiring, i.e. total-score-to-end.
           for each state.  For internal k2 use.  Not differentiable.
        '''
        name = 'backward_scores_log_' + ('float'
                                         if use_float_scores else 'double')
        cache = self._cache
        if name not in cache:
            if use_float_scores:
                func = _k2._get_backward_scores_float
            else:
                func = _k2._get_backward_scores_double

            state_batches = self.get_state_batches()
            leaving_arc_batches = self.get_leaving_arc_batches()
            tot_scores_log = self.get_tot_scores_log(use_float_scores)
            cache[name] = func(self.arcs,
                               state_batches=state_batches,
                               leaving_arc_batches=leaving_arc_batches,
                               tot_scores=tot_scores_log,
                               log_semiring=True)
        return cache[name]

    def get_entering_arcs(self, use_float_scores) -> torch.Tensor:
        '''Compute, for each state, the index of the best arc entering it.
           For internal k2 use.
        '''
        name, cache = 'entering_arcs', self._cache
        if name not in cache:
            # the following will set self._cache['entering_arcs']
            self.get_forward_scores_tropical(use_float_scores)
        return cache[name]

    def requires_grad_(self, requires_grad: bool) -> 'Fsa':
        '''Change if autograd should record operations on this FSA:

        Sets the `scores`'s requires_grad attribute in-place.
        Returns this FSA.
        You can test whether this object has the requires_grad property
        true or false by accessing self.requires_grad (handled in
        __getattr__).

        Caution:
          This is an **in-place** operation as you can see that the function
          name ends with `_`.

        Args:
          requires_grad:
            If autograd should record operations on this FSA or not.

        Returns:
          This FSA itself.
        '''
        self.scores.requires_grad_(requires_grad)
        return self

    def invert_(self) -> 'Fsa':
        '''Swap the ``labels`` and ``aux_labels``.

        If there are symbol tables associated with ``labels`` and
        ``aux_labels``, they are also swapped.

        It is an error if the FSA contains no ``aux_labels``.

        CAUTION:
          The function name ends with an underscore which means this
          is an **in-place** operation.

        Returns:
          Return ``self``.
        '''
        if not hasattr(self, 'aux_labels'):
            raise RuntimeError(
                'invert_ cannot be called on acceptors (no aux_labels)')
        if not isinstance(self.aux_labels, torch.Tensor):
            raise RuntimeError(
                'current invert_ method only supports case where aux_labels is a tensor'
            )

        aux_labels = self.aux_labels
        self.aux_labels = self.labels.clone()
        self.labels = aux_labels

        symbols = getattr(self, 'symbols', None)
        aux_symbols = getattr(self, 'aux_symbols', None)
        if symbols is not None:
            del self.symbols
        if aux_symbols is not None:
            del self.aux_symbols
        if symbols is not None:
            self.aux_symbols = symbols
        if aux_symbols is not None:
            self.symbols = aux_symbols
        self.__dict__['_properties'] = None
        # access self.properties which will do a validity check on the modified
        # FSA after getting the properties
        self.properties
        return self

    def invert(self) -> 'Fsa':
        return self.clone().invert_()

    def is_cpu(self) -> bool:
        '''Return true if this FSA is on CPU.

        Returns:
          True if the FSA is on CPU; False otherwise.
        '''
        return self.device.type == 'cpu'

    def is_cuda(self) -> bool:
        '''Return true if this FSA is on GPU.

        Returns:
          True if the FSA is on GPU; False otherwise.
        '''
        return self.device.type == 'cuda'

    @property
    def device(self) -> torch.device:
        return self.scores.device

    def __getitem__(self, i: int) -> 'Fsa':
        '''Get the i-th FSA.

        Caution:
          `self` has to be an FsaVec, i.e. len(self.shape) == 3
        Args:
          i: The i-th FSA to select. 0 <= i < self.arcs.dim0().
        Returns:
          The i-th FSA. Note it is a single FSA.
        '''
        assert len(self.shape) == 3
        assert 0 <= i < self.shape[0]
        ragged_arc, start = self.arcs.index(0, i)
        end = start + ragged_arc.values().shape[0]

        out_fsa = Fsa(ragged_arc)
        for name, value in self.named_tensor_attr(include_scores=False):
            if isinstance(value, torch.Tensor):
                setattr(out_fsa, name, value[start:end])
            else:
                indexes = torch.arange(start,
                                       end,
                                       dtype=torch.int32,
                                       device=self.device)
                setattr(out_fsa, name, index_ragged_int(value, indexes))

        for name, value in self.named_non_tensor_attr():
            setattr(out_fsa, name, value)

        # The following is a magic invocation to make sure
        # the backprop on the scores happens.
        phantom_set_scores_to(out_fsa, self.scores[start:end])

        return out_fsa

    def arcs_as_tensor(self) -> torch.Tensor:
        '''Return the core part of the Fsa (the arcs) serialized to a Tensor.
           This can be passed to the constructor, along with the aux_labels if
           present, to reconstruct this object.
           A more convenient way to serialize a Tensor is to use `as_dict`
           and `from_dict`
        '''
        return _fsa_to_tensor(self.arcs)

    def as_dict(self) -> Dict[str, Any]:
        '''Convert this Fsa to a dict (probably for purposes of serialization
          with, e.g., torch.save).

        Caution:
          `self.requires_grad` attribute is not saved.
        Returns:
          A `dict` that can be used to reconstruct this FSA by using
          `Fsa.from_dict`.
        '''
        ans = dict()
        ans['arcs'] = _fsa_to_tensor(self.arcs)

        for name, value in self.named_tensor_attr(include_scores=False):
            ans[name] = value

        for name, value in self.named_non_tensor_attr():
            ans[name] = value

        return ans

    @classmethod
    def from_dict(cls, dict_in: Dict[str, Any]) -> 'Fsa':
        fsa = Fsa(dict_in['arcs'], aux_labels=dict_in.get('aux_labels', None))
        for key, value in dict_in.items():
            if key in ['arcs', 'aux_labels']:
                continue
            setattr(fsa, key, value)
        return fsa

    def to(self, device: Union[str, torch.device]) -> 'Fsa':
        '''Move the FSA onto a given device.

        Args:
          device:
            An instance of `torch.device` or a string that can be used to
            construct a `torch.device`, e.g., 'cpu', 'cuda:0'.
            It supports only cpu and cuda devices.

        Returns:
          Returns a new Fsa which is this object copied to the given device
          (or this object itself, if the device was the same)
        '''
        # Keep this code in sync with that in clone()
        if isinstance(device, str):
            device = torch.device(device)

        assert device.type in ('cpu', 'cuda')
        if device == self.scores.device:
            return self

        ans = Fsa(self.arcs.to(device), properties=self.properties)

        for name, value in self.named_tensor_attr(include_scores=False):
            setattr(ans, name, value.to(device))

        for name, value in self.named_non_tensor_attr():
            setattr(ans, name, value)

        # Don't copy members of self._cache.  They don't all have convenient
        # .to() methods.

        # The following is a magic invocation to make sure
        # the backprop happens.
        phantom_set_scores_to(ans, self.scores.to(device))

        return ans

    def clone(self) -> 'Fsa':
        '''
        Return an Fsa that is a clone of this one, i.e. a close approximation
        to what you'd get if you did .clone() on all its tensor members.
        Any non-tensor attributes are copied over.
        '''
        # Keep this code in sync with that in to()
        ans = Fsa(self.arcs.clone(), properties=self.properties)

        for name, value in self.named_tensor_attr(include_scores=False):
            setattr(ans, name, value.clone())

        for name, value in self.named_non_tensor_attr():
            setattr(ans, name, value)

        # Just copy elements of the _cache that we might already have..
        # These don't directly participate in autograd, and are not supposed to
        # be modified by the user, so this should be safe (i.e. it should
        # be safe to do this without clone(); these are mostly not tensors
        # anyway.
        for name, value in self._cache:
            ans._cache[name] = value

        # The following is a magic invocation to make sure
        # the backprop happens.
        phantom_set_scores_to(ans, self.scores)

        return ans

    def detach(self) -> 'Fsa':
        '''
        Return an Fsa that shares the underlying data with this one,
        except gradients are not tracked.
        Any non-tensor attributes are copied over.
        '''
        ans = Fsa(self.arcs, properties=self.properties)

        for name, value in self.named_tensor_attr(include_scores=False):
            setattr(ans, name, value.detach())

        for name, value in self.named_non_tensor_attr():
            setattr(ans, name, value)

        # Just copy elements of the _cache that we might already have..
        # These don't directly participate in autograd, and are not supposed to
        # be modified by the user, so this should be safe (i.e. it should
        # be safe to do this without clone(); these are mostly not tensors
        # anyway.
        for name, value in self._cache:
            ans._cache[name] = value
        return ans

    def named_tensor_attr(self, include_scores: bool = True
                         ) -> Iterator[Tuple[str, torch.Tensor]]:  # noqa
        '''Return an iterator over tensor attributes containing both
        the name of the attribute as well as the tensor value.

        Returns:
          A tuple containing the name and the value.
        '''
        if include_scores:
            for name, value in self._tensor_attr.items():
                yield name, value
        else:
            for name, value in self._tensor_attr.items():
                if name != 'scores':
                    yield name, value

    def named_non_tensor_attr(self) -> Iterator[Tuple[str, Any]]:
        '''Return an iterator over non-tensor attributes containing both
        the name of the attribute as well as the value.

        Returns:
          A tuple containing the name and the value.
        '''
        for name, value in self._non_tensor_attr.items():
            yield name, value

    @property
    def shape(self) -> Tuple[int, ...]:
        '''
        Returns:
          ``(num_states, None)`` if this is an Fsa;
          ``(num_fsas, None, None)`` if this is an FsaVec.
        '''
        if self.arcs.num_axes() == 2:
            return (self.arcs.dim0(), None)
        elif self.arcs.num_axes() == 3:
            return (self.arcs.dim0(), None, None)
        else:
            raise ValueError(f'Unsupported num_axes: {self.arcs.num_axes()}')

    @classmethod
    def from_str(cls, s: str) -> 'Fsa':
        '''Create an Fsa from a string in the k2 format.
        (See also from_openfst).

        The given string `s` consists of lines with the following format:

        (1) When it represents an acceptor:

                src_state dest_state label score

        (2) When it represents a transducer:

                src_state dest_state label aux_label score

        The line for the final state consists of only one field:

                final_state

        Note:
          Fields are separated by space(s), tab(s) or both. The `score`
          field is a float, while other fields are integers.

        Caution:
          The first column has to be non-decreasing.

        Caution:
          The final state has the largest state number. There is only
          one final state. All arcs that are connected to the final state
          have label -1.

        Args:
          s:
            The input string. Refer to the above comment for its format.
        '''
        # Figure out acceptor/transducer for k2 fsa.
        acceptor = True
        line = s.strip().split('\n', 1)[0]
        fields = line.strip().split()
        assert len(fields) == 4 or len(fields) == 5
        if len(fields) == 5:
            acceptor = False
        arcs, aux_labels = _fsa_from_str(s, acceptor, False)
        ans = Fsa(arcs, aux_labels=aux_labels)
        return ans

    @classmethod
    def from_openfst(cls, s: str, acceptor: bool = True) -> 'Fsa':
        '''Create an Fsa from a string in OpenFST format.

        The given string `s` consists of lines with the following format:

        (1) When it represents an acceptor:

                src_state dest_state label score

        (2) When it represents a transducer:

                src_state dest_state label aux_label score

        The line for the final state consists of two fields:

                final_state score

        Note:
          Fields are separated by space(s), tab(s) or both. The `score`
          field is a float, while other fields are integers.

          There might be multiple final states. Also, OpenFst may omit the score
          if it is 0.0.

        Args:
          s:
            The input string. Refer to the above comment for its format.
          acceptor:
            Optional. If true, interpret the input string as an acceptor;
            otherwise, interpret it as a transducer.
        '''
        arcs, aux_labels = _fsa_from_str(s, acceptor, True)
        return Fsa(arcs, aux_labels=aux_labels)<|MERGE_RESOLUTION|>--- conflicted
+++ resolved
@@ -12,12 +12,7 @@
 from typing import Union
 from . import fsa_properties
 from .autograd_utils import phantom_set_scores_to
-<<<<<<< HEAD
-from . import utils
-=======
 from .ops import index_ragged_int
->>>>>>> 6cf6b2db
-
 import os
 import shutil
 import torch
@@ -67,9 +62,9 @@
                    ``labels`` to an integer and vice versa. It is used for
                    visualization only.
 
-    - ``aux_labels`: A 1-D ``torch.Tensor`` of dtype ``torch.int32`` or a 
+    - ``aux_labels`: A 1-D ``torch.Tensor`` of dtype ``torch.int32`` or a
                      ragged tensor with type ``_k2.RaggedInt``. It contains
-                     auxiliary labels per arc.  If it's a tensor, 
+                     auxiliary labels per arc.  If it's a tensor,
                      ``aux_labels.numel()`` equals to the number of arcs.
                      if it's ``_k2.RaggedInt``, then ``aux_labels.dim0()``
                      equals to the number of arcs.
@@ -128,7 +123,7 @@
           aux_labels:
             Optional. If not None, it associates an aux_label with every arc,
             so it has as many rows as `tensor`. It is a 1-D tensor of dtype
-            `torch.int32` or _k2.RaggedInt whose `dim0()` equals to the 
+            `torch.int32` or _k2.RaggedInt whose `dim0()` equals to the
             number of arcs.
 
           properties:
@@ -264,7 +259,9 @@
            title:
               Title to be displayed in image, e.g. 'A simple FSA example'
         '''
-        digraph = utils.to_dot(self, title=title)
+        from .utils import to_dot
+
+        digraph = to_dot(self, title=title)
 
         _, extension = os.path.splitext(filename)
         if extension == '' or extension[0] != '.':
