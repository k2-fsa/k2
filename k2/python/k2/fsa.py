--- conflicted
+++ resolved
@@ -39,7 +39,6 @@
 
     An instance of FSA has the following attributes:
 
-<<<<<<< HEAD
     arcs
       You will NOT use it directly in Python. It is an instance of
       `_k2.RaggedArc` with only one method `values()` which
@@ -59,60 +58,30 @@
       1-D `torch.Tensor` of dtype `torch.int32`. It has as
       many entries as the number of arcs representing the label of
       every arc.
-=======
-    - ``arcs``: You will NOT use it directly in Python. It is an instance
-                of ``_k2.RaggedArc`` with only one method ``values()`` which
-                returns a 2-D `torch.Tensor`` of dtype ``torch.int32`` with 4
-                columns. Its number of rows indicates the number of arcs in the
-                FSA. The first column represents the source states, second
-                column the destination states, third column the labels and the
-                fourth column is the score. Note that the score is actually
-                a float number but it is **reinterpreted** as an integer.
-
-    - ``scores``: A 1-D ``torch.Tensor`` of dtype ``torch.float32``. It has
-                  as many entries as the number of arcs representing the score
-                  of every arc.
-
-    - ``labels``: A 1-D ``torch.Tensor`` of dtype ``torch.int32``. It has as
-                  many entries as the number of arcs representing the label of
-                  every arc.
->>>>>>> 6cf6b2db
 
 
     It MAY have the following attributes:
 
-<<<<<<< HEAD
     symbols
       An instance of `k2.SymbolTable`. It maps an entry in
       `labels` to an integer and vice versa. It is used for
       visualization only.
 
     aux_labels
-      A 1-D `torch.Tensor` of dtype `torch.int32`. It has the
-      same shape as `labels`. NOTE: We will change it to a
-      ragged tensor in the future.
+      A 1-D `torch.Tensor` of dtype `torch.int32` or a
+      ragged tensor with type `_k2.RaggedInt`. It contains
+      auxiliary labels per arc.  If it's a tensor,
+      `aux_labels.numel()` equals to the number of arcs.
+      if it's `_k2.RaggedInt`, then `aux_labels.dim0()`
+      equals to the number of arcs.
 
     aux_symbols
       An instance of `k2.SymbolTable`. It maps an entry in
       `aux_labels` to an integer and vice versa.
-=======
-    - ``symbols``: An instance of ``k2.SymbolTable``. It maps an entry in
-                   ``labels`` to an integer and vice versa. It is used for
-                   visualization only.
-
-    - ``aux_labels`: A 1-D ``torch.Tensor`` of dtype ``torch.int32`` or a 
-                     ragged tensor with type ``_k2.RaggedInt``. It contains
-                     auxiliary labels per arc.  If it's a tensor, 
-                     ``aux_labels.numel()`` equals to the number of arcs.
-                     if it's ``_k2.RaggedInt``, then ``aux_labels.dim0()``
-                     equals to the number of arcs.
-
-    - ``aux_symbols``: An instance of ``k2.SymbolTable. It maps an entry in
-                       ``aux_labels`` to an integer and vice versa.
->>>>>>> 6cf6b2db
-
-    - ``properties``: An integer that encodes the properties of the FSA. It is
-                      accessed as fsa.properties (read-only!)
+
+    properties
+      An integer that encodes the properties of the FSA. It is
+      accessed as fsa.properties (read-only!)
 
     It MAY have other attributes that set by users.  Tensor attributes should
     have the same 1st dimension as the number of arcs in the FSA, Ragged
@@ -127,14 +96,9 @@
       will be thrown.
 
     NOTE:
-<<<<<<< HEAD
       `symbols` and `aux_symbols` are symbol tables, while `labels`
-      and `aux_labels` are instances of `torch.Tensor`.
-=======
-      ``symbols`` and ``aux_symbols`` are symbol tables, while ``labels``
-      is instances of ``torch.Tensor`` and ``aux_labels`` is instances of
-      ``torch.Tensor`` or ``_k2.RaggedInt``
->>>>>>> 6cf6b2db
+      is instances of `torch.Tensor` and `aux_labels` is instances of
+      `torch.Tensor` or `_k2.RaggedInt`.
 
       Implementation note: most of this class's attributes are not
       real attributes in the object's dict; the real attributes are
@@ -167,7 +131,7 @@
           aux_labels:
             Optional. If not None, it associates an aux_label with every arc,
             so it has as many rows as `tensor`. It is a 1-D tensor of dtype
-            `torch.int32` or _k2.RaggedInt whose `dim0()` equals to the 
+            `torch.int32` or `_k2.RaggedInt` whose `dim0()` equals to the
             number of arcs.
 
           properties:
