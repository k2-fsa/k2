# Copyright (c)  2020  Mobvoi Inc.        (authors: Fangjun Kuang)
#                      Xiaomi Corporation (authors: Haowen Qiu)
#                2021  Mobvoi Inc.        (authors: Yaguang Hu)
#
# See ../../../LICENSE for clarification regarding multiple authors

from typing import List
from typing import Union

import torch
import _k2

from . import fsa_properties
from .fsa import Fsa
from .ops import index
from .ops import index_select

# Note: look also in autograd.py, differentiable operations may be there.


def linear_fsa(labels: Union[List[int], List[List[int]]]) -> Fsa:
    '''Construct an linear FSA from labels.

    Note:
      The scores of arcs in the returned FSA are all 0.

    Args:
      labels:
        A list of integers or a list of list of integers.

    Returns:
      An FSA if the labels is a list of integers.
      A vector of FSAs if the input is a list of list of integers.
    '''
    ragged_arc = _k2.linear_fsa(labels)
    fsa = Fsa(ragged_arc)
    return fsa


def linear_fst(labels: Union[List[int], List[List[int]]],
               aux_labels: Union[List[int], List[List[int]]]) -> Fsa:
    '''Construct an linear FST from labels and its corresponding
    auxiliary labels.

    Note:
      The scores of arcs in the returned FST are all 0.

    Args:
      labels:
        A list of integers or a list of list of integers.
      aux_labels:
        A list of integers or a list of list of integers.

    Returns:
      An FST if the labels is a list of integers.
      A vector of FSTs if the input is a list of list of integers.
    '''
    ragged_arc = _k2.linear_fsa(labels)
    aux_labels_tmp = []
    if isinstance(labels[0], List):
        assert isinstance(aux_labels[0],
                          List), 'aux_labels and labels do not match.'
        for aux in aux_labels:
            aux_labels_tmp.extend(aux + [-1])  # -1 == kFinalSymbol
        aux_labels = torch.IntTensor(aux_labels_tmp)
    else:
        aux_labels_tmp = aux_labels + [-1]  # -1 == kFinalSymbol
    fsa = Fsa(ragged_arc, aux_labels=torch.IntTensor(aux_labels_tmp))
    return fsa


def top_sort(fsa: Fsa) -> Fsa:
    '''Sort an FSA topologically.

    Note:
      It returns a new FSA. The input FSA is NOT changed.

    Args:
      fsa:
        The input FSA to be sorted. It can be either a single FSA
        or a vector of FSAs.
    Returns:
      It returns a single FSA if the input is a single FSA; it returns
      a vector of FSAs if the input is a vector of FSAs.
    '''
    need_arc_map = True
    ragged_arc, arc_map = _k2.top_sort(fsa.arcs, need_arc_map=need_arc_map)
    sorted_fsa = Fsa(ragged_arc)
    for name, value in fsa.named_tensor_attr():
        setattr(sorted_fsa, name, index(value, arc_map))
    for name, value in fsa.named_non_tensor_attr():
        setattr(sorted_fsa, name, value)

    return sorted_fsa


<<<<<<< HEAD
def intersect(a_fsa: Fsa,
              b_fsa: Fsa,
=======
def intersect_device(a_fsas: Fsa, b_fsas: Fsa,
                     b_to_a_map: torch.Tensor) -> Fsa:
    '''Compute the intersection of two FSAs treating epsilons
    as real, normal symbols.

    This function supports both CPU and GPU. But it is very slow on CPU.
    That's why this function name ends with `_device`. It is intended for GPU.
    See :func:`k2.intersect` for intersecting two FSAs on CPU.

    Caution:
      Epsilons are treated as real, normal symbols.

    Hint:
      The two inputs do not need to be arc-sorted.

    Refer to :func:`k2.intersect` for how we assign the attributes of the
    output FsaVec.

    Args:
      a_fsas:
        An FsaVec (must have 3 axes, i.e., `len(a_fsas.shape) == 3`.
      b_fsas:
        An FsaVec (must have 3 axes) on the same device as `a_fsas`.
      b_to_a_map:
        A 1-D torch.Tensor with dtype torch.int32 on the same device
        as `a_fsas`. Map from FSA-id in `b_fsas` to the corresponding
        FSA-id in `a_fsas` that we want to compose it with.
        E.g. might be an identity map, or all-to-zero, or something the
        user chooses.

        Requires
            - `b_to_a_map.shape[0] == b_fsas.shape[0]`
            - `0 <= b_to_a_map[i] < a_fsas.shape[0]`

    Returns:
      Returns composed FsaVec; will satisfy `ans.shape == b_fsas.shape`.
    '''
    need_arc_map = True
    ragged_arc, a_arc_map, b_arc_map = _k2.intersect_device(
        a_fsas.arcs, a_fsas.properties, b_fsas.arcs, b_fsas.properties,
        b_to_a_map, need_arc_map)
    out_fsas = Fsa(ragged_arc)

    for name, a_value in a_fsas.named_tensor_attr():
        if hasattr(b_fsas, name):
            # Both a_fsas and b_fsas have this attribute.
            # We only support attributes with dtype `torch.float32`.
            # Other kinds of attributes are discarded.
            if a_value.dtype != torch.float32:
                continue
            b_value = getattr(b_fsas, name)
            assert b_value.dtype == torch.float32

            value = index_select(a_value, a_arc_map) \
                    + index_select(b_value, b_arc_map)
            setattr(out_fsas, name, value)
        else:
            # only a_fsas has this attribute, copy it via arc_map
            value = index(a_value, a_arc_map)
            setattr(out_fsas, name, value)

    # now copy tensor attributes that are in b_fsas but are not in a_fsas
    for name, b_value in b_fsas.named_tensor_attr():
        if not hasattr(out_fsas, name):
            value = index(b_value, b_arc_map)
            setattr(out_fsas, name, value)

    for name, a_value in a_fsas.named_non_tensor_attr():
        setattr(out_fsas, name, a_value)

    for name, b_value in b_fsas.named_non_tensor_attr():
        if not hasattr(out_fsas, name):
            setattr(out_fsas, name, b_value)

    return out_fsas


def intersect(a_fsa: Fsa, b_fsa: Fsa,
>>>>>>> a1037a50
              treat_epsilons_specially: bool = True) -> Fsa:
    '''Compute the intersection of two FSAs.

    When `treat_epsilons_specially` is True, this function works only on CPU.
    When `treat_epsilons_specially` is False and both `a_fsa` and `b_fsa`
    are on GPU, then this function works on GPU; in this case, the two
    input FSAs do not need to be arc sorted.

    Args:
      a_fsa:
        The first input FSA. It can be either a single FSA or an FsaVec.
      b_fsa:
        The second input FSA. it can be either a single FSA or an FsaVec.
      treat_epsilons_specially:
        If True, epsilons will be treated as epsilon, meaning epsilon arcs can
        match with an implicit epsilon self-loop.
        If False, epsilons will be treated as real, normal symbols (to have
        them treated as epsilons in this case you may have to add epsilon
        self-loops to whichever of the inputs is naturally epsilon-free).

    Caution:
      The two input FSAs MUST be arc sorted if `treat_epsilons_specially`
      is True.

    Caution:
      The rules for assigning the attributes of the output Fsa are as follows:

      - (1) For attributes where only one source (a_fsa or b_fsa) has that
        attribute: Copy via arc_map, or use zero if arc_map has -1. This rule
        works for both floating point and integer attributes.

      - (2) For attributes where both sources (a_fsa and b_fsa) have that
        attribute: For floating point attributes: sum via arc_maps, or use zero
        if arc_map has -1. For integer attributes, it's not supported for now
        (the attributes will be discarded and will not be kept in the output
        FSA).

    Returns:
      The result of intersecting a_fsa and b_fsa. len(out_fsa.shape) is 2
      if and only if the two input FSAs are single FSAs;
      otherwise, len(out_fsa.shape) is 3.
    '''
    if a_fsa.is_cpu() or b_fsa.is_cpu():
        assert a_fsa.properties & fsa_properties.ARC_SORTED != 0
        assert b_fsa.properties & fsa_properties.ARC_SORTED != 0

    need_arc_map = True
    ragged_arc, a_arc_map, b_arc_map = _k2.intersect(
        a_fsa.arcs, a_fsa.properties, b_fsa.arcs, b_fsa.properties,
        treat_epsilons_specially, need_arc_map)

    out_fsa = Fsa(ragged_arc)
    for name, a_value in a_fsa.named_tensor_attr():
        if hasattr(b_fsa, name):
            # Both a_fsa and b_fsa have this attribute.
            # We only support attributes with dtype `torch.float32`.
            # Other kinds of attributes are discarded.
            if a_value.dtype != torch.float32:
                continue
            b_value = getattr(b_fsa, name)
            assert b_value.dtype == torch.float32

            value = index_select(a_value, a_arc_map) \
                    + index_select(b_value, b_arc_map)
            setattr(out_fsa, name, value)
        else:
            # only a_fsa has this attribute, copy it via arc_map
            value = index(a_value, a_arc_map)
            setattr(out_fsa, name, value)

    # now copy tensor attributes that are in b_fsa but are not in a_fsa
    for name, b_value in b_fsa.named_tensor_attr():
        if not hasattr(out_fsa, name):
            value = index(b_value, b_arc_map)
            setattr(out_fsa, name, value)

    for name, a_value in a_fsa.named_non_tensor_attr():
        setattr(out_fsa, name, a_value)

    for name, b_value in b_fsa.named_non_tensor_attr():
        if not hasattr(out_fsa, name):
            setattr(out_fsa, name, b_value)

    return out_fsa


def compose(a_fsa: Fsa,
            b_fsa: Fsa,
            treat_epsilons_specially: bool = True,
            inner_labels: str = None) -> Fsa:
    '''Compute the composition of two FSAs (currently on CPU).

    When `treat_epsilons_specially` is True, this function works only on CPU.
    When `treat_epsilons_specially` is False and both `a_fsa` and `b_fsa`
    are on GPU, then this function works on GPU; in this case, the two
    input FSAs do not need to be arc sorted.

    Note:
      `a_fsa.aux_labels` is required to be defined.

      For both FSAs, the `aux_labels` attribute is interpreted as output labels,
      (olabels), and the composition involves matching the olabels of a_fsa with
      the ilabels of b_fsa.  This is implemented by intersecting the inverse of
      a_fsa (a_fsa_inv) with b_fsa, then replacing the ilabels of the result
      with the original ilabels on a_fsa which are now the aux_labels of
      a_fsa_inv.  If `b_fsa.aux_labels` is not defined, `b_fsa` is treated as an
      acceptor (as in OpenFST), i.e. its olabels and ilabels are assumed to be
      the same.

    Refer to :func:`k2.intersect` for how we assign the attributes of the
    output FSA.

    Args:
      a_fsa:
        The first input FSA. It can be either a single FSA or an FsaVec.
      b_fsa:
        The second input FSA. it can be either a single FSA or an FsaVec.
      treat_epsilons_specially:
        If True, epsilons will be treated as epsilon, meaning epsilon arcs can
        match with an implicit epsilon self-loop.
        If False, epsilons will be treated as real, normal symbols (to have
        them treated as epsilons in this case you may have to add epsilon
        self-loops to whichever of the inputs is naturally epsilon-free).
     inner_labels:
        If specified (and if a_fsa has `aux_labels`), the labels that we matched
        on, which would normally be discarded, will instead be copied to
        this attribute name.

    Caution:
      `b_fsa` has to be arc sorted if the function runs on CPU.

    Returns:
      The result of composing a_fsa and b_fsa. `len(out_fsa.shape)` is 2
      if and only if the two input FSAs are single FSAs;
      otherwise, `len(out_fsa.shape)` is 3.

    '''
    assert hasattr(a_fsa, 'aux_labels')

    assert isinstance(a_fsa.aux_labels, torch.Tensor)

    a_fsa_inv = a_fsa.invert()
    if treat_epsilons_specially is True or a_fsa_inv.is_cpu():
        a_fsa_inv = arc_sort(a_fsa_inv)

    if treat_epsilons_specially is True or b_fsa.is_cpu():
        assert b_fsa.properties & fsa_properties.ARC_SORTED != 0

    need_arc_map = True
    ragged_arc, a_arc_map, b_arc_map = _k2.intersect(
        a_fsa_inv.arcs, a_fsa_inv.properties, b_fsa.arcs, b_fsa.properties,
        treat_epsilons_specially, need_arc_map)

    out_fsa = Fsa(ragged_arc)
    if inner_labels is not None:
        # out_fsa.`inner_labels` = out_fsa.labels
        setattr(out_fsa, inner_labels, out_fsa.labels)

    if hasattr(b_fsa, 'aux_labels'):
        out_fsa.aux_labels = index(b_fsa.aux_labels, b_arc_map)
    else:
        # need a clone here since `Fsa.labels` is a reference
        out_fsa.aux_labels = out_fsa.labels.clone()

    out_fsa.labels = index(a_fsa_inv.aux_labels, a_arc_map)

    for name, a_value in a_fsa_inv.named_tensor_attr():
        if name == 'aux_labels':
            continue
        if hasattr(b_fsa, name):
            # Both a_fsa and b_fsa have this attribute.
            # We only support attributes with dtype `torch.float32`.
            # Other kinds of attributes are discarded.
            if a_value.dtype != torch.float32:
                continue
            b_value = getattr(b_fsa, name)
            assert b_value.dtype == torch.float32

            # The following will actually overwrite `scores` with the same
            # value it had before; but this enables the autograd to work since
            # we do it using torch mechanisms.
            value = index_select(a_value, a_arc_map) + index_select(
                b_value, b_arc_map)
            setattr(out_fsa, name, value)
        else:
            # only a_fsa has this attribute, copy it via arc_map
            value = index(a_value, a_arc_map)
            setattr(out_fsa, name, value)

    # now copy tensor attributes that are in b_fsa but are not in a_fsa
    for name, b_value in b_fsa.named_tensor_attr():
        if name == 'aux_labels':
            continue
        if not hasattr(out_fsa, name):
            value = index(b_value, b_arc_map)
            setattr(out_fsa, name, value)

    for name, a_value in a_fsa_inv.named_non_tensor_attr():
        if name == 'symbols':
            continue

        if name == 'aux_symbols':
            setattr(out_fsa, 'symbols', a_value)
        else:
            setattr(out_fsa, name, a_value)

    for name, b_value in b_fsa.named_non_tensor_attr():
        if name == 'symbols' and not hasattr(b_fsa, 'aux_labels'):
            setattr(out_fsa, 'aux_symbols', b_value)
        elif not hasattr(out_fsa, name):
            setattr(out_fsa, name, b_value)

    return out_fsa


def connect(fsa: Fsa) -> Fsa:
    '''Connect an FSA.

    Removes states that are neither accessible nor co-accessible.

    It works only on CPU.

    Note:
      A state is not accessible if it is not reachable from the start state.
      A state is not co-accessible if it cannot reach the final state.

    Caution:
      If the input FSA is already connected, it is returned directly.
      Otherwise, a new connected FSA is returned.

    Args:
      fsa:
        The input FSA to be connected.

    Returns:
      An FSA that is connected.
    '''
    if fsa.properties & fsa_properties.ACCESSIBLE != 0 and \
            fsa.properties & fsa_properties.COACCESSIBLE != 0:
        return fsa

    assert fsa.is_cpu()

    need_arc_map = True
    ragged_arc, arc_map = _k2.connect(fsa.arcs, need_arc_map=need_arc_map)
    out_fsa = Fsa(ragged_arc)
    for name, value in fsa.named_tensor_attr():
        setattr(out_fsa, name, index(value, arc_map))
    for name, value in fsa.named_non_tensor_attr():
        setattr(out_fsa, name, value)

    return out_fsa


def arc_sort(fsa: Fsa) -> Fsa:
    '''Sort arcs of every state.

    Note:
      Arcs are sorted by labels first, and then by dest states.

    Caution:
      If the input `fsa` is already arc sorted, we return it directly.
      Otherwise, a new sorted fsa is returned.

    Args:
      fsa:
        The input FSA.
    Returns:
      The sorted FSA. It is the same as the input `fsa` if the input
      `fsa` is arc sorted. Otherwise, a new sorted fsa is returned
      and the input `fsa` is NOT modified.
    '''
    if fsa.properties & fsa_properties.ARC_SORTED != 0:
        return fsa

    need_arc_map = True
    ragged_arc, arc_map = _k2.arc_sort(fsa.arcs, need_arc_map=need_arc_map)
    out_fsa = Fsa(ragged_arc)
    for name, value in fsa.named_tensor_attr():
        setattr(out_fsa, name, index(value, arc_map))
    for name, value in fsa.named_non_tensor_attr():
        setattr(out_fsa, name, value)

    return out_fsa


def shortest_path(fsa: Fsa, use_double_scores: bool) -> Fsa:
    '''Return the shortest paths as linear FSAs from the start state
    to the final state in the tropical semiring.

    Note:
      It uses the opposite sign. That is, It uses `max` instead of `min`.

    Args:
      fsa:
        The input FSA. It can be either a single FSA or an FsaVec.
      use_double_scores:
        False to use float, i.e., single precision floating point, for scores.
        True to use double.

    Returns:
          FsaVec, it contains the best paths as linear FSAs
    '''
    entering_arcs = fsa._get_entering_arcs(use_double_scores)
    ragged_arc, ragged_int = _k2.shortest_path(fsa.arcs, entering_arcs)
    out_fsa = Fsa(ragged_arc)

    arc_map = ragged_int.values()
    for name, value in fsa.named_tensor_attr():
        setattr(out_fsa, name, index(value, arc_map))

    for name, value in fsa.named_non_tensor_attr():
        setattr(out_fsa, name, value)

    return out_fsa


def add_epsilon_self_loops(fsa: Fsa) -> Fsa:
    '''Add epsilon self-loops to an Fsa or FsaVec.

    This is required when composing using a composition method that does not
    treat epsilons specially, if the other FSA has epsilons in it.

    Args:
      fsa:
        The input FSA. It can be either a single FSA or an FsaVec.

    Returns:
      An instance of :class:`Fsa` that has an epsilon self-loop on every
      non-final state.
    '''

    need_arc_map = True
    ragged_arc, arc_map = _k2.add_epsilon_self_loops(fsa.arcs,
                                                     need_arc_map=need_arc_map)

    out_fsa = Fsa(ragged_arc)
    for name, value in fsa.named_tensor_attr():
        new_value = index(value, arc_map)
        setattr(out_fsa, name, new_value)

    for name, value in fsa.named_non_tensor_attr():
        setattr(out_fsa, name, value)

    return out_fsa


def remove_epsilon(fsa: Fsa) -> Fsa:
    '''Remove epsilons (symbol zero) in the input Fsa.

    Caution:
      It only works on for CPU and doesn't support autograd.

    Args:
      fsa:
        The input FSA. It can be either a single FSA or an FsaVec.
        Must be top-sorted.
    Returns:
        The result Fsa, it's equivalent to the input `fsa` under
        tropical semiring but will be epsilon-free.
        It will be the same as the input `fsa` if the input
        `fsa` is epsilon-free. Otherwise, a new epsilon-free fsa
        is returned and the input `fsa` is NOT modified.
    '''
    assert fsa.is_cpu()
    assert fsa.requires_grad is False
    if fsa.properties & fsa_properties.EPSILON_FREE != 0:
        return fsa

    ragged_arc, arc_map = _k2.remove_epsilon(fsa.arcs)
    aux_labels = None
    if hasattr(fsa, 'aux_labels'):
        aux_labels = index(fsa.aux_labels, arc_map)
    out_fsa = Fsa(ragged_arc, aux_labels)

    for name, value in fsa.named_non_tensor_attr():
        setattr(out_fsa, name, value)

    return out_fsa


def remove_epsilons_iterative_tropical(fsa: Fsa) -> Fsa:
    '''Remove epsilons (symbol zero) in the input Fsa.

    Caution:
      It doesn't support autograd for now.

    Args:
      fsa:
        The input FSA. It can be either a single FSA or an FsaVec.
        It can be either top-sorted or non-top-sorted.
    Returns:
        The result Fsa, it's equivalent to the input `fsa` under
        tropical semiring but will be epsilon-free.
        It will be the same as the input `fsa` if the input
        `fsa` is epsilon-free. Otherwise, a new epsilon-free fsa
        is returned and the input `fsa` is NOT modified.
    '''
    if fsa.properties & fsa_properties.EPSILON_FREE != 0:
        return fsa

    ragged_arc, arc_map = _k2.remove_epsilons_iterative_tropical(fsa.arcs)
    aux_labels = None
    if hasattr(fsa, 'aux_labels'):
        aux_labels = index(fsa.aux_labels, arc_map)
    out_fsa = Fsa(ragged_arc, aux_labels)

    for name, value in fsa.named_non_tensor_attr():
        setattr(out_fsa, name, value)

    return out_fsa


def determinize(fsa: Fsa) -> Fsa:
    '''Determinize the input Fsa.

    Caution:
      It only works on for CPU and doesn't support autograd (for now;
      this is not a fundamental limitation).

    Args:
      fsa:
        The input FSA. It can be either a single FSA or an FsaVec.
        Must be connected. It's also expected to be epsilon-free,
        but this is not checked; in any case,
        epsilon will be treated as a normal symbol.
    Returns:
        The result Fsa, it's equivalent to the input `fsa` under
        tropical semiring but will be deterministic.
        It will be the same as the input `fsa` if the input
        `fsa` has property kFsaPropertiesArcSortedAndDeterministic.
        Otherwise, a new deterministic fsa is returned and the
        input `fsa` is NOT modified.
    '''
    assert fsa.is_cpu()
    assert fsa.requires_grad is False
    if fsa.properties & fsa_properties.ARC_SORTED_AND_DETERMINISTIC != 0:  # noqa
        return fsa

    ragged_arc, arc_map = _k2.determinize(fsa.arcs)
    aux_labels = None
    if hasattr(fsa, 'aux_labels'):
        aux_labels = index(fsa.aux_labels, arc_map)
    out_fsa = Fsa(ragged_arc, aux_labels)

    for name, value in fsa.named_non_tensor_attr():
        setattr(out_fsa, name, value)

    return out_fsa


def closure(fsa: Fsa) -> Fsa:
    '''Compute the Kleene closure of the input FSA.

    Args:
      fsa:
        The input FSA. It has to be a single FSA. That is,
        len(fsa.shape) == 2.
    Returns:
      The result FSA which is the Kleene closure of the input FSA.
    '''

    def fix_aux_labels(src_aux_labels: torch.Tensor,
                       src_row_splits1: torch.Tensor,
                       arc_map: torch.Tensor) -> torch.Tensor:
        '''Fix the aux labels of the output FSA.

        Since :func:`_k2.closure` changes the labels of arcs entering
        the final state to 0, we need to change their corresponding
        aux labels to 0.

        Args:
          src_aux_labels:
            The aux labels of the input FSA.
          src_row_splits:
            The row splits1 of the input FSA.
          arc_map:
            The arc map produced by :func:`_k2.closure`.
        Returns:
          The aux_labels of the output fsa after converting -1 to 0.
        '''
        minus_one_index = torch.nonzero(src_aux_labels == -1, as_tuple=False)
        src_start_state_last_arc_index = src_row_splits1[1]

        minus_one_index[minus_one_index > src_start_state_last_arc_index] += 1

        # now minus one index contains arc indexes into the output FSA
        ans_aux_labels = index_select(src_aux_labels, arc_map)
        ans_aux_labels[minus_one_index] = 0
        ans_aux_labels[src_start_state_last_arc_index] = -1
        return ans_aux_labels

    need_arc_map = True
    ragged_arc, arc_map = _k2.closure(fsa.arcs, need_arc_map=need_arc_map)

    out_fsa = Fsa(ragged_arc)
    for name, value in fsa.named_tensor_attr():
        if name == 'aux_labels':
            new_value = fix_aux_labels(value, fsa.arcs.row_splits(1), arc_map)
        else:
            new_value = index_select(value, arc_map)
        setattr(out_fsa, name, new_value)

    for name, value in fsa.named_non_tensor_attr():
        setattr(out_fsa, name, value)

    return out_fsa


def invert(fsa: Fsa) -> Fsa:
    '''Invert an FST, swapping the labels in the FSA with the auxiliary labels.

    Args:
      fsa:
        The input FSA. It can be either a single FSA or an FsaVec.
    Returns:
      The inverted Fsa, it's top-sorted if `fsa` is top-sorted.
    '''
    assert fsa.is_cpu()
    assert fsa.requires_grad is False
    if isinstance(fsa.aux_labels, torch.Tensor):
        return fsa.invert()
    else:
        assert isinstance(fsa.aux_labels, _k2.RaggedInt)
        need_arc_map = False
        ragged_arc, aux_labels, _ = _k2.invert(fsa.arcs, fsa.aux_labels,
                                               need_arc_map)
        return Fsa(ragged_arc, aux_labels)<|MERGE_RESOLUTION|>--- conflicted
+++ resolved
@@ -94,10 +94,6 @@
     return sorted_fsa
 
 
-<<<<<<< HEAD
-def intersect(a_fsa: Fsa,
-              b_fsa: Fsa,
-=======
 def intersect_device(a_fsas: Fsa, b_fsas: Fsa,
                      b_to_a_map: torch.Tensor) -> Fsa:
     '''Compute the intersection of two FSAs treating epsilons
@@ -176,7 +172,6 @@
 
 
 def intersect(a_fsa: Fsa, b_fsa: Fsa,
->>>>>>> a1037a50
               treat_epsilons_specially: bool = True) -> Fsa:
     '''Compute the intersection of two FSAs.
 
