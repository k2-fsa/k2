--- conflicted
+++ resolved
@@ -1178,9 +1178,6 @@
     alignment.scores -= getattr(
         alignment, "__ins_del_score_offset_internal_attr_")
 
-<<<<<<< HEAD
-    return alignment
-=======
     return alignment
 
 
@@ -1202,5 +1199,4 @@
     ragged_arc, arc_map = _k2.union(fsas.arcs, need_arc_map)
 
     out_fsa = k2.utils.fsa_from_unary_function_tensor(fsas, ragged_arc, arc_map)
-    return out_fsa
->>>>>>> 7178d67e
+    return out_fsa