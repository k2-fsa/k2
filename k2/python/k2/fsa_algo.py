# Copyright (c)  2020  Mobvoi Inc.        (authors: Fangjun Kuang)
#                      Xiaomi Corporation (authors: Haowen Qiu, Wei Kang)
#                2021  Mobvoi Inc.        (authors: Yaguang Hu)
#
# See ../../../LICENSE for clarification regarding multiple authors
#
# Licensed under the Apache License, Version 2.0 (the "License");
# you may not use this file except in compliance with the License.
# You may obtain a copy of the License at
#
#     http://www.apache.org/licenses/LICENSE-2.0
#
# Unless required by applicable law or agreed to in writing, software
# distributed under the License is distributed on an "AS IS" BASIS,
# WITHOUT WARRANTIES OR CONDITIONS OF ANY KIND, either express or implied.
# See the License for the specific language governing permissions and
# limitations under the License.

from typing import List
from typing import Optional
from typing import Tuple
from typing import Union

import torch
import _k2
import k2

from . import fsa_properties
from .fsa import Fsa
from .ops import index
from .ops import index_select
from .ops import index_ragged

from torch import Tensor

# Note: look also in autograd.py, differentiable operations may be there.


def linear_fsa(labels: Union[List[int], List[List[int]], k2.RaggedInt],
               device: Optional[Union[torch.device, str]] = None) -> Fsa:
    '''Construct an linear FSA from labels.

    Note:
      The scores of arcs in the returned FSA are all 0.

    Args:
      labels:
        It can be one of the following types:

            - A list of integers, e.g., `[1, 2, 3]`
            - A list of list-of-integers, e..g, `[ [1, 2], [1, 2, 3] ]`
            - An instance of :class:`k2.RaggedInt`. Must have `num_axes() == 2`.
      device:
        Optional. It can be either a string (e.g., 'cpu',
        'cuda:0') or a torch.device.
        If it is None, then the returned FSA is on CPU. It has to be None
        if `labels` is an instance of :class:`k2.RaggedInt`.

    Returns:
      - If `labels` is a list of integers, return an FSA
      - If `labels` is a list of list-of-integers, return an FsaVec
      - If `labels` is an instance of :class:`k2.RaggedInt`, return an FsaVec
    '''
    if isinstance(labels, k2.RaggedInt):
        assert device is None
        assert labels.num_axes() == 2

    if device is not None:
        device = torch.device(device)
        if device.type == 'cpu':
            gpu_id = -1
        else:
            assert device.type == 'cuda'
            gpu_id = getattr(device, 'index', 0)
    else:
        gpu_id = -1
    ragged_arc = _k2.linear_fsa(labels, gpu_id)
    fsa = Fsa(ragged_arc)
    return fsa


def linear_fst(labels: Union[List[int], List[List[int]]],
               aux_labels: Union[List[int], List[List[int]]]) -> Fsa:
    '''Construct a linear FST from labels and its corresponding
    auxiliary labels.

    Note:
      The scores of arcs in the returned FST are all 0.

    Args:
      labels:
        A list of integers or a list of list of integers.
      aux_labels:
        A list of integers or a list of list of integers.

    Returns:
      An FST if the labels is a list of integers.
      A vector of FSTs (FsaVec) if the input is a list of list of integers.
    '''
    ragged_arc = _k2.linear_fsa(labels)
    if isinstance(labels[0], List):
        assert isinstance(aux_labels[0],
                          list), 'aux_labels and labels do not match.'
        buf = []
        for aux in aux_labels:
            buf.extend(aux + [-1])
        aux_labels_tmp = torch.tensor(buf, dtype=torch.int32)
    else:
        aux_labels_tmp = torch.tensor(aux_labels + [-1], dtype=torch.int32)
    fsa = Fsa(ragged_arc, aux_labels=aux_labels_tmp)
    return fsa


def top_sort(fsa: Fsa) -> Fsa:
    '''Sort an FSA topologically.

    Note:
      It returns a new FSA. The input FSA is NOT changed.

    Args:
      fsa:
        The input FSA to be sorted. It can be either a single FSA
        or a vector of FSAs.
    Returns:
      It returns a single FSA if the input is a single FSA; it returns
      a vector of FSAs if the input is a vector of FSAs.
    '''
    need_arc_map = True
    ragged_arc, arc_map = _k2.top_sort(fsa.arcs, need_arc_map=need_arc_map)

    out_fsa = k2.utils.fsa_from_unary_function_tensor(fsa, ragged_arc, arc_map)
    return out_fsa


def intersect_device(
        a_fsas: Fsa,
        b_fsas: Fsa,
        b_to_a_map: torch.Tensor,
        sorted_match_a: bool = False,
        ret_arc_maps: bool = False
) -> Union[Fsa, Tuple[Fsa, torch.Tensor, torch.Tensor]]:  # noqa
    '''Compute the intersection of two FsaVecs treating epsilons
    as real, normal symbols.

    This function supports both CPU and GPU. But it is very slow on CPU.
    That's why this function name ends with `_device`. It is intended for GPU.
    See :func:`k2.intersect` which is a more general interface
    (it will call the same underlying code, IntersectDevice(), if
    the inputs are on GPU and a_fsas is arc-sorted).

    Caution:
      Epsilons are treated as real, normal symbols.

    Hint:
      The two inputs do not need to be arc-sorted.

    Refer to :func:`k2.intersect` for how we assign the attributes of the
    output FsaVec.

    Args:
      a_fsas:
        An FsaVec (must have 3 axes, i.e., `len(a_fsas.shape) == 3`.
      b_fsas:
        An FsaVec (must have 3 axes) on the same device as `a_fsas`.
      b_to_a_map:
        A 1-D torch.Tensor with dtype torch.int32 on the same device
        as `a_fsas`. Map from FSA-id in `b_fsas` to the corresponding
        FSA-id in `a_fsas` that we want to compose it with.
        E.g. might be an identity map, or all-to-zero, or something the
        user chooses.

        Requires
            - `b_to_a_map.shape[0] == b_fsas.shape[0]`
            - `0 <= b_to_a_map[i] < a_fsas.shape[0]`
      ret_arc_maps:
        If False, return the resulting Fsa. If True, return a tuple
        containing three entries:

            - the resulting Fsa

            - a_arc_map, a 1-D torch.Tensor with dtype torch.int32.
              a_arc_map[i] is the arc index in a_fsas that corresponds
              to the i-th arc in the resulting Fsa. a_arc_map[i] is -1
              if the i-th arc in the resulting Fsa has no corresponding
              arc in a_fsas.

            - b_arc_map, a 1-D torch.Tensor with dtype torch.int32.
              b_arc_map[i] is the arc index in b_fsas that corresponds
              to the i-th arc in the resulting Fsa. b_arc_map[i] is -1
              if the i-th arc in the resulting Fsa has no corresponding
              arc in b_fsas.

    Returns:
      If ret_arc_maps is False, return intersected FsaVec;
      will satisfy `ans.shape == b_fsas.shape`.
      If ret_arc_maps is True, it returns additionally two arc maps:
      a_arc_map and b_arc_map.
    '''
    need_arc_map = True
    ragged_arc, a_arc_map, b_arc_map = _k2.intersect_device(
        a_fsas.arcs, a_fsas.properties, b_fsas.arcs, b_fsas.properties,
        b_to_a_map, need_arc_map, sorted_match_a)

    out_fsas = k2.utils.fsa_from_binary_function_tensor(a_fsas, b_fsas,
                                                        ragged_arc,
                                                        a_arc_map, b_arc_map)
    if ret_arc_maps:
        return out_fsas, a_arc_map, b_arc_map
    else:
        return out_fsas


def intersect(a_fsa: Fsa,
              b_fsa: Fsa,
              treat_epsilons_specially: bool = True,
              ret_arc_maps: bool = False
             ) -> Union[Fsa, Tuple[Fsa, torch.Tensor, torch.Tensor]]:  # noqa
    '''Compute the intersection of two FSAs.

    When `treat_epsilons_specially` is True, this function works only on CPU.
    When `treat_epsilons_specially` is False and both `a_fsa` and `b_fsa`
    are on GPU, then this function works on GPU; in this case, the two
    input FSAs do not need to be arc sorted.

    Args:
      a_fsa:
        The first input FSA. It can be either a single FSA or an FsaVec.
      b_fsa:
        The second input FSA. it can be either a single FSA or an FsaVec.
      treat_epsilons_specially:
        If True, epsilons will be treated as epsilon, meaning epsilon arcs can
        match with an implicit epsilon self-loop.
        If False, epsilons will be treated as real, normal symbols (to have
        them treated as epsilons in this case you may have to add epsilon
        self-loops to whichever of the inputs is naturally epsilon-free).
      ret_arc_maps:
        If False, return the resulting Fsa. If True, return a tuple
        containing three entries:

            - the resulting Fsa

            - a_arc_map, a 1-D torch.Tensor with dtype torch.int32.
              a_arc_map[i] is the arc index in a_fsa that corresponds
              to the i-th arc in the resulting Fsa. a_arc_map[i] is -1
              if the i-th arc in the resulting Fsa has no corresponding
              arc in a_fsa.

            - b_arc_map, a 1-D torch.Tensor with dtype torch.int32.
              b_arc_map[i] is the arc index in b_fsa that corresponds
              to the i-th arc in the resulting Fsa. b_arc_map[i] is -1
              if the i-th arc in the resulting Fsa has no corresponding
              arc in b_fsa.

    Caution:
      The two input FSAs MUST be arc sorted if `treat_epsilons_specially`
      is True.

    Caution:
      The rules for assigning the attributes of the output Fsa are as follows:

      - (1) For attributes where only one source (a_fsa or b_fsa) has that
        attribute: Copy via arc_map, or use zero if arc_map has -1. This rule
        works for both floating point and integer attributes.

      - (2) For attributes where both sources (a_fsa and b_fsa) have that
        attribute: For floating point attributes: sum via arc_maps, or use zero
        if arc_map has -1. For integer attributes, it's not supported for now
        (the attributes will be discarded and will not be kept in the output
        FSA).

    Returns:
      If ret_arc_maps is False, return the result of intersecting a_fsa and
      b_fsa. len(out_fsa.shape) is 2 if and only if the two input FSAs are
      single FSAs; otherwise, len(out_fsa.shape) is 3.
      If ret_arc_maps is True, it returns additionally two arc_maps:
      a_arc_map and b_arc_map.
    '''
    if a_fsa.is_cpu() or b_fsa.is_cpu():
        assert a_fsa.properties & fsa_properties.ARC_SORTED != 0
        assert b_fsa.properties & fsa_properties.ARC_SORTED != 0

    need_arc_map = True
    ragged_arc, a_arc_map, b_arc_map = _k2.intersect(
        a_fsa.arcs, a_fsa.properties, b_fsa.arcs, b_fsa.properties,
        treat_epsilons_specially, need_arc_map)

    out_fsa = k2.utils.fsa_from_binary_function_tensor(a_fsa, b_fsa, ragged_arc,
                                                       a_arc_map, b_arc_map)
    if ret_arc_maps:
        return out_fsa, a_arc_map, b_arc_map
    else:
        return out_fsa


def compose(a_fsa: Fsa,
            b_fsa: Fsa,
            treat_epsilons_specially: bool = True,
            inner_labels: Optional[str] = None) -> 'Fsa':
    '''Compute the composition of two FSAs.

    When `treat_epsilons_specially` is True, this function works only on CPU.
    When `treat_epsilons_specially` is False and both `a_fsa` and `b_fsa`
    are on GPU, then this function works on GPU; in this case, the two
    input FSAs do not need to be arc sorted.

    Note:
      `a_fsa.aux_labels` is required to be defined and it can be either
      a `torch.Tensor` or a ragged tensor of type `k2.RaggedInt`.
      If it is a ragged tensor, then it requires that a_fsa.requires_grad is
      False.

      For both FSAs, the `aux_labels` attribute is interpreted as output labels,
      (olabels), and the composition involves matching the olabels of a_fsa with
      the ilabels of b_fsa.  This is implemented by intersecting the inverse of
      a_fsa (a_fsa_inv) with b_fsa, then replacing the ilabels of the result
      with the original ilabels on a_fsa which are now the aux_labels of
      a_fsa_inv.  If `b_fsa.aux_labels` is not defined, `b_fsa` is treated as an
      acceptor (as in OpenFST), i.e. its olabels and ilabels are assumed to be
      the same.

    Refer to :func:`k2.intersect` for how we assign the attributes of the
    output FSA.

    Args:
      a_fsa:
        The first input FSA. It can be either a single FSA or an FsaVec.
      b_fsa:
        The second input FSA. it can be either a single FSA or an FsaVec.
      treat_epsilons_specially:
        If True, epsilons will be treated as epsilon, meaning epsilon arcs can
        match with an implicit epsilon self-loop.
        If False, epsilons will be treated as real, normal symbols (to have
        them treated as epsilons in this case you may have to add epsilon
        self-loops to whichever of the inputs is naturally epsilon-free).
     inner_labels:
        If specified (and if a_fsa has `aux_labels`), the labels that we matched
        on, which would normally be discarded, will instead be copied to
        this attribute name.

    Caution:
      `b_fsa` has to be arc sorted if the function runs on CPU.

    Returns:
      The result of composing a_fsa and b_fsa. `len(out_fsa.shape)` is 2
      if and only if the two input FSAs are single FSAs;
      otherwise, `len(out_fsa.shape)` is 3.
    '''
    try:
        assert isinstance(a_fsa.aux_labels, Tensor)
    except Exception as e:
        raise ValueError("Expected a_fsa to have aux_labels (not ragged): ",
                         str(e))
    a_fsa_inv = a_fsa.invert()
    a_fsa_inv = arc_sort(a_fsa_inv)
    if treat_epsilons_specially is True or b_fsa.is_cpu():
        # the GPU version does not need to sort b.
        assert b_fsa.properties & fsa_properties.ARC_SORTED != 0

    a_fsa_inv.rename_tensor_attribute_('aux_labels', 'left_labels')

    # Internally this will call host intersection, or Intersect(), or
    # IntersectDevice(), according to various criteria such as CPU vs. GPU
    # and treat_epsilons_specially == true or not (true not supported
    # on GPU).
    ans = intersect(a_fsa_inv, b_fsa,
                    treat_epsilons_specially=treat_epsilons_specially)

    if inner_labels is not None:
        ans.rename_tensor_attribute_('labels', inner_labels)

    if not hasattr(b_fsa, 'aux_labels'):
        assert inner_labels is None and 'it should not be necessary to set ' \
            'inner_labels if b has no aux_labels'
        ans.rename_tensor_attribute_('labels', 'aux_labels')

    ans.rename_tensor_attribute_('left_labels', 'labels')
    return ans


def connect(fsa: Fsa) -> Fsa:
    '''Connect an FSA.

    Removes states that are neither accessible nor co-accessible.

    Note:
      A state is not accessible if it is not reachable from the start state.
      A state is not co-accessible if it cannot reach the final state.

    Caution:
      If the input FSA is already connected, it is returned directly.
      Otherwise, a new connected FSA is returned.

    Args:
     fsa:
        The input FSA to be connected.

    Returns:
      An FSA that is connected.
    '''
    if fsa.properties & fsa_properties.ACCESSIBLE != 0 and \
            fsa.properties & fsa_properties.COACCESSIBLE != 0:
        return fsa

    need_arc_map = True
    ragged_arc, arc_map = _k2.connect(fsa.arcs, need_arc_map=need_arc_map)
    out_fsa = k2.utils.fsa_from_unary_function_tensor(fsa, ragged_arc, arc_map)
    return out_fsa


def arc_sort(fsa: Fsa, ret_arc_map: bool = False
            ) -> Union[Fsa, Tuple[Fsa, torch.Tensor]]:  # noqa
    '''Sort arcs of every state.

    Note:
      Arcs are sorted by labels first, and then by dest states.

    Caution:
      If the input `fsa` is already arc sorted, we return it directly.
      Otherwise, a new sorted fsa is returned.

    Args:
      fsa:
        The input FSA.
      ret_arc_map:
        True to return an extra arc_map (a 1-D tensor with dtype being
        torch.int32). arc_map[i] is the arc index in the input `fsa` that
        corresponds to the i-th arc in the output Fsa.
    Returns:
      If ret_arc_map is False, return the sorted FSA. It is the same as the
      input `fsa` if the input `fsa` is arc sorted. Otherwise, a new sorted
      fsa is returned and the input `fsa` is NOT modified.
      If ret_arc_map is True, an extra arc map is also returned.
    '''
    if fsa.properties & fsa_properties.ARC_SORTED != 0:
        if ret_arc_map:
            # in this case, arc_map is an identity map
            arc_map = torch.arange(fsa.num_arcs,
                                   dtype=torch.int32,
                                   device=fsa.device)
            return fsa, arc_map
        else:
            return fsa

    need_arc_map = True
    ragged_arc, arc_map = _k2.arc_sort(fsa.arcs, need_arc_map=need_arc_map)

    out_fsa = k2.utils.fsa_from_unary_function_tensor(fsa, ragged_arc, arc_map)
    if ret_arc_map:
        return out_fsa, arc_map
    else:
        return out_fsa


def shortest_path(fsa: Fsa, use_double_scores: bool) -> Fsa:
    '''Return the shortest paths as linear FSAs from the start state
    to the final state in the tropical semiring.

    Note:
      It uses the opposite sign. That is, It uses `max` instead of `min`.

    Args:
      fsa:
        The input FSA. It can be either a single FSA or an FsaVec.
      use_double_scores:
        False to use float, i.e., single precision floating point, for scores.
        True to use double.

    Returns:
      FsaVec, it contains the best paths as linear FSAs
    '''
    entering_arcs = fsa._get_entering_arcs(use_double_scores)
    ragged_arc, ragged_int = _k2.shortest_path(fsa.arcs, entering_arcs)
    arc_map = ragged_int.values()

    out_fsa = k2.utils.fsa_from_unary_function_tensor(fsa, ragged_arc, arc_map)
    return out_fsa


def add_epsilon_self_loops(fsa: Fsa, ret_arc_map: bool = False
                          ) -> Union[Fsa, Tuple[Fsa, torch.Tensor]]:  # noqa
    '''Add epsilon self-loops to an Fsa or FsaVec.

    This is required when composing using a composition method that does not
    treat epsilons specially, if the other FSA has epsilons in it.

    Args:
      fsa:
        The input FSA. It can be either a single FSA or an FsaVec.
      ret_arc_map:
        If False, return the resulting Fsa.
        If True, return an extra arc map.

    Returns:
      If ret_arc_map is False, return an instance of :class:`Fsa` that has an
      epsilon self-loop on every non-final state.
      If ret_arc_map is True, it returns an extra arc_map. arc_map[i] is the
      arc index in the input `fsa` that corresponds to the i-th arc in the
      resulting Fsa. arc_map[i] is -1 if the i-th arc in the resulting Fsa
      has no counterpart in the input `fsa`.
    '''

    need_arc_map = True
    ragged_arc, arc_map = _k2.add_epsilon_self_loops(fsa.arcs,
                                                     need_arc_map=need_arc_map)

    out_fsa = k2.utils.fsa_from_unary_function_tensor(fsa, ragged_arc, arc_map)
    if ret_arc_map:
        return out_fsa, arc_map
    else:
        return out_fsa


def remove_epsilon_self_loops(fsa: Fsa) -> Fsa:
    '''Remove epsilon self-loops of an Fsa or an FsaVec.

    Caution:
      Unlike :func:`remove_epsilon`, this funciton removes only
      epsilon self-loops.

    Args:
      fsa:
        The input FSA. It can be either a single FSA or an FsaVec.

    Returns:
      An instance of :class:`Fsa` that has no epsilon self-loops on every
      non-final state.
    '''
    need_arc_map = True
    ragged_arc, arc_map = _k2.remove_epsilon_self_loops(fsa.arcs, need_arc_map)

    out_fsa = k2.utils.fsa_from_unary_function_tensor(fsa, ragged_arc, arc_map)
    return out_fsa


def remove_epsilon(fsa: Fsa) -> Fsa:
    '''Remove epsilons (symbol zero) in the input Fsa.

    Args:
      fsa:
        The input FSA. It can be either a single FSA or an FsaVec.
        Works either for CPU or GPU, but the algorithm is different.
        We can only use the CPU algorithm if the input is top-sorted,
        and the GPU algorithm, while it works for CPU, may not be
        very fast.

        `fsa` must be free of epsilon loops that have score
        greater than 0.

    Returns:
      The resulting Fsa is equivalent to the input `fsa` under the
      tropical semiring but will be epsilon-free.  Any linear tensor
      attributes, such as 'aux_labels', will have been turned into
      ragged labels after removing fillers (i.e. labels whose
      value equals fsa.XXX_filler if the attribute name is XXX),
      counting -1's on final-arcs as fillers even if the filler
      value for that attribute is not -1.
    '''
    ragged_arc, arc_map = _k2.remove_epsilon(fsa.arcs, fsa.properties)

    out_fsa = k2.utils.fsa_from_unary_function_ragged(fsa, ragged_arc, arc_map,
                                                      remove_filler=True)

    if hasattr(out_fsa, 'aux_labels') and \
            isinstance(out_fsa.aux_labels, k2.RaggedInt):
        out_fsa.aux_labels = k2.ragged.remove_values_eq(out_fsa.aux_labels, 0)

    return out_fsa


def remove_epsilon_iterative_tropical(fsa: Fsa) -> Fsa:
    '''A wrapper for remove_epsilon(), deprecated but provided
    for back compatibility'''
    return remove_epsilon(fsa)


def remove_epsilon_and_add_self_loops(fsa: Fsa,
                                      remove_filler: bool = True) -> Fsa:
    '''Remove epsilons (symbol zero) in the input Fsa, and then add
    epsilon self-loops to all states in the input Fsa (usually as
    a preparation for intersection with treat_epsilons_specially=0).

    Args:
      fsa:
        The input FSA. It can be either a single FSA or an FsaVec.
      remove_filler:
        If true, we will remove any `filler values` of attributes when
        converting linear to ragged attributes.
    Returns:
      The resulting Fsa.   See :func:`remove_epsilon` for details.
      The only epsilons will be epsilon self-loops on all states.
    '''
    if fsa.properties & fsa_properties.EPSILON_FREE != 0:
        return add_epsilon_self_loops(fsa)

    ragged_arc, arc_map = _k2.remove_epsilon_and_add_self_loops(
        fsa.arcs, fsa.properties)

    out_fsa = k2.utils.fsa_from_unary_function_ragged(
        fsa, ragged_arc, arc_map, remove_filler=remove_filler)

    return out_fsa


def determinize(fsa: Fsa) -> Fsa:
    '''Determinize the input Fsa.

    Caution:
      It only works on for CPU.

    Args:
      fsa:
        The input FSA. It can be either a single FSA or an FsaVec.
        Must be connected. It's also expected to be epsilon-free,
        but this is not checked; in any case,
        epsilon will be treated as a normal symbol.
    Returns:
      The resulting Fsa, it's equivalent to the input `fsa` under
      tropical semiring but will be deterministic.
      It will be the same as the input `fsa` if the input
      `fsa` has property kFsaPropertiesArcSortedAndDeterministic.
      Otherwise, a new deterministic fsa is returned and the
      input `fsa` is NOT modified.
    '''
    assert fsa.is_cpu()
    assert fsa.requires_grad is False
    if fsa.properties & fsa_properties.ARC_SORTED_AND_DETERMINISTIC != 0:  # noqa
        return fsa

    ragged_arc, arc_map = _k2.determinize(fsa.arcs)
    out_fsa = k2.utils.fsa_from_unary_function_ragged(fsa, ragged_arc, arc_map)
    return out_fsa


def closure(fsa: Fsa) -> Fsa:
    '''Compute the Kleene closure of the input FSA.

    Args:
      fsa:
        The input FSA. It has to be a single FSA. That is,
        len(fsa.shape) == 2.
    Returns:
      The resulting FSA which is the Kleene closure of the input FSA.
    '''

    def fix_aux_labels(src_aux_labels: torch.Tensor,
                       src_row_splits1: torch.Tensor,
                       arc_map: torch.Tensor) -> torch.Tensor:
        '''Fix the aux labels of the output FSA.

        Since :func:`_k2.closure` changes the labels of arcs entering
        the final state to 0, we need to change their corresponding
        aux labels to 0.

        Args:
          src_aux_labels:
            The aux labels of the input FSA.
          src_row_splits:
            The row splits1 of the input FSA.
          arc_map:
            The arc map produced by :func:`_k2.closure`.
        Returns:
          The aux_labels of the output fsa after converting -1 to 0.
        '''
        minus_one_index = torch.nonzero(src_aux_labels == -1, as_tuple=False)
        src_start_state_last_arc_index = src_row_splits1[1]

        minus_one_index[minus_one_index > src_start_state_last_arc_index] += 1

        # now minus one index contains arc indexes into the output FSA
        ans_aux_labels = index_select(src_aux_labels, arc_map)
        ans_aux_labels[minus_one_index] = 0
        ans_aux_labels[src_start_state_last_arc_index] = -1
        return ans_aux_labels

    need_arc_map = True
    ragged_arc, arc_map = _k2.closure(fsa.arcs, need_arc_map=need_arc_map)

    out_fsa = Fsa(ragged_arc)
    for name, value in fsa.named_tensor_attr():
        if name == 'aux_labels':
            new_value = fix_aux_labels(value, fsa.arcs.row_splits(1), arc_map)
        else:
            new_value = index_select(value, arc_map)
        setattr(out_fsa, name, new_value)

    for name, value in fsa.named_non_tensor_attr():
        setattr(out_fsa, name, value)

    return out_fsa


def invert(fsa: Fsa,
           ret_arc_map: bool = False) -> Union[Fsa, Tuple[Fsa, torch.Tensor]]:
    '''Invert an FST, swapping the labels in the FSA with the auxiliary labels.

    Args:
      fsa:
        The input FSA. It can be either a single FSA or an FsaVec.
      ret_arc_map:
        True to return an extra arc map, which is a 1-D tensor with dtype
        torch.int32. The returned arc_map[i] is the arc index in the input
        fsa that corresponds to the i-th arc in the returned fsa. arc_map[i]
        is -1 if the i-th arc in the returned fsa has no counterpart in the
        input fsa.
    Returns:
      If ret_arc_map is False, return the inverted Fsa, it's top-sorted if
      `fsa` is top-sorted.
      If ret_arc_map is True, return an extra arc map.
    '''
    if isinstance(fsa.aux_labels, torch.Tensor):
        if ret_arc_map is False:
            return fsa.invert()
        else:
            arc_map = torch.arange(fsa.num_arcs,
                                   dtype=torch.int32,
                                   device=fsa.device)
            return fsa.invert(), arc_map
    else:
        assert isinstance(fsa.aux_labels, k2.RaggedInt)
        fsa, arc_map = expand_ragged_attributes(
            fsa, ret_arc_map=True, ragged_attribute_names=['aux_labels'])
        fsa = fsa.invert_()
        if ret_arc_map:
            return fsa, arc_map
        else:
            return fsa


def random_paths(fsas: Fsa, use_double_scores: bool,
                 num_paths: int) -> k2.RaggedInt:
    '''Compute pseudo-random paths through the FSAs in this vector of FSAs
    (this object must have 3 axes, `self.arcs.num_axes() == 3`)

    Caution:
      It does not support autograd.

    Caution:
      Do not be confused by the function name. There is no
      randomness at all, thus no `seed`. It uses a deterministic algorithm
      internally, similar to arithmetic coding
      (see `<https://en.wikipedia.org/wiki/Arithmetic_coding>`_).

      Look into the C++ implementation code for more details.

    Args:
      fsas:
        A FsaVec, i.e., `len(fsas.shape) == 3`
      use_double_scores:
        If true, do computation with double-precision,
        else float (single-precision)
      num_paths:
        Number of paths requested through each FSA. FSAs that have no successful
        paths will have zero paths returned.
    Returns:
      Returns a k2.RaggedInt with 3 axes: [fsa][path][arc_pos]; the final
      sub-lists (indexed with arc_pos) are sequences of arcs starting from the
      start state and terminating in the final state. The values are arc_idx012,
      i.e. arc indexes.
    '''
    log_semiring = True
    arc_cdf = fsas._get_arc_cdf(use_double_scores=use_double_scores,
                                log_semiring=log_semiring)
    tot_scores = fsas._get_tot_scores(use_double_scores=use_double_scores,
                                      log_semiring=log_semiring)
    state_batches = fsas._get_state_batches()
    if use_double_scores:
        func = _k2.random_paths_double
    else:
        func = _k2.random_paths_float

    ans = func(fsas=fsas.arcs,
               arc_cdf=arc_cdf,
               num_paths=num_paths,
               tot_scores=tot_scores,
               state_batches=state_batches)
    return ans


def prune_on_arc_post(fsas: Fsa, threshold_prob: float,
                      use_double_scores: bool) -> Fsa:
    '''Remove arcs whose posteriors are less than the given threshold.

    Args:
      fsas:
        An FsaVec. Must have 3 axes.
      threshold_prob:
        Arcs whose posteriors are less than this value are removed.
        Note:
          0 < threshold_prob < 1
      use_double_scores:
        True to use double precision during computation; False to use
        single precision.
    Returns:
      Return a pruned FsaVec.
    '''
    arc_post = fsas.get_arc_post(use_double_scores=use_double_scores,
                                 log_semiring=True)
    need_arc_map = True
    if use_double_scores:
        func = _k2.prune_on_arc_post_double
    else:
        func = _k2.prune_on_arc_post_float

    ragged_arc, arc_map = func(fsas.arcs, arc_post, threshold_prob,
                               need_arc_map)

    out_fsa = k2.utils.fsa_from_unary_function_tensor(fsas, ragged_arc,
                                                      arc_map)
    return out_fsa


def expand_ragged_attributes(
        fsas: Fsa,
        ret_arc_map: bool = False,
        ragged_attribute_names: Optional[List[str]] = None
) -> Union[Fsa, Tuple[Fsa, torch.Tensor]]:  # noqa
    '''
    Turn ragged labels attached to this FSA into linear (Tensor) labels,
    expanding arcs into sequences of arcs as necessary to achieve this.
    Supports autograd.  If `fsas` had no ragged attributes, returns `fsas`
    itself.

    Caution:
      This function will ensure that for final-arcs in the returned
      fsa, the corresponding labels for all ragged attributes are -1; it will
      add an extra arc at the end is necessary to ensure this, if the
      original ragged attributes did not have -1 as their final element on
      final-arcs (note: our intention is that -1's on final arcs, like filler
      symbols, are removed when making attributes ragged; this is what
      fsa_from_unary_function_ragged() does if remove_filler==True (the
      default).

    Args:
      fsas:
        The source Fsa
      ret_arc_map:
        If true, will return a pair (new_fsas, arc_map)
        with `arc_map` a tensor of int32 that maps from arcs in the
        result to arcs in `fsas`, with -1's for newly created arcs.
        If false, just returns new_fsas.
      ragged_attribute_names:
        If specified, just this list of ragged
        attributes will be expanded to linear tensor attributes, and
        the rest will stay ragged.
    '''
    if ragged_attribute_names is None:
        ragged_attribute_tensors = []
        ragged_attribute_names = []
        for name, value in fsas.named_tensor_attr(include_scores=False):
            if isinstance(value, k2.RaggedInt):
                ragged_attribute_tensors.append(value)
                ragged_attribute_names.append(name)
    else:
        ragged_attribute_tensors = [getattr(fsas, name)
                                    for name in ragged_attribute_names]
        for t in ragged_attribute_tensors:
            assert isinstance(t, k2.RaggedInt)

    if len(ragged_attribute_tensors) == 0:
        if ret_arc_map:
            arc_map = torch.arange(fsas.num_arcs, dtype=torch.int32,
                                   device=fsas.device)
            return (fsas, arc_map)
        else:
            return fsas

    (dest_arcs, dest_labels, arc_map) = _k2.expand_arcs(
        fsas.arcs,
        ragged_attribute_tensors)

    # The rest of this function is a modified version of
    # `fsa_from_unary_function_tensor()`.
    dest = Fsa(dest_arcs)

    # Handle the non-ragged attributes, and ragged attributes that
    # we're not linearizing.
    for name, value in fsas.named_tensor_attr(include_scores=False):
        if isinstance(value, torch.Tensor):
            filler = float(fsas.get_filler(name))
            setattr(dest, name, index_select(value, arc_map,
                                             default_value=filler))
        elif name not in ragged_attribute_names:
            setattr(dest, name, index(value, arc_map))

    # Handle the attributes that were ragged but are now linear
    for name, value in zip(ragged_attribute_names, dest_labels):
        setattr(dest, name, value)

    # Copy non-tensor attributes
    for name, value in fsas.named_non_tensor_attr():
        setattr(dest, name, value)

    # make sure autograd works on the scores
    k2.autograd_utils.phantom_index_select_scores(dest, fsas.scores, arc_map)

    # Make sure -1's are only on final-arcs, and never on non-final arcs.
    if hasattr(dest, 'aux_labels'):
        _k2.fix_final_labels(dest.arcs, dest.aux_labels)

    if ret_arc_map:
        return dest, arc_map
    else:
        return dest


<<<<<<< HEAD
def replace_fsa(
        src: Fsa,
        index: Fsa,
        symbol_begin_range: int = 1,
        ret_arc_map: bool = False
) -> Union[Fsa, Tuple[Fsa, torch.Tensor, torch.Tensor]]:

    '''
    Replace arcs in index FSA with the corresponding fsas in a vector of
    FSAs(src). For arcs in `index` with label
    `symbol_range_begin <= label < symbol_range_begin + src.Dim0()` will be
    replaced with fsa indexed `label - symbol_begin_range` in `src`.
    The destination state of the arc in `index` is identified with the
    `final-state` of the corresponding FSA in `src`, and the arc in `index`
    will become an epsilon arc leading to a new state in the output that is
    a copy of the start-state of the corresponding FSA in `src`. Arcs with
    labels outside this range are just copied. Labels on final-arcs in `src`
    (Which will be -1) would be set to 0(epsilon) in the result fsa.

    Caution: Attributes of the result inherits from `index` and `src` via
             `arc_map_index` and `arc_map_src`, But if there are attributes
             with same name, only the attributes with dtype `torch.float32`
             are supported, the other kinds of attributes are discarded.
             See docs in `fsa_from_binary_function_tensor` for details.

    Args:
      src:
          Fsa that we'll be inserting into the result, MUST have 3 axes.
      index:
          The Fsa that is to be replaced, It can be a single FSA or a vector of
          FSAs.
      symbol_range_begin:
          Beginning of the range of symbols that are to be replaced with Fsas.
      ret_arc_map:  if true, will return a tuple
           (new_fsas, arc_map_index, arc_map_src) with `arc_map_index` and
           `arc_map_src` tensors of int32 that maps from arcs in the result to
           arcs in `index` and `src` , with -1's for the arcs not mapped.
           If false, just returns new_fsas.
    '''
    (dest_arc, arc_map_src, arc_map_index) = _k2.replace_fsa(
        src.arcs, index.arcs, symbol_begin_range)

    dest = k2.utils.fsa_from_binary_function_tensor(src, index, dest_arc,
                                                    arc_map_src, arc_map_index)
    if ret_arc_map:
        return dest, arc_map_index, arc_map_src
    else:
        return dest
=======
def ctc_graph(symbols: Union[List[List[int]], k2.RaggedInt],
              standard: bool = True,
              device: Optional[Union[torch.device, str]] = None) -> Fsa:
    '''Construct ctc graphs from symbols.

    Note:
      The scores of arcs in the returned FSA are all 0.

    Args:
      symbols:
        It can be one of the following types:

            - A list of list-of-integers, e..g, `[ [1, 2], [1, 2, 3] ]`
            - An instance of :class:`k2.RaggedInt`. Must have `num_axes() == 2`.
      standard:
        Option to specify the type of CTC topology: "standard" or "simplified",
        where the "standard" one makes the blank mandatory between a pair of
        identical symbols. Default True.
      device:
        Optional. It can be either a string (e.g., 'cpu',
        'cuda:0') or a torch.device.
        If it is None, then the returned FSA is on CPU. It has to be None
        if `symbols` is an instance of :class:`k2.RaggedInt`, the returned
        FSA will on the same device as `k2.RaggedInt`.

    Returns:
        An FsaVec containing the returned ctc graphs, with `Dim0()` the same as
        `len(symbols)`(List[List[int]]) or `Dim0()`(k2.RaggedInt)
    '''
    if device is not None:
        device = torch.device(device)
        if device.type == 'cpu':
            gpu_id = -1
        else:
            assert device.type == 'cuda'
            gpu_id = getattr(device, 'index', 0)
    else:
        gpu_id = -1

    symbol_values = None
    if isinstance(symbols, k2.RaggedInt):
        assert device is None
        assert symbols.num_axes() == 2
        symbol_values = symbols.values()
    else:
        symbol_values = torch.tensor(
            [it for symbol in symbols for it in symbol], dtype=torch.int32,
            device=device)

    need_arc_map = True
    ragged_arc, arc_map = _k2.ctc_graph(symbols, gpu_id,
                                        standard, need_arc_map)
    aux_labels = k2.index(symbol_values, arc_map)
    fsa = Fsa(ragged_arc, aux_labels=aux_labels)
    return fsa
>>>>>>> 8b27e1ec
<|MERGE_RESOLUTION|>--- conflicted
+++ resolved
@@ -903,7 +903,6 @@
         return dest
 
 
-<<<<<<< HEAD
 def replace_fsa(
         src: Fsa,
         index: Fsa,
@@ -952,7 +951,8 @@
         return dest, arc_map_index, arc_map_src
     else:
         return dest
-=======
+
+
 def ctc_graph(symbols: Union[List[List[int]], k2.RaggedInt],
               standard: bool = True,
               device: Optional[Union[torch.device, str]] = None) -> Fsa:
@@ -1007,5 +1007,4 @@
                                         standard, need_arc_map)
     aux_labels = k2.index(symbol_values, arc_map)
     fsa = Fsa(ragged_arc, aux_labels=aux_labels)
-    return fsa
->>>>>>> 8b27e1ec
+    return fsa