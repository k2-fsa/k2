--- conflicted
+++ resolved
@@ -1092,8 +1092,6 @@
     return fsa
 
 
-<<<<<<< HEAD
-=======
 def trivial_graph(max_token: int,
                   device: Optional[Union[torch.device, str]] = None) -> k2.Fsa:
     '''Create a trivial graph which has only two states. On state 0, there are
@@ -1118,7 +1116,6 @@
     return fsa
 
 
->>>>>>> 0f65420f
 def levenshtein_graph(
     symbols: Union[k2.RaggedTensor, List[List[int]]],
     ins_del_score: float = -0.501,
@@ -1226,28 +1223,18 @@
 
     hyps.rename_tensor_attribute_("aux_labels", "hyp_labels")
 
-<<<<<<< HEAD
-    lattice = k2.intersect_device(
-        refs, hyps, b_to_a_map=hyp_to_ref_map, sorted_match_a=sorted_match_ref)
-=======
     lattice = k2.intersect_device(refs,
                                   hyps,
                                   b_to_a_map=hyp_to_ref_map,
                                   sorted_match_a=sorted_match_ref)
->>>>>>> 0f65420f
     lattice = k2.remove_epsilon_self_loops(lattice)
 
     alignment = k2.shortest_path(lattice, use_double_scores=True).invert_()
     alignment.rename_tensor_attribute_("labels", "ref_labels")
     alignment.rename_tensor_attribute_("aux_labels", "labels")
 
-<<<<<<< HEAD
-    alignment.scores -= getattr(
-        alignment, "__ins_del_score_offset_internal_attr_")
-=======
     alignment.scores -= getattr(alignment,
                                 "__ins_del_score_offset_internal_attr_")
->>>>>>> 0f65420f
 
     return alignment
 
@@ -1269,10 +1256,6 @@
     need_arc_map = True
     ragged_arc, arc_map = _k2.union(fsas.arcs, need_arc_map)
 
-<<<<<<< HEAD
-    out_fsa = k2.utils.fsa_from_unary_function_tensor(fsas, ragged_arc, arc_map)
-=======
     out_fsa = k2.utils.fsa_from_unary_function_tensor(fsas, ragged_arc,
                                                       arc_map)
->>>>>>> 0f65420f
     return out_fsa