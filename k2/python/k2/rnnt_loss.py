--- conflicted
+++ resolved
@@ -215,13 +215,8 @@
     symbols: Tensor,
     termination_symbol: int,
     boundary: Optional[Tensor] = None,
-<<<<<<< HEAD
-    external_lm: Optional[Tensor] = None,
-    modified: bool = False,
-=======
     rnnt_type: str = "regular",
     delay_penalty: float = 0.0,
->>>>>>> 02376766
     reduction: Optional[str] = "mean",
     return_grad: bool = False,
 ) -> Union[Tensor, Tuple[Tensor, Tuple[Tensor, Tensor]]]:
@@ -246,12 +241,6 @@
         [0, 0, S, T]
         if boundary is not supplied.
         Most likely you will want begin_symbol and begin_frame to be zero.
-<<<<<<< HEAD
-      external_lm:
-        External language model network, with shape (B, S + 1, C).
-      modified: if True, each time a real symbol is consumed a frame will
-         also be consumed, so at most 1 symbol can appear per frame.
-=======
       rnnt_type:
         Specifies the type of rnnt paths: `regular`, `modified` or `constrained`.
         `regular`: The regular rnnt that taking you to the next frame only if
@@ -269,7 +258,6 @@
          needed when training with time masking, to avoid the time-masking
          encouraging the network to delay symbols.
          See https://github.com/k2-fsa/k2/issues/955 for more details.
->>>>>>> 02376766
       reduction:
         Specifies the reduction to apply to the output: `none`, `mean` or `sum`.
         `none`: no reduction will be applied.
@@ -300,14 +288,6 @@
         rnnt_type=rnnt_type,
     )
 
-<<<<<<< HEAD
-    if external_lm is not None:
-        B, S, T1 = px.shape
-        px_external_lm = torch.gather(
-            external_lm[:, :S], dim=2, index=symbols.unsqueeze(-1)
-        )  # [B][S][1]
-        px += px_external_lm
-=======
     if delay_penalty > 0.0:
         B, S, T0 = px.shape
         T = T0 if rnnt_type != "regular" else T0 - 1
@@ -324,7 +304,6 @@
         ).reshape(1, 1, T0)
         penalty = penalty * delay_penalty
         px += penalty.to(px.dtype)
->>>>>>> 02376766
 
     scores_and_grads = mutual_information_recursion(
         px=px, py=py, boundary=boundary, return_grad=return_grad
@@ -337,11 +316,7 @@
     elif reduction == "sum":
         loss = -torch.sum(negated_loss)
     else:
-<<<<<<< HEAD
-        raise ValueError (
-=======
         raise ValueError(
->>>>>>> 02376766
             f"reduction should be ('none' | 'mean' | 'sum'), given {reduction}"
         )
     return (loss, scores_and_grads[1]) if return_grad else loss
@@ -353,11 +328,7 @@
     termination_symbol: int,
     rnnt_type: str = "regular",
     boundary: Optional[Tensor] = None,
-<<<<<<< HEAD
     normalized: bool = True,
-    modified: bool = False,
-=======
->>>>>>> 02376766
 ) -> Tuple[Tensor, Tensor]:
     """Reduces RNN-T problem to a compact, standard form that can then be given
     (with boundaries) to mutual_information_recursion().
@@ -378,12 +349,8 @@
         [0, 0, S, T]
         if boundary is not supplied.
         Most likely you will want begin_symbol and begin_frame to be zero.
-<<<<<<< HEAD
       normalized:
         True to do log_softmax normalization, otherwise not.
-      modified: if True, each time a real symbol is consumed a frame will
-          also be consumed, so at most 1 symbol can appear per frame.
-=======
       rnnt_type:
         Specifies the type of rnnt paths: `regular`, `modified` or `constrained`.
         `regular`: The regular rnnt that taking you to the next frame only if
@@ -397,7 +364,6 @@
                        *next* context on the *current* frame, e.g. if we emit
                        c given "a b" context, we are forced to emit "blank"
                        given "b c" context on the current frame.
->>>>>>> 02376766
     Returns:
       (px, py) (the names are quite arbitrary)::
 
@@ -462,16 +428,12 @@
     py = (
         logits[:, :, :, termination_symbol].permute((0, 2, 1)).clone()
     )  # [B][S+1][T]
-<<<<<<< HEAD
 
     if normalized:
         py -= normalizers
 
     px = px.contiguous()
     py = py.contiguous()
-=======
-    py -= normalizers
->>>>>>> 02376766
 
     if rnnt_type == "regular":
         px = fix_for_boundary(px, boundary)
@@ -486,14 +448,9 @@
     symbols: Tensor,
     termination_symbol: int,
     boundary: Optional[Tensor] = None,
-<<<<<<< HEAD
-    external_lm: Optional[Tensor] = None,
     normalized: bool = True,
-    modified: bool = False,
-=======
     rnnt_type: str = "regular",
     delay_penalty: float = 0.0,
->>>>>>> 02376766
     reduction: Optional[str] = "mean",
 ) -> Tensor:
     """A normal RNN-T loss, which uses a 'joiner' network output as input,
@@ -513,14 +470,8 @@
         [begin_symbol, begin_frame, end_symbol, end_frame] that is treated as
         [0, 0, S, T] if boundary is not supplied.
         Most likely you will want begin_symbol and begin_frame to be zero.
-<<<<<<< HEAD
-      external_lm:
-        External language model network, with shape (B, S + 1, C).
       normalized:
         True to do log_softmax normalization, otherwise not.
-      modified: if True, each time a real symbol is consumed a frame will
-          also be consumed, so at most 1 symbol can appear per frame.
-=======
       rnnt_type:
         Specifies the type of rnnt paths: `regular`, `modified` or `constrained`.
         `regular`: The regular rnnt that taking you to the next frame only if
@@ -538,7 +489,6 @@
          needed when training with time masking, to avoid the time-masking
          encouraging the network to delay symbols.
          See https://github.com/k2-fsa/k2/issues/955 for more details.
->>>>>>> 02376766
       reduction:
         Specifies the reduction to apply to the output: `none`, `mean` or `sum`.
         `none`: no reduction will be applied.
@@ -556,18 +506,7 @@
         symbols=symbols,
         termination_symbol=termination_symbol,
         boundary=boundary,
-<<<<<<< HEAD
         normalized=normalized,
-        modified=modified,
-    )
-
-    if external_lm is not None:
-        B, S, T1 = px.shape
-        px_external_lm = torch.gather(
-            external_lm[:, :S], dim=2, index=symbols.unsqueeze(-1)
-        )  # [B][S][1]
-        px += px_external_lm
-=======
         rnnt_type=rnnt_type,
     )
 
@@ -587,7 +526,6 @@
         ).reshape(1, 1, T0)
         penalty = penalty * delay_penalty
         px += penalty.to(px.dtype)
->>>>>>> 02376766
 
     negated_loss = mutual_information_recursion(px=px, py=py, boundary=boundary)
     if reduction == "none":
@@ -600,9 +538,6 @@
         raise ValueError(
             f"reduction should be ('none' | 'mean' | 'sum'), given {reduction}"
         )
-<<<<<<< HEAD
-=======
-
 
 def _monotonic_lower_bound(x: torch.Tensor) -> torch.Tensor:
     """Compute a monotonically increasing lower bound of the tensor `x` on the
@@ -639,8 +574,6 @@
     x, _ = torch.cummin(x, dim=-1)
     x = torch.flip(x, dims=(-1,))
     return x
->>>>>>> 02376766
-
 
 def _adjust_pruning_lower_bound(
     s_begin: torch.Tensor, s_range: int
@@ -1041,12 +974,8 @@
     ranges: Tensor,
     termination_symbol: int,
     boundary: Tensor,
-<<<<<<< HEAD
     normalized: bool = True,
-    modified: bool = False,
-=======
     rnnt_type: str = "regular",
->>>>>>> 02376766
 ) -> Tuple[Tensor, Tensor]:
     """Construct px, py for mutual_information_recursion with pruned output.
 
@@ -1072,12 +1001,8 @@
         [0, 0, S, T]
         if boundary is not supplied.
         Most likely you will want begin_symbol and begin_frame to be zero.
-<<<<<<< HEAD
       normalized:
         True to do log_softmax normalization, otherwise not.
-      modified: if True, each time a real symbol is consumed a frame will
-        also be consumed, so at most 1 symbol can appear per frame.
-=======
       rnnt_type:
         Specifies the type of rnnt paths: `regular`, `modified` or `constrained`.
         `regular`: The regular rnnt that taking you to the next frame only if
@@ -1091,7 +1016,6 @@
                        *next* context on the *current* frame, e.g. if we emit
                        c given "a b" context, we are forced to emit "blank"
                        given "b c" context on the current frame.
->>>>>>> 02376766
     Returns:
       (px, py) (the names are quite arbitrary)::
 
@@ -1231,25 +1155,16 @@
     ranges: Tensor,
     termination_symbol: int,
     boundary: Tensor = None,
-<<<<<<< HEAD
-    external_lm: Optional[Tensor] = None,
-    modified: bool = False,
     normalized: bool = True,
     reduction: Optional[str] = "mean",
     return_grad: bool = False,
-) -> Union[Tensor, Tuple[Tensor, Tuple[Tensor, Tensor]]]:
-    """A RNN-T loss with pruning, which uses a pruned 'joiner' network output
-    as input, i.e. a 4 dimensions tensor with shape (B, T, s_range, C),
-    s_range means the symbols number kept for each frame.
-=======
     rnnt_type: str = "regular",
     delay_penalty: float = 0.0,
     reduction: Optional[str] = "mean",
-) -> Tensor:
+) -> Union[Tensor, Tuple[Tensor, Tuple[Tensor, Tensor]]]:
     """A RNN-T loss with pruning, which uses the output of a pruned 'joiner'
     network as input, i.e. a 4 dimensions tensor with shape (B, T, s_range, C),
     s_range means the number of symbols kept for each frame.
->>>>>>> 02376766
 
     Args:
       logits:
@@ -1273,14 +1188,8 @@
         [begin_symbol, begin_frame, end_symbol, end_frame] that is treated as
         [0, 0, S, T] if boundary is not supplied.
         Most likely you will want begin_symbol and begin_frame to be zero.
-<<<<<<< HEAD
-      external_lm:
-        External language model network, with shape (B, S + 1, C).
-      modified: if True, each time a real symbol is consumed a frame will
-        also be consumed, so at most 1 symbol can appear per frame.
       normalized:
         True to do log_softmax normalization, otherwise not.
-=======
       rnnt_type:
         Specifies the type of rnnt paths: `regular`, `modified` or `constrained`.
         `regular`: The regular rnnt that taking you to the next frame only if
@@ -1298,7 +1207,6 @@
          needed when training with time masking, to avoid the time-masking
          encouraging the network to delay symbols.
          See https://github.com/k2-fsa/k2/issues/955 for more details.
->>>>>>> 02376766
       reduction:
         Specifies the reduction to apply to the output: `none`, `mean` or `sum`.
         `none`: no reduction will be applied.
@@ -1313,18 +1221,12 @@
         loss here is the loss with reduction "none".
         This is useful to implement the pruned version of rnnt loss.
     Returns:
-<<<<<<< HEAD
        If return_grad is False, returns a tensor of shape (B,), containing the
        total RNN-T loss values for each element of the batch if reduction equals
        to "none", otherwise a scalar with the reduction applied.
        If return_grad is True, the grads of px and py, which is the output of
        backward with a `fake gradient`(see above), will be returned too. And the
        returned value will be a tuple like (loss, (px_grad, py_grad)).
-=======
-      If reduction is `none`, returns a tensor of shape (B,), containing the
-      total RNN-T loss values for each sequence of the batch, otherwise a scalar
-      with the reduction applied.
->>>>>>> 02376766
     """
     px, py = get_rnnt_logprobs_pruned(
         logits=logits,
@@ -1332,23 +1234,7 @@
         ranges=ranges,
         termination_symbol=termination_symbol,
         boundary=boundary,
-<<<<<<< HEAD
         normalized=normalized,
-        modified=modified,
-    )
-
-    if external_lm is not None:
-        B, S, T1 = px.shape
-        px_external_lm = torch.gather(
-            external_lm[:, :S], dim=2, index=symbols.unsqueeze(-1)
-        )  # [B][S][1]
-        px += px_external_lm
-
-    scores_and_grads = mutual_information_recursion(
-        px=px, py=py, boundary=boundary, return_grad=return_grad
-    )
-    negated_loss = scores_and_grads[0] if return_grad else scores_and_grads
-=======
         rnnt_type=rnnt_type,
     )
 
@@ -1369,8 +1255,11 @@
         penalty = penalty * delay_penalty
         px += penalty.to(px.dtype)
 
-    negated_loss = mutual_information_recursion(px=px, py=py, boundary=boundary)
->>>>>>> 02376766
+    scores_and_grads = mutual_information_recursion(
+        px=px, py=py, boundary=boundary, return_grad=return_grad
+    )
+    negated_loss = scores_and_grads[0] if return_grad else scores_and_grads
+
     if reduction == "none":
         loss = -negated_loss
     elif reduction == "mean":
@@ -1378,16 +1267,10 @@
     elif reduction == "sum":
         loss = -torch.sum(negated_loss)
     else:
-<<<<<<< HEAD
         raise ValueError (
             f"reduction should be ('none' | 'mean' | 'sum'), given {reduction}"
         )
     return (loss, scores_and_grads[1]) if return_grad else loss
-=======
-        raise ValueError(
-            f"reduction should be ('none' | 'mean' | 'sum'), given {reduction}"
-        )
->>>>>>> 02376766
 
 
 def get_rnnt_logprobs_smoothed(
@@ -1746,11 +1629,7 @@
     elif reduction == "sum":
         loss = -torch.sum(negated_loss)
     else:
-<<<<<<< HEAD
-        raise ValueError (
-=======
         raise ValueError(
->>>>>>> 02376766
             f"reduction should be ('none' | 'mean' | 'sum'), given {reduction}"
         )
     return (loss, scores_and_grads[1]) if return_grad else loss