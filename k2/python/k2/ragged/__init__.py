--- conflicted
+++ resolved
@@ -1,11 +1,8 @@
 # please sort imported functions alphabetically
 from .autograd import normalize_scores
 from .ops import append
-<<<<<<< HEAD
+from .ops import create_ragged2
 from .ops import get_layer
-=======
-from .ops import create_ragged2
->>>>>>> 6d80b810
 from .ops import index
 from .ops import remove_axis
 from .ops import remove_values_eq
