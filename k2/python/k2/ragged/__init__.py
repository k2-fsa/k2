--- conflicted
+++ resolved
@@ -1,31 +1,4 @@
 # please sort imported functions alphabetically
-<<<<<<< HEAD
-from .autograd import normalize_scores
-from .ops import argmax_per_sublist
-from .ops import cat
-from .ops import create_ragged2
-from .ops import get_layer
-from .ops import index
-from .ops import max_per_sublist
-from .ops import pad
-from .ops import regular_ragged_shape
-from .ops import remove_axis
-from .ops import remove_values_eq
-from .ops import remove_values_leq
-from .ops import sort_sublist
-from .ops import sum_per_sublist
-from .ops import to_list
-from .ops import unique_sequences
-from .ragged_shape import RaggedShape
-from .ragged_shape import compose_ragged_shapes
-from .ragged_shape import create_ragged_shape2
-from .ragged_shape import random_ragged_shape
-from .tensor import RaggedFloat
-
-from _k2.ragged import Tensor
-from _k2.ragged import create_tensor
-from _k2.ragged import Shape
-=======
 from _k2.ragged import RaggedShape
 from _k2.ragged import RaggedTensor
 from _k2.ragged import cat
@@ -34,5 +7,4 @@
 from _k2.ragged import index
 from _k2.ragged import index_and_sum
 from _k2.ragged import random_ragged_shape
-from _k2.ragged import regular_ragged_shape
->>>>>>> c40adf92
+from _k2.ragged import regular_ragged_shape