--- conflicted
+++ resolved
@@ -14,17 +14,8 @@
 from .fsa_algo import remove_epsilon
 from .fsa_algo import shortest_path
 from .fsa_algo import top_sort
-<<<<<<< HEAD
+
 from .fsa_properties import to_str as properties_to_str
-=======
-from .fsa_properties import get_properties
-from .fsa_properties import is_accessible
-from .fsa_properties import is_arc_sorted
-from .fsa_properties import is_arc_sorted_and_deterministic
-from .fsa_properties import is_coaccessible
-from .fsa_properties import is_epsilon_free
-from .fsa_properties import properties_to_str
->>>>>>> 6ba98549
 from .ops import index
 from .ops import index_add
 from .symbol_table import SymbolTable
@@ -43,28 +34,16 @@
     'arc_sort',
     'connect',
     'create_fsa_vec',
-<<<<<<< HEAD
-=======
     'determinize',
-    'get_properties',
->>>>>>> 6ba98549
     'get_tot_scores',
     'index',
     'index_add',
     'index_select',
     'intersect',
     'intersect_dense_pruned',
-    'is_accessible',
-    'is_arc_sorted',
-    'is_arc_sorted_and_deterministic',
-    'is_coaccessible',
-    'is_epsilon_free',
     'linear_fsa',
-<<<<<<< HEAD
-=======
     'properties_to_str',
     'remove_epsilon',
->>>>>>> 6ba98549
     'shortest_path',
     'to_dot',
     'to_str',
