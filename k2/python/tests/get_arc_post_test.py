--- conflicted
+++ resolved
@@ -19,7 +19,7 @@
     @classmethod
     def setUpClass(cls):
         cls.devices = [torch.device('cpu')]
-        if torch.cuda.is_available():
+        if torch.cuda.is_available() and k2.with_cuda:
             cls.devices.append(torch.device('cuda', 0))
             if torch.cuda.device_count() > 1:
                 torch.cuda.set_device(1)
@@ -37,15 +37,7 @@
             2 3 -1 0.8
             3
         '''
-<<<<<<< HEAD
         for device in self.devices:
-=======
-        devices = [torch.device('cpu')]
-        if torch.cuda.is_available() and k2.with_cuda:
-            devices.append(torch.device('cuda'))
-
-        for device in devices:
->>>>>>> 7ba916e6
             for use_double_scores in [True, False]:
                 fsa = k2.Fsa.from_str(s).to(device).requires_grad_(True)
                 fsa_vec = k2.create_fsa_vec([fsa])
@@ -147,15 +139,7 @@
             3 4 -1 0.8
             4
         '''
-<<<<<<< HEAD
         for device in self.devices:
-=======
-        devices = [torch.device('cpu')]
-        if torch.cuda.is_available() and k2.with_cuda:
-            devices.append(torch.device('cuda'))
-
-        for device in devices:
->>>>>>> 7ba916e6
             for use_double_scores in [True, False]:
                 fsa = k2.Fsa.from_str(s).to(device).requires_grad_(True)
                 fsa_vec = k2.create_fsa_vec([fsa])
@@ -279,15 +263,7 @@
             3 4 -1 0.8
             4
         '''
-<<<<<<< HEAD
         for device in self.devices:
-=======
-        devices = [torch.device('cpu')]
-        if torch.cuda.is_available() and k2.with_cuda:
-            devices.append(torch.device('cuda'))
-
-        for device in devices:
->>>>>>> 7ba916e6
             for use_double_scores in [True, False]:
                 fsa1 = k2.Fsa.from_str(s1).to(device).requires_grad_(True)
                 fsa2 = k2.Fsa.from_str(s2).to(device).requires_grad_(True)
