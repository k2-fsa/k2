#!/usr/bin/env python3
#
# Copyright (c)  2020  Xiaomi Corporation (authors: Fangjun Kuang)
#                2021  Mobvoi Inc. (authors: Yaguang Hu)
#
# See ../../../LICENSE for clarification regarding multiple authors

# To run this single test, use
#
#  ctest --verbose -R ragged_ops_test_py

import unittest

import _k2
import k2
import numpy as np
import torch


class TestRaggedOps(unittest.TestCase):

    def test_remove_axis_ragged_array(self):
        s = '''
            [ [ [ 1 2 ] [ 0 ] ] [ [3 0 ] [ 2 ] ] ]
        '''
        src = k2.RaggedInt(s)

        ans = k2.ragged.remove_axis(src, 0)
        self.assertEqual(str(ans), '[ [ 1 2 ] [ 0 ] [ 3 0 ] [ 2 ] ]')

        ans = k2.ragged.remove_axis(src, 1)
        self.assertEqual(str(ans), '[ [ 1 2 0 ] [ 3 0 2 ] ]')

    def test_remove_axis_ragged_shape(self):
        shape = k2.RaggedShape('[ [[x x] [] [x]] [[] [x x] [x x x] [x]] ]')

        ans = k2.ragged.remove_axis(shape, 0)
        expected = k2.RaggedShape('[[x x] [] [x] [] [x x] [x x x] [x]]')
        self.assertEqual(str(ans), str(expected))

        ans = k2.ragged.remove_axis(shape, 1)
        expected = k2.RaggedShape('[[x x x] [x x x x x x]]')
        self.assertEqual(str(ans), str(expected))

        ans = k2.ragged.remove_axis(shape, 2)
        expected = k2.RaggedShape('[[x x x] [x x x x]]')
        self.assertEqual(str(ans), str(expected))

    def test_to_list(self):
        s = '''
            [ [ [ 1 2 ] [ 0 ] ] [ [ 3 0 ] [ 2 ] ] ]
        '''
        src = k2.RaggedInt(s)

        ans = k2.ragged.remove_axis(src, 0)
        self.assertEqual(k2.ragged.to_list(ans), [[1, 2], [0], [3, 0], [2]])

    def test_remove_values_leq(self):
        s = '''
            [ [1 2 0] [3 0 2] [0 8 0 6 0] [0] ]
        '''
        src = k2.RaggedInt(s)

        ans = k2.ragged.remove_values_leq(src, 0)
        self.assertEqual(str(ans), '[ [ 1 2 ] [ 3 2 ] [ 8 6 ] [ ] ]')

        ans = k2.ragged.remove_values_leq(src, 1)
        self.assertEqual(str(ans), '[ [ 2 ] [ 3 2 ] [ 8 6 ] [ ] ]')

        ans = k2.ragged.remove_values_leq(src, 6)
        self.assertEqual(str(ans), '[ [ ] [ ] [ 8 ] [ ] ]')

        ans = k2.ragged.remove_values_leq(src, 8)
        self.assertEqual(str(ans), '[ [ ] [ ] [ ] [ ] ]')

    def test_remove_values_eq(self):
        s = '''
            [ [1 2 0] [3 0 2] [0 8 0 6 0] [0] ]
        '''
        src = k2.RaggedInt(s)

        ans = k2.ragged.remove_values_eq(src, 0)
        self.assertEqual(str(ans), '[ [ 1 2 ] [ 3 2 ] [ 8 6 ] [ ] ]')

        ans = k2.ragged.remove_values_eq(src, 1)
        self.assertEqual(str(ans), '[ [ 2 0 ] [ 3 0 2 ] [ 0 8 0 6 0 ] [ 0 ] ]')

        ans = k2.ragged.remove_values_eq(src, 6)
        self.assertEqual(str(ans), '[ [ 1 2 0 ] [ 3 0 2 ] [ 0 8 0 0 ] [ 0 ] ]')

        ans = k2.ragged.remove_values_eq(src, 8)
        self.assertEqual(str(ans), '[ [ 1 2 0 ] [ 3 0 2 ] [ 0 0 6 0 ] [ 0 ] ]')

    def test_normalize_scores_non_zero_stride(self):
        s = '''
            [ [1 -1 0] [2 10] [] [3] [5 8] ]
        '''
        src = k2.ragged.RaggedFloat(s)
        saved = src.values.clone().detach()
        saved.requires_grad_(True)
        src.requires_grad_(True)

        ans = k2.ragged.normalize_scores(src)

        scale = torch.arange(ans.values.numel())

        # the stride of grad is not 0
        (ans.values * scale).sum().backward()

        expected = saved.new_zeros(*ans.values.shape)

        normalizer = saved[:3].exp().sum().log()
        expected[:3] = saved[:3] - normalizer

        normalizer = saved[3:5].exp().sum().log()
        expected[3:5] = saved[3:5] - normalizer

        expected[5] = 0  # it has only one entry

        normalizer = saved[6:8].exp().sum().log()
        expected[6:8] = saved[6:8] - normalizer

        self.assertTrue(torch.allclose(expected, ans.values))
        (expected * scale).sum().backward()

        self.assertTrue(torch.allclose(saved.grad, src.grad))

    def test_normalize_scores_zero_stride(self):
        s = '''
            [ [1 3 5] [2 -1] [] [3] [5 2] ]
        '''
        src = k2.ragged.RaggedFloat(s)
        saved = src.values.clone().detach()
        saved.requires_grad_(True)
        src.requires_grad_(True)

        ans = k2.ragged.normalize_scores(src)

        # the stride of grad is 0
        ans.values.sum().backward()

        expected = saved.new_zeros(*ans.values.shape)

        normalizer = saved[:3].exp().sum().log()
        expected[:3] = saved[:3] - normalizer

        normalizer = saved[3:5].exp().sum().log()
        expected[3:5] = saved[3:5] - normalizer

        expected[5] = 0  # it has only one entry

        normalizer = saved[6:8].exp().sum().log()
        expected[6:8] = saved[6:8] - normalizer

        self.assertTrue(torch.allclose(expected, ans.values))
        expected.sum().backward()

        self.assertTrue(torch.allclose(saved.grad, src.grad))

    def test_normalize_scores_from_shape(self):
        s = '''
            0 1 1 0.
            0 1 2 0.
            0 1 3 0.
            1 2 4 0.
            1 2 5 0.
            2 3 -1 0.
            3
        '''
        fsa = k2.Fsa.from_str(s)
        scores = torch.arange(fsa.scores.numel(), dtype=torch.float32)
        scores.requires_grad_(True)

        ragged_scores = k2.ragged.RaggedFloat(fsa.arcs.shape(), scores)
        assert ragged_scores.requires_grad is True

        normalized_scores = k2.ragged.normalize_scores(ragged_scores)
        assert normalized_scores.requires_grad is True

        fsa.scores = normalized_scores.values
        assert fsa.scores.requires_grad is True

        # arcs leaving state 0
        self.assertAlmostEqual(fsa.scores[:3].exp().sum().item(), 1.0, places=6)

        # arcs leaving state 1
        self.assertAlmostEqual(fsa.scores[3:5].exp().sum().item(),
                               1.0,
                               places=6)

        # arcs leaving state 2
        self.assertAlmostEqual(fsa.scores[5].exp().sum().item(), 1.0, places=6)

    def test_sum_per_sublist(self):
        s = '''
            0 1 1 0.
            0 1 2 0.
            0 1 3 0.
            1 2 4 0.
            1 2 5 0.
            2 3 -1 0.
            3
        '''
        fsa = k2.Fsa.from_str(s)
        scores = torch.randn_like(fsa.scores)
        fsa.set_scores_stochastic_(scores)
        normalized_scores = k2.ragged.sum_per_sublist(
            _k2.RaggedFloat(fsa.arcs.shape(), fsa.scores.exp()))
        assert normalized_scores.numel() == fsa.arcs.dim0()

        assert torch.allclose(normalized_scores[:-1],
                              torch.ones(normalized_scores.numel() - 1))

        # the final state has no leaving arcs
        assert normalized_scores[-1].item() == 0

    def test_append(self):
        ragged1 = k2.RaggedInt('[ [1 2 3] [] [4 5] ]')
        ragged2 = k2.RaggedInt('[ [] [10 20] [30] [40 50] ]')
        ragged = k2.ragged.append([ragged1, ragged2])
        self.assertEqual(
            str(ragged),
            '[ [ 1 2 3 ] [ ] [ 4 5 ] [ ] [ 10 20 ] [ 30 ] [ 40 50 ] ]')

    def test_append_axis1(self):
        ragged1 = k2.RaggedInt('[ [1 2 3] [] [4 5] ]')
        ragged2 = k2.RaggedInt('[ [10 20] [8] [9 10] ]')
        ragged = k2.ragged.append([ragged1, ragged2], axis=1)
        self.assertEqual(str(ragged), '[ [ 1 2 3 10 20 ] [ 8 ] [ 4 5 9 10 ] ]')

<<<<<<< HEAD
    def test_get_layer_two_axes(self):
        shape = k2.RaggedShape('[ [x x x] [x] [] [x x] ]')
        subshape = k2.ragged.get_layer(shape, 0)
        # subshape should contain the same information as shape
        self.assertEqual(subshape.num_axes(), 2)
        self.assertEqual(str(subshape), str(shape))

    def test_get_layer_three_axes(self):
        shape = k2.RaggedShape(
            '[ [[x x] [] [x] [x x x]] [[] [] [x x] [x] [x x]] ]')
        shape0 = k2.ragged.get_layer(shape, 0)
        expected_shape0 = k2.RaggedShape('[ [x x x x] [x x x x x] ]')
        self.assertEqual(str(shape0), str(expected_shape0))

        shape1 = k2.ragged.get_layer(shape, 1)
        expected_shape1 = k2.RaggedShape(
            '[ [x x] [] [x] [x x x] [] [] [x x] [x] [x x] ]')
        self.assertEqual(str(shape1), str(expected_shape1))

    def test_unique_sequences_two_axes(self):
        ragged = k2.RaggedInt('[[1 3] [1 2] [1 2] [1 4] [1 3] [1 2] [1]]')
        unique = k2.ragged.unique_sequences(ragged)
        # [1, 3] has a larger hash value than [1, 2], after sorting,
        # [1, 3] is placed after [1, 2]
        expected = k2.RaggedInt('[[1] [1 2] [1 3] [1 4]]')
        self.assertEqual(str(unique), str(expected))

    def test_unique_sequences_three_axes(self):
        ragged = k2.RaggedInt(
            '[ [[1] [1 2] [1 3] [1] [1 3]] [[1 4] [1 2] [1 3] [1 3] [1 2] [1]] ]'
        )
        unique = k2.ragged.unique_sequences(ragged)
        expected = k2.RaggedInt(
            '[ [[1] [1 2] [1 3]] [[1] [1 2] [1 3] [1 4]] ]')
        self.assertEqual(str(unique), str(expected))
=======
    def test_create_ragged_from_list(self):
        lst = [[7, 9], [12, 13], []]
        ragged_int = k2.create_ragged2(lst)
        print(ragged_int)
        assert torch.all(
            torch.eq(ragged_int.values(), torch.tensor([7, 9, 12, 13])))
        assert ragged_int.dim0() == 3
        assert torch.all(
            torch.eq(ragged_int.row_splits(1), torch.tensor([0, 2, 4, 4])))
        self.assertEqual([3, 4], ragged_int.tot_sizes())

        float_lst = [[1.2], [], [3.4, 5.6, 7.8]]
        ragged_float = k2.create_ragged2(float_lst)
        print(ragged_float.values())
        assert torch.all(
            torch.eq(ragged_float.values(),
                     torch.tensor([1.2, 3.4, 5.6, 7.8])))
        assert torch.all(
            torch.eq(ragged_float.row_splits(1), torch.tensor([0, 1, 1, 4])))
        assert ragged_float.dim0() == 3
        self.assertEqual([3, 4], ragged_float.tot_sizes())
>>>>>>> 6d80b810


if __name__ == '__main__':
    unittest.main()<|MERGE_RESOLUTION|>--- conflicted
+++ resolved
@@ -181,7 +181,9 @@
         assert fsa.scores.requires_grad is True
 
         # arcs leaving state 0
-        self.assertAlmostEqual(fsa.scores[:3].exp().sum().item(), 1.0, places=6)
+        self.assertAlmostEqual(fsa.scores[:3].exp().sum().item(),
+                               1.0,
+                               places=6)
 
         # arcs leaving state 1
         self.assertAlmostEqual(fsa.scores[3:5].exp().sum().item(),
@@ -228,7 +230,6 @@
         ragged = k2.ragged.append([ragged1, ragged2], axis=1)
         self.assertEqual(str(ragged), '[ [ 1 2 3 10 20 ] [ 8 ] [ 4 5 9 10 ] ]')
 
-<<<<<<< HEAD
     def test_get_layer_two_axes(self):
         shape = k2.RaggedShape('[ [x x x] [x] [] [x x] ]')
         subshape = k2.ragged.get_layer(shape, 0)
@@ -248,10 +249,21 @@
             '[ [x x] [] [x] [x x x] [] [] [x x] [x] [x x] ]')
         self.assertEqual(str(shape1), str(expected_shape1))
 
+    def test_create_ragged2(self):
+        lst = [[7, 9], [12, 13], []]
+        ragged = k2.create_ragged2(lst)
+        expected = k2.RaggedInt('[[7 9] [12 13] []]')
+        self.assertEqual(str(ragged), str(expected))
+
+        float_lst = [[1.2], [], [3.4, 5.6, 7.8]]
+        ragged = k2.create_ragged2(float_lst)
+        expected = _k2.RaggedFloat('[[1.2] [] [3.4 5.6 7.8]]')
+        self.assertEqual(str(ragged), str(expected))
+
     def test_unique_sequences_two_axes(self):
         ragged = k2.RaggedInt('[[1 3] [1 2] [1 2] [1 4] [1 3] [1 2] [1]]')
         unique = k2.ragged.unique_sequences(ragged)
-        # [1, 3] has a larger hash value than [1, 2], after sorting,
+        # [1, 3] has a larger hash value than [1, 2]; after sorting,
         # [1, 3] is placed after [1, 2]
         expected = k2.RaggedInt('[[1] [1 2] [1 3] [1 4]]')
         self.assertEqual(str(unique), str(expected))
@@ -264,29 +276,6 @@
         expected = k2.RaggedInt(
             '[ [[1] [1 2] [1 3]] [[1] [1 2] [1 3] [1 4]] ]')
         self.assertEqual(str(unique), str(expected))
-=======
-    def test_create_ragged_from_list(self):
-        lst = [[7, 9], [12, 13], []]
-        ragged_int = k2.create_ragged2(lst)
-        print(ragged_int)
-        assert torch.all(
-            torch.eq(ragged_int.values(), torch.tensor([7, 9, 12, 13])))
-        assert ragged_int.dim0() == 3
-        assert torch.all(
-            torch.eq(ragged_int.row_splits(1), torch.tensor([0, 2, 4, 4])))
-        self.assertEqual([3, 4], ragged_int.tot_sizes())
-
-        float_lst = [[1.2], [], [3.4, 5.6, 7.8]]
-        ragged_float = k2.create_ragged2(float_lst)
-        print(ragged_float.values())
-        assert torch.all(
-            torch.eq(ragged_float.values(),
-                     torch.tensor([1.2, 3.4, 5.6, 7.8])))
-        assert torch.all(
-            torch.eq(ragged_float.row_splits(1), torch.tensor([0, 1, 1, 4])))
-        assert ragged_float.dim0() == 3
-        self.assertEqual([3, 4], ragged_float.tot_sizes())
->>>>>>> 6d80b810
 
 
 if __name__ == '__main__':
