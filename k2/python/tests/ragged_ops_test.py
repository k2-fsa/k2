#!/usr/bin/env python3
#
# Copyright (c)  2020  Xiaomi Corporation (authors: Fangjun Kuang)
#                2021  Mobvoi Inc. (authors: Yaguang Hu)
#
# See ../../../LICENSE for clarification regarding multiple authors

# To run this single test, use
#
#  ctest --verbose -R ragged_ops_test_py

import unittest

import k2
import _k2
import numpy as np
import torch


class TestRaggedOps(unittest.TestCase):

    def test_remove_axis_ragged_array(self):
        s = '''
            [ [ [ 1 2 ] [ 0 ] ] [ [3 0 ] [ 2 ] ] ]
        '''
        src = k2.RaggedInt(s)

        ans = k2.ragged.remove_axis(src, 0)
        self.assertEqual(str(ans), '[ [ 1 2 ] [ 0 ] [ 3 0 ] [ 2 ] ]')

        ans = k2.ragged.remove_axis(src, 1)
        self.assertEqual(str(ans), '[ [ 1 2 0 ] [ 3 0 2 ] ]')

    def test_remove_axis_ragged_shape(self):
        shape = k2.RaggedShape('[ [[x x] [] [x]] [[] [x x] [x x x] [x]] ]')

        ans = k2.ragged.remove_axis(shape, 0)
        expected = k2.RaggedShape('[[x x] [] [x] [] [x x] [x x x] [x]]')
        self.assertEqual(str(ans), str(expected))

        ans = k2.ragged.remove_axis(shape, 1)
        expected = k2.RaggedShape('[[x x x] [x x x x x x]]')
        self.assertEqual(str(ans), str(expected))

        ans = k2.ragged.remove_axis(shape, 2)
        expected = k2.RaggedShape('[[x x x] [x x x x]]')
        self.assertEqual(str(ans), str(expected))

    def test_to_list(self):
        s = '''
            [ [ [ 1 2 ] [ 0 ] ] [ [ 3 0 ] [ 2 ] ] ]
        '''
        src = k2.RaggedInt(s)

        ans = k2.ragged.remove_axis(src, 0)
        self.assertEqual(k2.ragged.to_list(ans), [[1, 2], [0], [3, 0], [2]])

    def test_remove_values_leq(self):
        s = '''
            [ [1 2 0] [3 0 2] [0 8 0 6 0] [0] ]
        '''
        src = k2.RaggedInt(s)

        ans = k2.ragged.remove_values_leq(src, 0)
        self.assertEqual(str(ans), '[ [ 1 2 ] [ 3 2 ] [ 8 6 ] [ ] ]')

        ans = k2.ragged.remove_values_leq(src, 1)
        self.assertEqual(str(ans), '[ [ 2 ] [ 3 2 ] [ 8 6 ] [ ] ]')

        ans = k2.ragged.remove_values_leq(src, 6)
        self.assertEqual(str(ans), '[ [ ] [ ] [ 8 ] [ ] ]')

        ans = k2.ragged.remove_values_leq(src, 8)
        self.assertEqual(str(ans), '[ [ ] [ ] [ ] [ ] ]')

    def test_remove_values_eq(self):
        s = '''
            [ [1 2 0] [3 0 2] [0 8 0 6 0] [0] ]
        '''
        src = k2.RaggedInt(s)

        ans = k2.ragged.remove_values_eq(src, 0)
        self.assertEqual(str(ans), '[ [ 1 2 ] [ 3 2 ] [ 8 6 ] [ ] ]')

        ans = k2.ragged.remove_values_eq(src, 1)
        self.assertEqual(str(ans), '[ [ 2 0 ] [ 3 0 2 ] [ 0 8 0 6 0 ] [ 0 ] ]')

        ans = k2.ragged.remove_values_eq(src, 6)
        self.assertEqual(str(ans), '[ [ 1 2 0 ] [ 3 0 2 ] [ 0 8 0 0 ] [ 0 ] ]')

        ans = k2.ragged.remove_values_eq(src, 8)
        self.assertEqual(str(ans), '[ [ 1 2 0 ] [ 3 0 2 ] [ 0 0 6 0 ] [ 0 ] ]')

    def test_normalize_scores_non_zero_stride(self):
        s = '''
            [ [1 -1 0] [2 10] [] [3] [5 8] ]
        '''
        src = k2.ragged.RaggedFloat(s)
        saved = src.values.clone().detach()
        saved.requires_grad_(True)
        src.requires_grad_(True)

        ans = k2.ragged.normalize_scores(src)

        scale = torch.arange(ans.values.numel())

        # the stride of grad is not 0
        (ans.values * scale).sum().backward()

        expected = saved.new_zeros(*ans.values.shape)

        normalizer = saved[:3].exp().sum().log()
        expected[:3] = saved[:3] - normalizer

        normalizer = saved[3:5].exp().sum().log()
        expected[3:5] = saved[3:5] - normalizer

        expected[5] = 0  # it has only one entry

        normalizer = saved[6:8].exp().sum().log()
        expected[6:8] = saved[6:8] - normalizer

        self.assertTrue(torch.allclose(expected, ans.values))
        (expected * scale).sum().backward()

        self.assertTrue(torch.allclose(saved.grad, src.grad))

    def test_normalize_scores_zero_stride(self):
        s = '''
            [ [1 3 5] [2 -1] [] [3] [5 2] ]
        '''
        src = k2.ragged.RaggedFloat(s)
        saved = src.values.clone().detach()
        saved.requires_grad_(True)
        src.requires_grad_(True)

        ans = k2.ragged.normalize_scores(src)

        # the stride of grad is 0
        ans.values.sum().backward()

        expected = saved.new_zeros(*ans.values.shape)

        normalizer = saved[:3].exp().sum().log()
        expected[:3] = saved[:3] - normalizer

        normalizer = saved[3:5].exp().sum().log()
        expected[3:5] = saved[3:5] - normalizer

        expected[5] = 0  # it has only one entry

        normalizer = saved[6:8].exp().sum().log()
        expected[6:8] = saved[6:8] - normalizer

        self.assertTrue(torch.allclose(expected, ans.values))
        expected.sum().backward()

        self.assertTrue(torch.allclose(saved.grad, src.grad))

    def test_normalize_scores_from_shape(self):
        s = '''
            0 1 1 0.
            0 1 2 0.
            0 1 3 0.
            1 2 4 0.
            1 2 5 0.
            2 3 -1 0.
            3
        '''
        fsa = k2.Fsa.from_str(s)
        scores = torch.arange(fsa.scores.numel(), dtype=torch.float32)
        scores.requires_grad_(True)

        ragged_scores = k2.ragged.RaggedFloat(fsa.arcs.shape(), scores)
        assert ragged_scores.requires_grad is True

        normalized_scores = k2.ragged.normalize_scores(ragged_scores)
        assert normalized_scores.requires_grad is True

        fsa.scores = normalized_scores.values
        assert fsa.scores.requires_grad is True

        # arcs leaving state 0
        self.assertAlmostEqual(fsa.scores[:3].exp().sum().item(),
                               1.0,
                               places=6)

        # arcs leaving state 1
        self.assertAlmostEqual(fsa.scores[3:5].exp().sum().item(),
                               1.0,
                               places=6)

        # arcs leaving state 2
        self.assertAlmostEqual(fsa.scores[5].exp().sum().item(), 1.0, places=6)

    def test_sum_per_sublist(self):
        s = '''
            0 1 1 0.
            0 1 2 0.
            0 1 3 0.
            1 2 4 0.
            1 2 5 0.
            2 3 -1 0.
            3
        '''
        fsa = k2.Fsa.from_str(s)
        scores = torch.randn_like(fsa.scores)
        fsa.set_scores_stochastic_(scores)
        normalized_scores = k2.ragged.sum_per_sublist(
            _k2.RaggedFloat(fsa.arcs.shape(), fsa.scores.exp()))
        assert normalized_scores.numel() == fsa.arcs.dim0()

        assert torch.allclose(normalized_scores[:-1],
                              torch.ones(normalized_scores.numel() - 1))

        # the final state has no leaving arcs
        assert normalized_scores[-1].item() == 0

    def test_append(self):
        ragged1 = k2.RaggedInt('[ [1 2 3] [] [4 5] ]')
        ragged2 = k2.RaggedInt('[ [] [10 20] [30] [40 50] ]')
        ragged = k2.ragged.append([ragged1, ragged2])
        self.assertEqual(
            str(ragged),
            '[ [ 1 2 3 ] [ ] [ 4 5 ] [ ] [ 10 20 ] [ 30 ] [ 40 50 ] ]')

    def test_append_axis1(self):
        ragged1 = k2.RaggedInt('[ [1 2 3] [] [4 5] ]')
        ragged2 = k2.RaggedInt('[ [10 20] [8] [9 10] ]')
        ragged = k2.ragged.append([ragged1, ragged2], axis=1)
        self.assertEqual(str(ragged), '[ [ 1 2 3 10 20 ] [ 8 ] [ 4 5 9 10 ] ]')

    def test_get_layer_two_axes(self):
        shape = k2.RaggedShape('[ [x x x] [x] [] [x x] ]')
        subshape = k2.ragged.get_layer(shape, 0)
        # subshape should contain the same information as shape
        self.assertEqual(subshape.num_axes(), 2)
        self.assertEqual(str(subshape), str(shape))

    def test_get_layer_three_axes(self):
        shape = k2.RaggedShape(
            '[ [[x x] [] [x] [x x x]] [[] [] [x x] [x] [x x]] ]')
        shape0 = k2.ragged.get_layer(shape, 0)
        expected_shape0 = k2.RaggedShape('[ [x x x x] [x x x x x] ]')
        self.assertEqual(str(shape0), str(expected_shape0))

        shape1 = k2.ragged.get_layer(shape, 1)
        expected_shape1 = k2.RaggedShape(
            '[ [x x] [] [x] [x x x] [] [] [x x] [x] [x x] ]')
        self.assertEqual(str(shape1), str(expected_shape1))

    def test_create_ragged2(self):
        lst = [[7, 9], [12, 13], []]
<<<<<<< HEAD
        ragged_int = k2.create_ragged2(lst)
        assert torch.all(
            torch.eq(ragged_int.values(), torch.tensor([7, 9, 12, 13])))
        assert ragged_int.dim0() == 3
        assert torch.all(
            torch.eq(ragged_int.row_splits(1), torch.tensor([0, 2, 4, 4])))
        self.assertEqual([3, 4], ragged_int.tot_sizes())

        float_lst = [[1.2], [], [3.4, 5.6, 7.8]]
        ragged_float = k2.create_ragged2(float_lst)
        assert torch.all(
            torch.eq(ragged_float.values(), torch.tensor([1.2, 3.4, 5.6,
                                                          7.8])))
        assert torch.all(
            torch.eq(ragged_float.row_splits(1), torch.tensor([0, 1, 1, 4])))
        assert ragged_float.dim0() == 3
        self.assertEqual([3, 4], ragged_float.tot_sizes())
=======
        ragged = k2.create_ragged2(lst)
        expected = k2.RaggedInt('[[7 9] [12 13] []]')
        self.assertEqual(str(ragged), str(expected))

        float_lst = [[1.2], [], [3.4, 5.6, 7.8]]
        ragged = k2.create_ragged2(float_lst)
        expected = _k2.RaggedFloat('[[1.2] [] [3.4 5.6 7.8]]')
        self.assertEqual(str(ragged), str(expected))

    def test_unique_sequences_two_axes(self):
        ragged = k2.RaggedInt('[[1 3] [1 2] [1 2] [1 4] [1 3] [1 2] [1]]')
        unique = k2.ragged.unique_sequences(ragged)
        # [1, 3] has a larger hash value than [1, 2]; after sorting,
        # [1, 3] is placed after [1, 2]
        expected = k2.RaggedInt('[[1] [1 2] [1 3] [1 4]]')
        self.assertEqual(str(unique), str(expected))

    def test_unique_sequences_three_axes(self):
        ragged = k2.RaggedInt(
            '[ [[1] [1 2] [1 3] [1] [1 3]] [[1 4] [1 2] [1 3] [1 3] [1 2] [1]] ]'  # noqa
        )
        unique = k2.ragged.unique_sequences(ragged)
        expected = k2.RaggedInt(
            '[ [[1] [1 2] [1 3]] [[1] [1 2] [1 3] [1 4]] ]')
        self.assertEqual(str(unique), str(expected))
>>>>>>> 761eb4ef


if __name__ == '__main__':
    unittest.main()<|MERGE_RESOLUTION|>--- conflicted
+++ resolved
@@ -251,25 +251,6 @@
 
     def test_create_ragged2(self):
         lst = [[7, 9], [12, 13], []]
-<<<<<<< HEAD
-        ragged_int = k2.create_ragged2(lst)
-        assert torch.all(
-            torch.eq(ragged_int.values(), torch.tensor([7, 9, 12, 13])))
-        assert ragged_int.dim0() == 3
-        assert torch.all(
-            torch.eq(ragged_int.row_splits(1), torch.tensor([0, 2, 4, 4])))
-        self.assertEqual([3, 4], ragged_int.tot_sizes())
-
-        float_lst = [[1.2], [], [3.4, 5.6, 7.8]]
-        ragged_float = k2.create_ragged2(float_lst)
-        assert torch.all(
-            torch.eq(ragged_float.values(), torch.tensor([1.2, 3.4, 5.6,
-                                                          7.8])))
-        assert torch.all(
-            torch.eq(ragged_float.row_splits(1), torch.tensor([0, 1, 1, 4])))
-        assert ragged_float.dim0() == 3
-        self.assertEqual([3, 4], ragged_float.tot_sizes())
-=======
         ragged = k2.create_ragged2(lst)
         expected = k2.RaggedInt('[[7 9] [12 13] []]')
         self.assertEqual(str(ragged), str(expected))
@@ -295,7 +276,6 @@
         expected = k2.RaggedInt(
             '[ [[1] [1 2] [1 3]] [[1] [1 2] [1 3] [1 4]] ]')
         self.assertEqual(str(unique), str(expected))
->>>>>>> 761eb4ef
 
 
 if __name__ == '__main__':
