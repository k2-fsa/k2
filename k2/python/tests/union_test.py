#!/usr/bin/env python3
#
# Copyright (c)  2020  Mobvoi Inc.        (authors: Fangjun Kuang)
#
# See ../../../LICENSE for clarification regarding multiple authors

# To run this single test, use
#
#  ctest --verbose -R union_test_py

import unittest

import k2
import torch


class TestUnion(unittest.TestCase):

    @classmethod
    def setUpClass(cls):
        cls.devices = [torch.device('cpu')]
        if torch.cuda.is_available():
            cls.devices.append(torch.device('cuda', 0))
            if torch.cuda.device_count() > 1:
                torch.cuda.set_device(1)
                cls.devices.append(torch.device('cuda', 1))

    def test(self):
        s0 = '''
            0 1 1 0.1
            0 2 2 0.2
            1 2 3 0.3
            1 3 -1 0.4
            2 3 -1 0.5
            2 1 5 0.55
            3
        '''
        s1 = '''
            0 1 -1 0.6
            1
        '''
        s2 = '''
            0 1 6 0.7
            1 0 7 0.8
            1 0 8 0.9
            1 2 -1 1.0
            2
        '''
<<<<<<< HEAD
        for device in self.devices:
=======
        devices = [torch.device('cpu')]
        if torch.cuda.is_available() and k2.with_cuda:
            devices.append(torch.device('cuda'))

        for device in devices:
>>>>>>> 7ba916e6
            fsa0 = k2.Fsa.from_str(s0)
            fsa1 = k2.Fsa.from_str(s1)
            fsa2 = k2.Fsa.from_str(s2)

            fsa_vec = k2.create_fsa_vec([fsa0, fsa1, fsa2]).to(device)

            fsa = k2.union(fsa_vec)
            assert torch.allclose(
                fsa.arcs.values()[:, :3],
                torch.tensor([
                    [0, 1, 0],  # fsa 0
                    [0, 4, 0],  # fsa 1
                    [0, 5, 0],  # fsa 2
                    # now for fsa0
                    [1, 2, 1],
                    [1, 3, 2],
                    [2, 3, 3],
                    [2, 7, -1],
                    [3, 7, -1],
                    [3, 2, 5],
                    # fsa1
                    [4, 7, -1],
                    # fsa2
                    [5, 6, 6],
                    [6, 5, 7],
                    [6, 5, 8],
                    [6, 7, -1]
                ]).to(torch.int32).to(device))
            assert torch.allclose(
                fsa.scores,
                torch.tensor([
                    0., 0., 0., 0.1, 0.2, 0.3, 0.4, 0.5, 0.55, 0.6, 0.7, 0.8,
                    0.9, 1.0
                ]).to(device))

    def test_autograd(self):
        s0 = '''
            0 1 1 0.1
            0 2 2 0.2
            1 3 -1 0.3
            1 2 2 0.4
            2 3 -1 0.5
            3
        '''

        s1 = '''
            0 2 -1 0.6
            0 1 1 0.7
            1 2 -1 0.8
            2
        '''

        s2 = '''
            0 1 1 1.1
            1 2 -1 1.2
            2
        '''
<<<<<<< HEAD
        for device in self.devices:
=======
        devices = [torch.device('cpu')]
        if torch.cuda.is_available() and k2.with_cuda:
            devices.append(torch.device('cuda', 0))

        for device in devices:
>>>>>>> 7ba916e6
            fsa0 = k2.Fsa.from_str(s0).to(device).requires_grad_(True)
            fsa1 = k2.Fsa.from_str(s1).to(device).requires_grad_(True)
            fsa2 = k2.Fsa.from_str(s2).to(device).requires_grad_(True)

            fsa_vec = k2.create_fsa_vec([fsa0, fsa1, fsa2])
            fsa = k2.union(fsa_vec)
            fsa_vec = k2.create_fsa_vec([fsa])
            log_like = fsa_vec.get_tot_scores(log_semiring=True,
                                              use_double_scores=False)
            # expected log_like and gradients are computed using gtn.
            # See https://bit.ly/35uVaUv
            log_like.backward()

            expected_log_like = torch.tensor([3.1136]).to(log_like)
            assert torch.allclose(log_like, expected_log_like)

            expected_grad_fsa0 = torch.tensor([
                0.18710044026374817, 0.08949274569749832, 0.06629786640405655,
                0.12080258131027222, 0.21029533445835114
            ]).to(device)

            expected_grad_fsa1 = torch.tensor([
                0.08097638934850693, 0.19916976988315582, 0.19916976988315582
            ]).to(device)

            expected_grad_fsa2 = torch.tensor(
                [0.4432605803012848, 0.4432605803012848]).to(device)

            assert torch.allclose(fsa0.grad, expected_grad_fsa0)
            assert torch.allclose(fsa1.grad, expected_grad_fsa1)
            assert torch.allclose(fsa2.grad, expected_grad_fsa2)


if __name__ == '__main__':
    unittest.main()<|MERGE_RESOLUTION|>--- conflicted
+++ resolved
@@ -19,7 +19,7 @@
     @classmethod
     def setUpClass(cls):
         cls.devices = [torch.device('cpu')]
-        if torch.cuda.is_available():
+        if torch.cuda.is_available() and k2.with_cuda:
             cls.devices.append(torch.device('cuda', 0))
             if torch.cuda.device_count() > 1:
                 torch.cuda.set_device(1)
@@ -46,15 +46,7 @@
             1 2 -1 1.0
             2
         '''
-<<<<<<< HEAD
         for device in self.devices:
-=======
-        devices = [torch.device('cpu')]
-        if torch.cuda.is_available() and k2.with_cuda:
-            devices.append(torch.device('cuda'))
-
-        for device in devices:
->>>>>>> 7ba916e6
             fsa0 = k2.Fsa.from_str(s0)
             fsa1 = k2.Fsa.from_str(s1)
             fsa2 = k2.Fsa.from_str(s2)
@@ -112,15 +104,7 @@
             1 2 -1 1.2
             2
         '''
-<<<<<<< HEAD
         for device in self.devices:
-=======
-        devices = [torch.device('cpu')]
-        if torch.cuda.is_available() and k2.with_cuda:
-            devices.append(torch.device('cuda', 0))
-
-        for device in devices:
->>>>>>> 7ba916e6
             fsa0 = k2.Fsa.from_str(s0).to(device).requires_grad_(True)
             fsa1 = k2.Fsa.from_str(s1).to(device).requires_grad_(True)
             fsa2 = k2.Fsa.from_str(s2).to(device).requires_grad_(True)
