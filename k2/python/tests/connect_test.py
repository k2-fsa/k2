--- conflicted
+++ resolved
@@ -15,7 +15,6 @@
 
 
 class TestConnect(unittest.TestCase):
-<<<<<<< HEAD
 
     def test(self):
         s = '''
@@ -29,33 +28,13 @@
         fsa.requires_grad_(True)
         expected_str = '\n'.join(['0 1 1 0.1', '1 2 -1 0.3', '2'])
         connected_fsa = k2.connect(fsa)
-        actual_str = k2.to_str(connected_fsa)
+        actual_str = k2.to_str_simple(connected_fsa)
         assert actual_str.strip() == expected_str
 
         loss = connected_fsa.scores.sum()
         loss.backward()
         assert torch.allclose(fsa.scores.grad,
                               torch.tensor([1, 0, 1, 0], dtype=torch.float32))
-=======
-    s = '''
-        0 1 1 0.1
-        0 2 2 0.2
-        1 4 -1 0.3
-        3 4 -1 0.4
-        4
-    '''
-    fsa = k2.Fsa.from_str(s)
-    fsa.requires_grad_(True)
-    expected_str = '\n'.join(['0 1 1 0.1', '1 2 -1 0.3', '2'])
-    connected_fsa = k2.connect(fsa)
-    actual_str = k2.to_str_simple(connected_fsa)
-    assert actual_str.strip() == expected_str
-
-    loss = connected_fsa.scores.sum()
-    loss.backward()
-    assert torch.allclose(fsa.scores.grad,
-                          torch.tensor([1, 0, 1, 0], dtype=torch.float32))
->>>>>>> 743f1928
 
 
 if __name__ == '__main__':
