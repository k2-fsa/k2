function(k2_add_py_test source)
  get_filename_component(name ${source} NAME_WE)
  set(name "${name}_py")

  add_test(NAME ${name}
    COMMAND
      "${PYTHON_EXECUTABLE}"
      "${CMAKE_CURRENT_SOURCE_DIR}/${source}"
  )

  get_filename_component(k2_path ${CMAKE_CURRENT_LIST_DIR} DIRECTORY)

  set_property(TEST ${name}
    PROPERTY ENVIRONMENT "PYTHONPATH=${k2_path}:$<TARGET_FILE_DIR:_k2>:$ENV{PYTHONPATH}"
  )
endfunction()

# please sort the files in alphabetic order
set(py_test_files
  add_epsilon_self_loops_test.py
  arc_sort_test.py
  array_ops_test.py
  cat_test.py
  compose_arc_maps_test.py
  closure_test.py
  compose_test.py
  connect_test.py
  create_sparse_test.py
  ctc_graph_test.py
  ctc_loss_test.py
  ctc_topo_test.py
  dense_fsa_vec_test.py
  determinize_test.py
  expand_ragged_attributes_test.py
  fsa_from_unary_function_ragged_test.py
  fsa_from_unary_function_tensor_test.py
  fsa_test.py
  get_arc_post_test.py
  get_backward_scores_test.py
  get_forward_scores_test.py
  get_best_matching_stats_test.py
  get_tot_scores_test.py
  index_add_test.py
  index_and_sum_test.py
  index_select_test.py
  index_test.py
  intersect_dense_pruned_test.py
  intersect_dense_test.py
  intersect_device_test.py
  intersect_test.py
  invert_test.py
  levenshtein_alignment_test.py
  levenshtein_graph_test.py
  linear_fsa_test.py
  linear_fst_test.py
  multi_gpu_test.py
  mutual_information_test.py
  nbest_test.py
  numerical_gradient_check_test.py
  ragged_ops_test.py
  ragged_shape_test.py
  ragged_tensor_test.py
  ragged_test.py
  random_paths_test.py
  remove_epsilon_self_loops_test.py
  remove_epsilon_test.py
<<<<<<< HEAD
  reverse_test.py
=======
  rnnt_decode_test.py
>>>>>>> 10b94236
  rnnt_loss_test.py
  shortest_path_test.py
  sparse_abs_test.py
  symbol_table_test.py
  top_sort_test.py
  union_test.py
  replace_fsa_test.py
)

foreach(source IN LISTS py_test_files)
  k2_add_py_test(${source})
endforeach()<|MERGE_RESOLUTION|>--- conflicted
+++ resolved
@@ -64,11 +64,8 @@
   random_paths_test.py
   remove_epsilon_self_loops_test.py
   remove_epsilon_test.py
-<<<<<<< HEAD
   reverse_test.py
-=======
   rnnt_decode_test.py
->>>>>>> 10b94236
   rnnt_loss_test.py
   shortest_path_test.py
   sparse_abs_test.py
