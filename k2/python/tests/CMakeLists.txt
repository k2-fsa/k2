--- conflicted
+++ resolved
@@ -65,10 +65,7 @@
   random_paths_test.py
   remove_epsilon_self_loops_test.py
   remove_epsilon_test.py
-<<<<<<< HEAD
-=======
   rnnt_decode_test.py
->>>>>>> 0f65420f
   rnnt_loss_test.py
   shortest_path_test.py
   sparse_abs_test.py
