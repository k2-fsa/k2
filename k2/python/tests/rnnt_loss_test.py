#!/usr/bin/env python3
#
# Copyright      2021  Xiaomi Corporation   (authors: Daniel Povey,
#                                                     Wei Kang)
#
# See ../../../LICENSE for clarification regarding multiple authors
#
# Licensed under the Apache License, Version 2.0 (the "License");
# you may not use this file except in compliance with the License.
# You may obtain a copy of the License at
#
#     http://www.apache.org/licenses/LICENSE-2.0
#
# Unless required by applicable law or agreed to in writing, software
# distributed under the License is distributed on an "AS IS" BASIS,
# WITHOUT WARRANTIES OR CONDITIONS OF ANY KIND, either express or implied.
# See the License for the specific language governing permissions and
# limitations under the License.

# To run this single test, use
#
#  ctest --verbose -R rnnt_loss_test_py

import unittest

import k2
import random
import torch


def generate_mask(S: int, ranges: torch.Tensor) -> torch.Tensor:
    """
    Generate a boolean tensor of shape (B, T, S), where the elements with
    indexes in tensor ranges are False, others are True.

    Example:
    >>> ranges = torch.tensor(
            [[[0, 1, 2],
              [1, 2, 3],
              [1, 2, 3],
              [2, 3, 4],
              [2, 3, 4],
              [2, 3, 4]]]
        )
    >>> print (ranges)
    tensor([[[0, 1, 2],
         [1, 2, 3],
         [1, 2, 3],
         [2, 3, 4],
         [2, 3, 4],
         [2, 3, 4]]])
    >>> mask = generate_mask(5, ranges)
    >>> print (mask)
    tensor([[[False, False, False,  True,  True],
         [ True, False, False, False,  True],
         [ True, False, False, False,  True],
         [ True,  True, False, False, False],
         [ True,  True, False, False, False],
         [ True,  True, False, False, False]]])

    Args:
      S:
        The expected size of third dimension of returned tensor.
      ranges:
        A index tensor with shape (B, T, s_range), all its elements must
        satisfy `0 <= ranges[:] < S`.
    """
    assert torch.all(ranges < S)
    B, T, s_range = ranges.shape
    mask = torch.cat(
        [
            torch.zeros((B, T, s_range), device=ranges.device),
            torch.ones((B, T, S - s_range), device=ranges.device),
        ],
        dim=2,
    )
    index = (
        torch.arange(S, device=ranges.device)
        .view((1, S))
        .repeat((T, 1))
        .repeat((B, 1, 1))
    )
    index = (index - ranges[:, :, 0].reshape(B, T, 1)) % S
    mask = torch.gather(mask, 2, index).bool()
    return mask


class TestRnntLoss(unittest.TestCase):
    @classmethod
    def setUpClass(cls):
        cls.devices = [torch.device("cpu")]
        if torch.cuda.is_available() and k2.with_cuda:
            cls.devices.append(torch.device("cuda", 0))
            if torch.cuda.device_count() > 1:
                torch.cuda.set_device(1)
                cls.devices.append(torch.device("cuda", 1))
        try:
            import torchaudio
            import torchaudio.functional

            if hasattr(torchaudio.functional, "rnnt_loss"):
                cls.has_torch_rnnt_loss = True
            else:
                cls.has_torch_rnnt_loss = False
                print(
                    f"Current torchaudio version: {torchaudio.__version__}\n"
                    "Skipping the tests of comparing rnnt loss with torch "
                    "one, to enable these tests please install a "
                    "version >= 0.10.0"
                )
        except ImportError as e:
            cls.has_torch_rnnt_loss = False
            print(
                f"Import torchaudio error, error message: {e}\n"
                "Skipping the tests of comparing rnnt loss with torch "
                "one, to enable these tests, please install torchaudio "
                "with version >= 0.10.0"
            )

    def test_rnnt_loss_basic(self):
        B = 1
        S = 3
        T = 4
        # C = 3
        for device in self.devices:
            # lm: [B][S+1][C]
            lm = torch.tensor(
                [[[0, 0, 1], [0, 1, 1], [1, 0, 1], [2, 2, 0]]],
                dtype=torch.float,
                device=device,
            )
            # am: [B][T][C]
            am = torch.tensor(
                [[[0, 1, 2], [0, 0, 0], [0, 2, 4], [0, 3, 3]]],
                dtype=torch.float,
                device=device,
            )
            termination_symbol = 2
            symbols = torch.tensor([[0, 1, 0]], dtype=torch.long, device=device)

            px, py = k2.get_rnnt_logprobs(
                lm=lm,
                am=am,
                symbols=symbols,
                termination_symbol=termination_symbol,
            )
            assert px.shape == (B, S, T + 1)
            assert py.shape == (B, S + 1, T)
            assert symbols.shape == (B, S)
            m = k2.mutual_information_recursion(px=px, py=py, boundary=None)

            if device == torch.device("cpu"):
                expected = -m
            assert torch.allclose(-m, expected.to(device))

            # test rnnt_loss_simple
            m = k2.rnnt_loss_simple(
                lm=lm,
                am=am,
                symbols=symbols,
                termination_symbol=termination_symbol,
                boundary=None,
                reduction="none",
            )
            assert torch.allclose(m, expected.to(device))

            # test rnnt_loss_smoothed
            m = k2.rnnt_loss_smoothed(
                lm=lm,
                am=am,
                symbols=symbols,
                termination_symbol=termination_symbol,
                lm_only_scale=0.0,
                am_only_scale=0.0,
                boundary=None,
                reduction="none",
            )
            assert torch.allclose(m, expected.to(device))

            logits = am.unsqueeze(2) + lm.unsqueeze(1)

            # test rnnt_loss
            m = k2.rnnt_loss(
                logits=logits,
                symbols=symbols,
                termination_symbol=termination_symbol,
                boundary=None,
                reduction="none",
            )
            assert torch.allclose(m, expected.to(device))

            # compare with torchaudio rnnt_loss
            if self.has_torch_rnnt_loss:
                import torchaudio.functional

                m = torchaudio.functional.rnnt_loss(
                    logits=logits,
                    targets=symbols.int(),
                    logit_lengths=torch.tensor(
                        [T] * B, dtype=torch.int32, device=device
                    ),
                    target_lengths=torch.tensor(
                        [S] * B, dtype=torch.int32, device=device
                    ),
                    blank=termination_symbol,
                    reduction="none",
                )
                assert torch.allclose(m, expected.to(device))

            # should be invariant to adding a constant for any frame.
            lm += torch.randn(B, S + 1, 1, device=device)
            am += torch.randn(B, T, 1, device=device)

            m = k2.rnnt_loss_simple(
                lm=lm,
                am=am,
                symbols=symbols,
                termination_symbol=termination_symbol,
                boundary=None,
                reduction="none",
            )
            assert torch.allclose(m, expected.to(device))

            m = k2.rnnt_loss_smoothed(
                lm=lm,
                am=am,
                symbols=symbols,
                termination_symbol=termination_symbol,
                lm_only_scale=0.0,
                am_only_scale=0.0,
                boundary=None,
                reduction="none",
            )
            assert torch.allclose(m, expected.to(device))

            logits = am.unsqueeze(2) + lm.unsqueeze(1)
            m = k2.rnnt_loss(
                logits=logits,
                symbols=symbols,
                termination_symbol=termination_symbol,
                boundary=None,
                reduction="none",
            )
            assert torch.allclose(m, expected.to(device))

    def test_rnnt_loss_random(self):
        B = 5
        S = 20
        T = 300
        C = 100
        frames = torch.randint(S, T, (B,))
        seq_length = torch.randint(3, S - 1, (B,))
        T = torch.max(frames)
        S = torch.max(seq_length)

        am_ = torch.randn((B, T, C), dtype=torch.float32)
        lm_ = torch.randn((B, S + 1, C), dtype=torch.float32)
        symbols_ = torch.randint(0, C - 1, (B, S))
        termination_symbol = C - 1

        boundary_ = torch.zeros((B, 4), dtype=torch.int64)
        boundary_[:, 2] = seq_length
        boundary_[:, 3] = frames

        for rnnt_type in ["regular", "modified", "constrained"]:
            for device in self.devices:
                # lm: [B][S+1][C]
                lm = lm_.to(device)
                # am: [B][T][C]
                am = am_.to(device)
                symbols = symbols_.to(device)
                boundary = boundary_.to(device)

                px, py = k2.get_rnnt_logprobs(
                    lm=lm,
                    am=am,
                    symbols=symbols,
                    termination_symbol=termination_symbol,
                    boundary=boundary,
                    rnnt_type=rnnt_type,
                )
                assert (
                    px.shape == (B, S, T)
                    if rnnt_type != "regular"
                    else (B, S, T + 1)
                )
                assert py.shape == (B, S + 1, T)
                assert symbols.shape == (B, S)
                m = k2.mutual_information_recursion(
                    px=px, py=py, boundary=boundary
                )

                if device == torch.device("cpu"):
                    expected = -torch.mean(m)
                assert torch.allclose(-torch.mean(m), expected.to(device))

                m = k2.rnnt_loss_simple(
                    lm=lm,
                    am=am,
                    symbols=symbols,
                    termination_symbol=termination_symbol,
                    boundary=boundary,
                    rnnt_type=rnnt_type,
                )
                assert torch.allclose(m, expected.to(device))

                m = k2.rnnt_loss_smoothed(
                    lm=lm,
                    am=am,
                    symbols=symbols,
                    termination_symbol=termination_symbol,
                    lm_only_scale=0.0,
                    am_only_scale=0.0,
                    boundary=boundary,
                    rnnt_type=rnnt_type,
                )
                assert torch.allclose(m, expected.to(device))

                logits = am.unsqueeze(2) + lm.unsqueeze(1)
                m = k2.rnnt_loss(
                    logits=logits,
                    symbols=symbols,
                    termination_symbol=termination_symbol,
                    boundary=boundary,
                    rnnt_type=rnnt_type,
                )
                assert torch.allclose(m, expected.to(device))

                # compare with torchaudio rnnt_loss
                if self.has_torch_rnnt_loss and rnnt_type == "regular":
                    import torchaudio.functional

                    m = torchaudio.functional.rnnt_loss(
                        logits=logits,
                        targets=symbols.int(),
                        logit_lengths=boundary[:, 3].int(),
                        target_lengths=boundary[:, 2].int(),
                        blank=termination_symbol,
                    )
                    assert torch.allclose(m, expected.to(device))

                # should be invariant to adding a constant for any frame.
                lm += torch.randn(B, S + 1, 1, device=device)
                am += torch.randn(B, T, 1, device=device)

                m = k2.rnnt_loss_simple(
                    lm=lm,
                    am=am,
                    symbols=symbols,
                    termination_symbol=termination_symbol,
                    boundary=boundary,
                    rnnt_type=rnnt_type,
                )
                assert torch.allclose(m, expected.to(device))

                logits = am.unsqueeze(2) + lm.unsqueeze(1)
                m = k2.rnnt_loss(
                    logits=logits,
                    symbols=symbols,
                    termination_symbol=termination_symbol,
                    boundary=boundary,
                    rnnt_type=rnnt_type,
                )
                assert torch.allclose(m, expected.to(device))

                m = k2.rnnt_loss_smoothed(
                    lm=lm,
                    am=am,
                    symbols=symbols,
                    termination_symbol=termination_symbol,
                    lm_only_scale=0.0,
                    am_only_scale=0.0,
                    boundary=boundary,
                    rnnt_type=rnnt_type,
                )
                assert torch.allclose(m, expected.to(device))

    def test_rnnt_loss_gradient(self):
        if self.has_torch_rnnt_loss:
            import torchaudio.functional

            B = 5
            S = 20
            T = 300
            C = 100
            frames = torch.randint(S, T, (B,))
            seq_length = torch.randint(3, S - 1, (B,))
            T = torch.max(frames)
            S = torch.max(seq_length)

            am_ = torch.randn((B, T, C), dtype=torch.float32)
            lm_ = torch.randn((B, S + 1, C), dtype=torch.float32)
            symbols_ = torch.randint(0, C - 1, (B, S))
            termination_symbol = C - 1

            boundary_ = torch.zeros((B, 4), dtype=torch.int64)
            boundary_[:, 2] = seq_length
            boundary_[:, 3] = frames

            for device in self.devices:

                # lm: [B][S+1][C]
                lm = lm_.to(device)
                # am: [B][T][C]
                am = am_.to(device)
                symbols = symbols_.to(device)
                boundary = boundary_.to(device)

                logits = am.unsqueeze(2) + lm.unsqueeze(1)
                logits.requires_grad_()
                k2_loss = k2.rnnt_loss(
                    logits=logits,
                    symbols=symbols,
                    termination_symbol=termination_symbol,
                    boundary=boundary,
                )
                k2_grad = torch.autograd.grad(k2_loss, logits)
                k2_grad = k2_grad[0]

                logits2 = logits.detach().clone().float()
                logits2.requires_grad_()
                torch_loss = torchaudio.functional.rnnt_loss(
                    logits=logits2,
                    targets=symbols.int(),
                    logit_lengths=boundary[:, 3].int(),
                    target_lengths=boundary[:, 2].int(),
                    blank=termination_symbol,
                )
                torch_grad = torch.autograd.grad(torch_loss, logits2)
                torch_grad = torch_grad[0]

                assert torch.allclose(k2_loss, torch_loss, atol=1e-2, rtol=1e-2)

                assert torch.allclose(k2_grad, torch_grad, atol=1e-2, rtol=1e-2)

    def test_rnnt_loss_smoothed(self):
        B = 1
        S = 3
        T = 4
        # C = 3
        for device in self.devices:
            # lm: [B][S+1][C]
            lm = torch.tensor(
                [[[0, 0, 1], [0, 1, 1], [1, 0, 1], [2, 2, 0]]],
                dtype=torch.float,
                device=device,
            )
            # am: [B][T][C]
            am = torch.tensor(
                [[[0, 1, 2], [0, 0, 0], [0, 2, 4], [0, 3, 3]]],
                dtype=torch.float,
                device=device,
            )

            termination_symbol = 2
            symbols = torch.tensor([[0, 1, 0]], dtype=torch.long, device=device)

            m = k2.rnnt_loss_smoothed(
                lm=lm,
                am=am,
                symbols=symbols,
                termination_symbol=termination_symbol,
                lm_only_scale=0.0,
                am_only_scale=0.333,
                boundary=None,
            )

            if device == torch.device("cpu"):
                expected = m
            assert torch.allclose(m, expected.to(device))

            # should be invariant to adding a constant for any frame.
            lm += torch.randn(B, S + 1, 1, device=device)
            am += torch.randn(B, T, 1, device=device)

            m = k2.rnnt_loss_smoothed(
                lm=lm,
                am=am,
                symbols=symbols,
                termination_symbol=termination_symbol,
                lm_only_scale=0.0,
                am_only_scale=0.333,
                boundary=None,
            )
            assert torch.allclose(m, expected.to(device))

    def test_rnnt_loss_pruned(self):
        print("\ntest_rnnt_loss_pruned.")
        B = 4
        T = 300
        S = 50
        C = 10

        frames = torch.randint(S, T, (B,))
        seq_length = torch.randint(3, S - 1, (B,))
        T = torch.max(frames)
        S = torch.max(seq_length)

        am_ = torch.randn((B, T, C), dtype=torch.float64)
        lm_ = torch.randn((B, S + 1, C), dtype=torch.float64)
        symbols_ = torch.randint(0, C - 1, (B, S))
        terminal_symbol = C - 1

        boundary_ = torch.zeros((B, 4), dtype=torch.int64)
        boundary_[:, 2] = seq_length
        boundary_[:, 3] = frames

        for rnnt_type in ["regular", "modified", "constrained"]:
            for device in self.devices:
                # normal rnnt
                am = am_.to(device)
                lm = lm_.to(device)
                symbols = symbols_.to(device)
                boundary = boundary_.to(device)

                logits = am.unsqueeze(2) + lm.unsqueeze(1)
                logits = logits.float()

                # nonlinear transform
                logits = torch.sigmoid(logits)
                k2_loss = k2.rnnt_loss(
                    logits=logits,
                    symbols=symbols,
                    termination_symbol=terminal_symbol,
                    boundary=boundary,
                    rnnt_type=rnnt_type,
                    reduction="none",
                )

                print(f"Unpruned rnnt loss with {rnnt_type} rnnt : {k2_loss}")

                # pruning
                k2_simple_loss, (px_grad, py_grad) = k2.rnnt_loss_simple(
                    lm=lm,
                    am=am,
                    symbols=symbols,
                    termination_symbol=terminal_symbol,
                    boundary=boundary,
                    rnnt_type=rnnt_type,
                    return_grad=True,
                    reduction="none",
                )

                for r in range(2, 50, 5):
                    ranges = k2.get_rnnt_prune_ranges(
                        px_grad=px_grad,
                        py_grad=py_grad,
                        boundary=boundary,
                        s_range=r,
                    )
                    # (B, T, r, C)
                    pruned_am, pruned_lm = k2.do_rnnt_pruning(
                        am=am, lm=lm, ranges=ranges
                    )

                    logits = pruned_am + pruned_lm
                    # nonlinear transform
                    logits = torch.sigmoid(logits)

                    pruned_loss = k2.rnnt_loss_pruned(
                        logits=logits,
                        symbols=symbols,
                        ranges=ranges,
                        termination_symbol=terminal_symbol,
                        boundary=boundary,
                        rnnt_type=rnnt_type,
                        reduction="none",
                    )
                    print(f"Pruned loss with range {r} : {pruned_loss}")

    # Test the sequences that only have small number of symbols,
    # at this circumstance, the s_range would be greater than S, which will
    # raise errors (like, nan or inf loss) in our previous versions.
    def test_rnnt_loss_pruned_small_symbols_number(self):
        print("\ntest_rnnt_loss_pruned_small_symbols_number.")
        B = 2
        T = 20
        S = 3
        C = 10

        frames = torch.randint(S + 1, T, (B,))
        seq_lengths = torch.randint(1, S, (B,))
        T = torch.max(frames)
        S = torch.max(seq_lengths)

        am_ = torch.randn((B, T, C), dtype=torch.float64)
        lm_ = torch.randn((B, S + 1, C), dtype=torch.float64)
        symbols_ = torch.randint(0, C, (B, S))
        terminal_symbol = C - 1

        boundary_ = torch.zeros((B, 4), dtype=torch.int64)
        boundary_[:, 2] = seq_lengths
        boundary_[:, 3] = frames

        print(f"B = {B}, T = {T}, S = {S}, C = {C}")

        for rnnt_type in ["regular", "modified", "constrained"]:
            for device in self.devices:
                # normal rnnt
                am = am_.to(device)
                lm = lm_.to(device)
                symbols = symbols_.to(device)
                boundary = boundary_.to(device)

                logits = am.unsqueeze(2) + lm.unsqueeze(1)
                logits = logits.float()

                # nonlinear transform
                logits = torch.sigmoid(logits)

                k2_loss = k2.rnnt_loss(
                    logits=logits,
                    symbols=symbols,
                    termination_symbol=terminal_symbol,
                    boundary=boundary,
                    rnnt_type=rnnt_type,
                    reduction="none",
                )

                print(f"Unpruned rnnt loss with {rnnt_type} rnnt : {k2_loss}")

                # pruning
                k2_simple_loss, (px_grad, py_grad) = k2.rnnt_loss_simple(
                    lm=lm,
                    am=am,
                    symbols=symbols,
                    termination_symbol=terminal_symbol,
                    boundary=boundary,
                    rnnt_type=rnnt_type,
                    return_grad=True,
                    reduction="none",
                )

                S0 = 2
                if rnnt_type == "modified":
                    S0 = 1

                for r in range(S0, S + 2):
                    ranges = k2.get_rnnt_prune_ranges(
                        px_grad=px_grad,
                        py_grad=py_grad,
                        boundary=boundary,
                        s_range=r,
                    )
                    # (B, T, r, C)
                    pruned_am, pruned_lm = k2.do_rnnt_pruning(
                        am=am, lm=lm, ranges=ranges
                    )

                    logits = pruned_am + pruned_lm

                    # nonlinear transform
                    logits = torch.sigmoid(logits)

                    pruned_loss = k2.rnnt_loss_pruned(
                        logits=logits,
                        symbols=symbols,
                        ranges=ranges,
                        termination_symbol=terminal_symbol,
                        boundary=boundary,
                        rnnt_type=rnnt_type,
                        reduction="none",
                    )
                    print(f"Pruned loss with range {r} : {pruned_loss}")

    # Test more exact pruning bounds.
    # In our previous versions we use a less exact method to generate
    # pruning bounds which is different from the method we
    # publish in our paper(https://arxiv.org/pdf/2206.13236.pdf).
    # This tests the difference between these two methods.
    # We won't do any assertion in this test, just printing out the losses,
    # because we can not 100% sure that the new method is better than the old
    # one all the time, both of them are local optimal bounds.
    def test_prune_ranges(self):
        print("\ntest_prune_range.")
        B = 5
        T = 200
        S = 100
        C = 50

        frames = torch.randint(S + 1, T, (B,))
        seq_lengths = torch.randint(1, S, (B,))
        T = torch.max(frames)
        S = torch.max(seq_lengths)

        am_ = torch.rand((B, T, C), dtype=torch.float64)
        lm_ = torch.rand((B, S + 1, C), dtype=torch.float64)
        symbols_ = torch.randint(0, C, (B, S))
        terminal_symbol = C - 1

        boundary_ = torch.zeros((B, 4), dtype=torch.int64)
        boundary_[:, 2] = seq_lengths
        boundary_[:, 3] = frames

        for device in self.devices:
            am = am_.to(device)
            lm = lm_.to(device)
            symbols = symbols_.to(device)
            boundary = boundary_.to(device)

            k2_simple_loss, (px_grad, py_grad) = k2.rnnt_loss_simple(
                lm=lm,
                am=am,
                symbols=symbols,
                termination_symbol=terminal_symbol,
                boundary=boundary,
                return_grad=True,
                reduction="none",
            )

            for r in range(2, 20, 5):
                new_ranges = k2.get_rnnt_prune_ranges(
                    px_grad=px_grad,
                    py_grad=py_grad,
                    boundary=boundary,
                    s_range=r,
                )
                am_pruned, lm_pruned = k2.do_rnnt_pruning(
                    am=am,
                    lm=lm,
                    ranges=new_ranges,
                )

                logits = am_pruned + lm_pruned

                loss = k2.rnnt_loss_pruned(
                    logits=logits.float(),
                    symbols=symbols,
                    ranges=new_ranges,
                    termination_symbol=terminal_symbol,
                    boundary=boundary,
                    reduction="none",
                )

                print(f"Pruned with new ranges {r} : {loss}")

                old_ranges = k2.get_rnnt_prune_ranges_deprecated(
                    px_grad=px_grad,
                    py_grad=py_grad,
                    boundary=boundary,
                    s_range=r,
                )

                am_pruned, lm_pruned = k2.do_rnnt_pruning(
                    am=am,
                    lm=lm,
                    ranges=old_ranges,
                )
                logits = am_pruned + lm_pruned

                loss = k2.rnnt_loss_pruned(
                    logits=logits.float(),
                    symbols=symbols,
                    ranges=old_ranges,
                    termination_symbol=terminal_symbol,
                    boundary=boundary,
                    reduction="none",
                )

                print(f"Pruned with old ranges {r} : {loss}")

<<<<<<< HEAD
    def test_hat_loss_pruned(self):
        B = 4
        T = 300
        S = 50
        C = 10

        frames = torch.randint(S, T, (B,))
        seq_length = torch.randint(3, S - 1, (B,))
        T = torch.max(frames)
        S = torch.max(seq_length)

        am_ = torch.randn((B, T, C), dtype=torch.float64)
        lm_ = torch.randn((B, S + 1, C), dtype=torch.float64)
        symbols_ = torch.randint(1, C, (B, S))
        terminal_symbol = 0

        boundary_ = torch.zeros((B, 4), dtype=torch.int64)
        boundary_[:, 2] = seq_length
        boundary_[:, 3] = frames

        for rnnt_type in ["regular", "modified", "constrained"]:
=======
    # Test low s_range values with large S and small T,
    # at this circumstance, the s_range would not be enough
    # to cover the whole sequence length (in regular rnnt mode)
    # and would result in inf loss
    def test_rnnt_loss_pruned_small_s_range(self):
        print("\ntest_rnnt_loss_pruned_small_s_range.")
        B = 2
        T = 2
        S = 10
        C = 10

        frames = torch.randint(1, T, (B,))
        seq_lengths = torch.randint(1, S, (B,))
        T = torch.max(frames)
        S = torch.max(seq_lengths)

        am_ = torch.randn((B, T, C), dtype=torch.float64)
        lm_ = torch.randn((B, S + 1, C), dtype=torch.float64)
        symbols_ = torch.randint(0, C, (B, S))
        terminal_symbol = C - 1

        boundary_ = torch.zeros((B, 4), dtype=torch.int64)
        boundary_[:, 2] = seq_lengths
        boundary_[:, 3] = frames

        print(f"B = {B}, T = {T}, S = {S}, C = {C}")

        for rnnt_type in ["regular"]:
>>>>>>> 2989b0b1
            for device in self.devices:
                # normal rnnt
                am = am_.to(device)
                lm = lm_.to(device)
                symbols = symbols_.to(device)
                boundary = boundary_.to(device)

<<<<<<< HEAD
                # pruning
                k2_simple_loss, (px_grad, py_grad) = k2.rnnt_loss_simple(
=======
                logits = am.unsqueeze(2) + lm.unsqueeze(1)
                logits = logits.float()

                # nonlinear transform
                logits = torch.sigmoid(logits)

                loss = k2.rnnt_loss(
                    logits=logits,
                    symbols=symbols,
                    termination_symbol=terminal_symbol,
                    boundary=boundary,
                    rnnt_type=rnnt_type,
                    reduction="none",
                )

                print(f"Unpruned rnnt loss with {rnnt_type} rnnt : {loss}")

                # pruning
                simple_loss, (px_grad, py_grad) = k2.rnnt_loss_simple(
>>>>>>> 2989b0b1
                    lm=lm,
                    am=am,
                    symbols=symbols,
                    termination_symbol=terminal_symbol,
                    boundary=boundary,
                    rnnt_type=rnnt_type,
                    return_grad=True,
                    reduction="none",
                )

<<<<<<< HEAD
                for r in range(2, 50, 5):
=======
                S0 = 2

                for r in range(S0, S + 2):
>>>>>>> 2989b0b1
                    ranges = k2.get_rnnt_prune_ranges(
                        px_grad=px_grad,
                        py_grad=py_grad,
                        boundary=boundary,
                        s_range=r,
                    )
                    # (B, T, r, C)
                    pruned_am, pruned_lm = k2.do_rnnt_pruning(
                        am=am, lm=lm, ranges=ranges
                    )

                    logits = pruned_am + pruned_lm
<<<<<<< HEAD
                    # nonlinear transform
                    logits = torch.tanh(logits)
=======

                    # nonlinear transform
                    logits = torch.sigmoid(logits)
>>>>>>> 2989b0b1

                    pruned_loss = k2.rnnt_loss_pruned(
                        logits=logits,
                        symbols=symbols,
                        ranges=ranges,
                        termination_symbol=terminal_symbol,
                        boundary=boundary,
                        rnnt_type=rnnt_type,
                        reduction="none",
<<<<<<< HEAD
                        use_hat_loss=True,
                    )
                    print(f"Pruned HAT loss with range {r} : {pruned_loss}")
=======
                    )
                    assert (
                        not pruned_loss.isinf().any()
                    ), f"Pruned loss is inf for r={r}, S={S}, T={T}."
                    print(f"Pruned loss with range {r} : {pruned_loss}")
>>>>>>> 2989b0b1

    # Check that training with an empty reference does not cause a crash.
    def _test_rnnt_loss_empty_reference(self):
        B = 1
        S = 0
        T = 4
        # C = 3
        for device in self.devices:
            # lm: [B][S+1][C]
            lm = torch.tensor(
                [[[0, 0, 1]]],
                dtype=torch.float,
                device=device,
            )
            # am: [B][T][C]
            am = torch.tensor(
                [[[0, 1, 2], [0, 0, 0], [0, 2, 4], [0, 3, 3]]],
                dtype=torch.float,
                device=device,
            )
            termination_symbol = 2
            symbols = torch.tensor([[]], dtype=torch.long, device=device)

            px, py = k2.get_rnnt_logprobs(
                lm=lm,
                am=am,
                symbols=symbols,
                termination_symbol=termination_symbol,
            )
            assert px.shape == (B, S, T + 1)
            assert py.shape == (B, S + 1, T)
            assert symbols.shape == (B, S)
            m = k2.mutual_information_recursion(px=px, py=py, boundary=None)

            if device == torch.device("cpu"):
                expected = -m
            assert torch.allclose(-m, expected.to(device))

            # test rnnt_loss_simple
            m = k2.rnnt_loss_simple(
                lm=lm,
                am=am,
                symbols=symbols,
                termination_symbol=termination_symbol,
                boundary=None,
                reduction="none",
            )
            assert torch.allclose(m, expected.to(device))

            # test rnnt_loss_smoothed
            m = k2.rnnt_loss_smoothed(
                lm=lm,
                am=am,
                symbols=symbols,
                termination_symbol=termination_symbol,
                lm_only_scale=0.0,
                am_only_scale=0.0,
                boundary=None,
                reduction="none",
            )
            assert torch.allclose(m, expected.to(device))

            logits = am.unsqueeze(2) + lm.unsqueeze(1)

            # test rnnt_loss
            m = k2.rnnt_loss(
                logits=logits,
                symbols=symbols,
                termination_symbol=termination_symbol,
                boundary=None,
                reduction="none",
            )
            assert torch.allclose(m, expected.to(device))

            # compare with torchaudio rnnt_loss
            if self.has_torch_rnnt_loss:
                import torchaudio.functional

                m = torchaudio.functional.rnnt_loss(
                    logits=logits,
                    targets=symbols.int(),
                    logit_lengths=torch.tensor(
                        [T] * B, dtype=torch.int32, device=device
                    ),
                    target_lengths=torch.tensor(
                        [S] * B, dtype=torch.int32, device=device
                    ),
                    blank=termination_symbol,
                    reduction="none",
                )
                assert torch.allclose(m, expected.to(device))

            # should be invariant to adding a constant for any frame.
            lm += torch.randn(B, S + 1, 1, device=device)
            am += torch.randn(B, T, 1, device=device)

            m = k2.rnnt_loss_simple(
                lm=lm,
                am=am,
                symbols=symbols,
                termination_symbol=termination_symbol,
                boundary=None,
                reduction="none",
            )
            assert torch.allclose(m, expected.to(device))

            m = k2.rnnt_loss_smoothed(
                lm=lm,
                am=am,
                symbols=symbols,
                termination_symbol=termination_symbol,
                lm_only_scale=0.0,
                am_only_scale=0.0,
                boundary=None,
                reduction="none",
            )
            assert torch.allclose(m, expected.to(device))

            logits = am.unsqueeze(2) + lm.unsqueeze(1)
            m = k2.rnnt_loss(
                logits=logits,
                symbols=symbols,
                termination_symbol=termination_symbol,
                boundary=None,
                reduction="none",
            )
            assert torch.allclose(m, expected.to(device))


if __name__ == "__main__":
    unittest.main()<|MERGE_RESOLUTION|>--- conflicted
+++ resolved
@@ -759,29 +759,6 @@
 
                 print(f"Pruned with old ranges {r} : {loss}")
 
-<<<<<<< HEAD
-    def test_hat_loss_pruned(self):
-        B = 4
-        T = 300
-        S = 50
-        C = 10
-
-        frames = torch.randint(S, T, (B,))
-        seq_length = torch.randint(3, S - 1, (B,))
-        T = torch.max(frames)
-        S = torch.max(seq_length)
-
-        am_ = torch.randn((B, T, C), dtype=torch.float64)
-        lm_ = torch.randn((B, S + 1, C), dtype=torch.float64)
-        symbols_ = torch.randint(1, C, (B, S))
-        terminal_symbol = 0
-
-        boundary_ = torch.zeros((B, 4), dtype=torch.int64)
-        boundary_[:, 2] = seq_length
-        boundary_[:, 3] = frames
-
-        for rnnt_type in ["regular", "modified", "constrained"]:
-=======
     # Test low s_range values with large S and small T,
     # at this circumstance, the s_range would not be enough
     # to cover the whole sequence length (in regular rnnt mode)
@@ -810,7 +787,6 @@
         print(f"B = {B}, T = {T}, S = {S}, C = {C}")
 
         for rnnt_type in ["regular"]:
->>>>>>> 2989b0b1
             for device in self.devices:
                 # normal rnnt
                 am = am_.to(device)
@@ -818,10 +794,6 @@
                 symbols = symbols_.to(device)
                 boundary = boundary_.to(device)
 
-<<<<<<< HEAD
-                # pruning
-                k2_simple_loss, (px_grad, py_grad) = k2.rnnt_loss_simple(
-=======
                 logits = am.unsqueeze(2) + lm.unsqueeze(1)
                 logits = logits.float()
 
@@ -841,7 +813,6 @@
 
                 # pruning
                 simple_loss, (px_grad, py_grad) = k2.rnnt_loss_simple(
->>>>>>> 2989b0b1
                     lm=lm,
                     am=am,
                     symbols=symbols,
@@ -852,13 +823,9 @@
                     reduction="none",
                 )
 
-<<<<<<< HEAD
-                for r in range(2, 50, 5):
-=======
                 S0 = 2
 
                 for r in range(S0, S + 2):
->>>>>>> 2989b0b1
                     ranges = k2.get_rnnt_prune_ranges(
                         px_grad=px_grad,
                         py_grad=py_grad,
@@ -871,14 +838,9 @@
                     )
 
                     logits = pruned_am + pruned_lm
-<<<<<<< HEAD
-                    # nonlinear transform
-                    logits = torch.tanh(logits)
-=======
 
                     # nonlinear transform
                     logits = torch.sigmoid(logits)
->>>>>>> 2989b0b1
 
                     pruned_loss = k2.rnnt_loss_pruned(
                         logits=logits,
@@ -888,17 +850,79 @@
                         boundary=boundary,
                         rnnt_type=rnnt_type,
                         reduction="none",
-<<<<<<< HEAD
-                        use_hat_loss=True,
-                    )
-                    print(f"Pruned HAT loss with range {r} : {pruned_loss}")
-=======
                     )
                     assert (
                         not pruned_loss.isinf().any()
                     ), f"Pruned loss is inf for r={r}, S={S}, T={T}."
                     print(f"Pruned loss with range {r} : {pruned_loss}")
->>>>>>> 2989b0b1
+
+    def test_hat_loss_pruned(self):
+        B = 4
+        T = 300
+        S = 50
+        C = 10
+
+        frames = torch.randint(S, T, (B,))
+        seq_length = torch.randint(3, S - 1, (B,))
+        T = torch.max(frames)
+        S = torch.max(seq_length)
+
+        am_ = torch.randn((B, T, C), dtype=torch.float64)
+        lm_ = torch.randn((B, S + 1, C), dtype=torch.float64)
+        symbols_ = torch.randint(1, C, (B, S))
+        terminal_symbol = 0
+
+        boundary_ = torch.zeros((B, 4), dtype=torch.int64)
+        boundary_[:, 2] = seq_length
+        boundary_[:, 3] = frames
+
+        for rnnt_type in ["regular", "modified", "constrained"]:
+            for device in self.devices:
+                # normal rnnt
+                am = am_.to(device)
+                lm = lm_.to(device)
+                symbols = symbols_.to(device)
+                boundary = boundary_.to(device)
+
+                # pruning
+                k2_simple_loss, (px_grad, py_grad) = k2.rnnt_loss_simple(
+                    lm=lm,
+                    am=am,
+                    symbols=symbols,
+                    termination_symbol=terminal_symbol,
+                    boundary=boundary,
+                    rnnt_type=rnnt_type,
+                    return_grad=True,
+                    reduction="none",
+                )
+
+                for r in range(2, 50, 5):
+                    ranges = k2.get_rnnt_prune_ranges(
+                        px_grad=px_grad,
+                        py_grad=py_grad,
+                        boundary=boundary,
+                        s_range=r,
+                    )
+                    # (B, T, r, C)
+                    pruned_am, pruned_lm = k2.do_rnnt_pruning(
+                        am=am, lm=lm, ranges=ranges
+                    )
+
+                    logits = pruned_am + pruned_lm
+                    # nonlinear transform
+                    logits = torch.tanh(logits)
+
+                    pruned_loss = k2.rnnt_loss_pruned(
+                        logits=logits,
+                        symbols=symbols,
+                        ranges=ranges,
+                        termination_symbol=terminal_symbol,
+                        boundary=boundary,
+                        rnnt_type=rnnt_type,
+                        reduction="none",
+                        use_hat_loss=True,
+                    )
+                    print(f"Pruned HAT loss with range {r} : {pruned_loss}")
 
     # Check that training with an empty reference does not cause a crash.
     def _test_rnnt_loss_empty_reference(self):
