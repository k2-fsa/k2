#!/usr/bin/env python3
#
# Copyright (c)  2020  Mobvoi Inc.        (authors: Fangjun Kuang)
#
# See ../../../LICENSE for clarification regarding multiple authors

# To run this single test, use
#
#  ctest --verbose -R linear_fsa_test_py

import unittest

import k2
import torch


class TestLinearFsa(unittest.TestCase):

<<<<<<< HEAD
    @classmethod
    def setUpClass(cls):
        cls.devices = [torch.device('cpu')]
        if torch.cuda.is_available():
            cls.devices.append(torch.device('cuda', 0))
            if torch.cuda.device_count() > 1:
                torch.cuda.set_device(1)
                cls.devices.append(torch.device('cuda', 1))

    def test_single_fsa(self):
        for device in self.devices:
=======
    def test_single_fsa(self):
        devices = [torch.device('cpu')]
        if torch.cuda.is_available() and k2.with_cuda:
            devices.append(torch.device('cuda', 0))
        for device in devices:
>>>>>>> 7ba916e6
            labels = [2, 5, 8]
            fsa = k2.linear_fsa(labels, device)
            assert fsa.device == device
            assert len(fsa.shape) == 2
            assert fsa.shape[0] == len(labels) + 2, 'There should be 5 states'

            assert torch.all(torch.eq(fsa.scores,
                                      torch.zeros_like(fsa.scores)))

            assert torch.all(
                torch.eq(
                    fsa.arcs.values()[:, :-1],  # skip the last field `scores`
                    torch.tensor([[0, 1, 2], [1, 2, 5], [2, 3, 8], [3, 4, -1]],
                                 dtype=torch.int32,
                                 device=device)))

    def test_fsa_vec(self):
<<<<<<< HEAD
        for device in self.devices:
=======
        devices = [torch.device('cpu')]
        if torch.cuda.is_available() and k2.with_cuda:
            devices.append(torch.device('cuda', 0))
        for device in devices:
>>>>>>> 7ba916e6
            labels = [
                [1, 3, 5],
                [2, 6],
                [8, 7, 9],
            ]
            fsa = k2.linear_fsa(labels, device)
            assert len(fsa.shape) == 3
            assert fsa.device == device
            assert fsa.shape[0] == 3, 'There should be 3 FSAs'
            expected_arcs = [
                # fsa 0
                [0, 1, 1],
                [1, 2, 3],
                [2, 3, 5],
                [3, 4, -1],
                # fsa 1
                [0, 1, 2],
                [1, 2, 6],
                [2, 3, -1],
                # fsa 2
                [0, 1, 8],
                [1, 2, 7],
                [2, 3, 9],
                [3, 4, -1]
            ]
            assert torch.all(
                torch.eq(
                    fsa.arcs.values()[:, :-1],  # skip the last field `scores`
                    torch.tensor(expected_arcs,
                                 dtype=torch.int32,
                                 device=device)))

            assert torch.all(torch.eq(fsa.scores,
                                      torch.zeros_like(fsa.scores)))

    def test_from_ragged_int_single_fsa(self):
<<<<<<< HEAD
        for device in self.devices:
=======
        devices = [torch.device('cpu')]
        if torch.cuda.is_available() and k2.with_cuda:
            devices.append(torch.device('cuda', 0))
        for device in devices:
>>>>>>> 7ba916e6
            ragged_int = k2.RaggedInt('[ [10 20] ]').to(device)
            fsa = k2.linear_fsa(ragged_int)
            assert fsa.shape == (1, None, None)
            assert fsa.device == device
            expected_arcs = torch.tensor([[0, 1, 10], [1, 2, 20], [2, 3, -1]],
                                         dtype=torch.int32,
                                         device=device)
            assert torch.all(
                torch.eq(
                    fsa.arcs.values()[:, :-1],  # skip the last field `scores`
                    expected_arcs))

            assert torch.all(torch.eq(fsa.scores,
                                      torch.zeros_like(fsa.scores)))

    def test_from_ragged_int_two_fsas(self):
<<<<<<< HEAD
        for device in self.devices:
=======
        devices = [torch.device('cpu')]
        if torch.cuda.is_available() and k2.with_cuda:
            devices.append(torch.device('cuda', 0))
        for device in devices:
>>>>>>> 7ba916e6
            ragged_int = k2.RaggedInt('[ [10 20] [100 200 300] ]').to(device)
            fsa = k2.linear_fsa(ragged_int)
            assert fsa.shape == (2, None, None)
            assert fsa.device == device
            expected_arcs = torch.tensor(
                [[0, 1, 10], [1, 2, 20], [2, 3, -1], [0, 1, 100], [1, 2, 200],
                 [2, 3, 300], [3, 4, -1]],
                dtype=torch.int32,
                device=device)
            assert torch.all(
                torch.eq(
                    fsa.arcs.values()[:, :-1],  # skip the last field `scores`
                    expected_arcs))

            assert torch.all(torch.eq(fsa.scores,
                                      torch.zeros_like(fsa.scores)))


if __name__ == '__main__':
    unittest.main()<|MERGE_RESOLUTION|>--- conflicted
+++ resolved
@@ -16,11 +16,10 @@
 
 class TestLinearFsa(unittest.TestCase):
 
-<<<<<<< HEAD
     @classmethod
     def setUpClass(cls):
         cls.devices = [torch.device('cpu')]
-        if torch.cuda.is_available():
+        if torch.cuda.is_available() and k2.with_cuda:
             cls.devices.append(torch.device('cuda', 0))
             if torch.cuda.device_count() > 1:
                 torch.cuda.set_device(1)
@@ -28,13 +27,6 @@
 
     def test_single_fsa(self):
         for device in self.devices:
-=======
-    def test_single_fsa(self):
-        devices = [torch.device('cpu')]
-        if torch.cuda.is_available() and k2.with_cuda:
-            devices.append(torch.device('cuda', 0))
-        for device in devices:
->>>>>>> 7ba916e6
             labels = [2, 5, 8]
             fsa = k2.linear_fsa(labels, device)
             assert fsa.device == device
@@ -52,14 +44,7 @@
                                  device=device)))
 
     def test_fsa_vec(self):
-<<<<<<< HEAD
         for device in self.devices:
-=======
-        devices = [torch.device('cpu')]
-        if torch.cuda.is_available() and k2.with_cuda:
-            devices.append(torch.device('cuda', 0))
-        for device in devices:
->>>>>>> 7ba916e6
             labels = [
                 [1, 3, 5],
                 [2, 6],
@@ -96,14 +81,7 @@
                                       torch.zeros_like(fsa.scores)))
 
     def test_from_ragged_int_single_fsa(self):
-<<<<<<< HEAD
         for device in self.devices:
-=======
-        devices = [torch.device('cpu')]
-        if torch.cuda.is_available() and k2.with_cuda:
-            devices.append(torch.device('cuda', 0))
-        for device in devices:
->>>>>>> 7ba916e6
             ragged_int = k2.RaggedInt('[ [10 20] ]').to(device)
             fsa = k2.linear_fsa(ragged_int)
             assert fsa.shape == (1, None, None)
@@ -120,14 +98,7 @@
                                       torch.zeros_like(fsa.scores)))
 
     def test_from_ragged_int_two_fsas(self):
-<<<<<<< HEAD
         for device in self.devices:
-=======
-        devices = [torch.device('cpu')]
-        if torch.cuda.is_available() and k2.with_cuda:
-            devices.append(torch.device('cuda', 0))
-        for device in devices:
->>>>>>> 7ba916e6
             ragged_int = k2.RaggedInt('[ [10 20] [100 200 300] ]').to(device)
             fsa = k2.linear_fsa(ragged_int)
             assert fsa.shape == (2, None, None)
