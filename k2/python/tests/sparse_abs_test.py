#!/usr/bin/env python3
#
# Copyright (c)  2021  Xiaomi Corp.       (authors: Fangjun Kuang)
#
# See ../../../LICENSE for clarification regarding multiple authors

# To run this single test, use
#
#  ctest --verbose -R sparse_abs_test_py

import unittest

import k2.sparse
import torch


class TestSparseAbs(unittest.TestCase):

<<<<<<< HEAD
    @classmethod
    def setUpClass(cls):
        cls.devices = [torch.device('cpu')]
        if torch.cuda.is_available():
            cls.devices.append(torch.device('cuda', 0))
            if torch.cuda.device_count() > 1:
                torch.cuda.set_device(1)
                cls.devices.append(torch.device('cuda', 1))
=======
    def test_no_repeats(self):
        devices = [torch.device('cpu')]
        if torch.cuda.is_available() and k2.with_cuda:
            devices.append(torch.device('cuda', 0))
>>>>>>> 7ba916e6

    def test_no_repeats(self):
        for device in self.devices:
            row_indexes = torch.tensor([0, 0, 1, 2, 2]).to(device)
            col_indexes = torch.tensor([0, 1, 0, 1, 0]).to(device)
            indexes = torch.stack([row_indexes, col_indexes])
            size = (3, 3)
            values = torch.tensor([1, -2, -3, 4, 0],
                                  dtype=torch.float32,
                                  requires_grad=True,
                                  device=device)

            sparse_tensor = torch.sparse_coo_tensor(indexes,
                                                    values=values,
                                                    size=size).coalesce()
            ans = k2.sparse.abs(sparse_tensor)

            assert ans.is_sparse
            assert torch.all(
                torch.eq(ans._values(),
                         sparse_tensor._values().abs()))

            s = torch.sparse.sum(ans)
            assert s.item() == 10
            scale = 2
            (scale * s).backward()
            grad1 = values.grad.clone()

            values.grad = None

            sparse_tensor = torch.sparse_coo_tensor(indexes,
                                                    values=values,
                                                    size=size).coalesce()
            s = sparse_tensor.to_dense().abs().sum()
            (scale * s).backward()

            assert torch.allclose(grad1, values.grad)

    def test_with_repeats(self):
<<<<<<< HEAD
        for device in self.devices:
=======
        devices = [torch.device('cpu')]
        if torch.cuda.is_available() and k2.with_cuda:
            devices.append(torch.device('cuda', 0))

        for device in devices:
>>>>>>> 7ba916e6
            row_indexes = torch.tensor([0, 0, 1, 2, 0, 2, 2]).to(device)
            col_indexes = torch.tensor([0, 1, 0, 1, 0, 1, 0]).to(device)
            indexes = torch.stack([row_indexes, col_indexes])
            size = (3, 3)
            # (0, 0): 1 + (-2) = -1
            # (2, 1): 4 + (-6) == -2
            values = torch.tensor([1, 2, -3, 4, -2, -6, 0],
                                  dtype=torch.float32,
                                  requires_grad=True,
                                  device=device)
            sparse_tensor = torch.sparse_coo_tensor(indexes,
                                                    values=values,
                                                    size=size).coalesce()
            ans = k2.sparse.abs(sparse_tensor)
            assert ans.is_sparse
            assert torch.all(
                torch.eq(ans._values(),
                         sparse_tensor._values().abs()))

            s = torch.sparse.sum(ans)
            assert s.item() == 8
            scale = -3
            (scale * s).backward()
            grad1 = values.grad.clone()

            values.grad = None
            sparse_tensor = torch.sparse_coo_tensor(indexes,
                                                    values=values,
                                                    size=size).coalesce()
            s = sparse_tensor.to_dense().abs().sum()
            (scale * s).backward()

            assert torch.allclose(grad1, values.grad)

            # minus, abs, sum
            major, minor = torch.__version__.split('.')[:2]
            major = int(major)
            minor = int(minor)
            if major < 1 or (major == 1 and minor < 7):
                print(f'Current PyTorch version is: {torch.__version__}')
                print('Skip it for version less than 1.7.0')
            else:
                values.grad = None
                scale = 10
                sparse_tensor1 = torch.sparse_coo_tensor(indexes,
                                                         values=values,
                                                         size=size).coalesce()
                sparse_tensor2 = torch.sparse_coo_tensor(indexes,
                                                         values=values * scale,
                                                         size=size).coalesce()
                # this works only for torch >= 1.7.0
                sparse_tensor = sparse_tensor2 + (-sparse_tensor1)
                s1 = torch.sparse.sum(k2.sparse.abs(sparse_tensor.coalesce()))
                s1.backward()

                grad1 = values.grad.clone()
                values.grad = None

                sparse_tensor1 = torch.sparse_coo_tensor(indexes,
                                                         values=values,
                                                         size=size).coalesce()
                sparse_tensor2 = torch.sparse_coo_tensor(indexes,
                                                         values=values * scale,
                                                         size=size).coalesce()
                s2 = (sparse_tensor1 +
                      (-sparse_tensor2)).to_dense().abs().sum()
                s2.backward()

                assert s1.item() == s2.item()
                assert torch.allclose(grad1, values.grad)


if __name__ == '__main__':
    unittest.main()<|MERGE_RESOLUTION|>--- conflicted
+++ resolved
@@ -16,21 +16,14 @@
 
 class TestSparseAbs(unittest.TestCase):
 
-<<<<<<< HEAD
     @classmethod
     def setUpClass(cls):
         cls.devices = [torch.device('cpu')]
-        if torch.cuda.is_available():
+        if torch.cuda.is_available() and k2.with_cuda:
             cls.devices.append(torch.device('cuda', 0))
             if torch.cuda.device_count() > 1:
                 torch.cuda.set_device(1)
                 cls.devices.append(torch.device('cuda', 1))
-=======
-    def test_no_repeats(self):
-        devices = [torch.device('cpu')]
-        if torch.cuda.is_available() and k2.with_cuda:
-            devices.append(torch.device('cuda', 0))
->>>>>>> 7ba916e6
 
     def test_no_repeats(self):
         for device in self.devices:
@@ -70,15 +63,7 @@
             assert torch.allclose(grad1, values.grad)
 
     def test_with_repeats(self):
-<<<<<<< HEAD
         for device in self.devices:
-=======
-        devices = [torch.device('cpu')]
-        if torch.cuda.is_available() and k2.with_cuda:
-            devices.append(torch.device('cuda', 0))
-
-        for device in devices:
->>>>>>> 7ba916e6
             row_indexes = torch.tensor([0, 0, 1, 2, 0, 2, 2]).to(device)
             col_indexes = torch.tensor([0, 1, 0, 1, 0, 1, 0]).to(device)
             indexes = torch.stack([row_indexes, col_indexes])
