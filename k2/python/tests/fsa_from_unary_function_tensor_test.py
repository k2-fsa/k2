#!/usr/bin/env python3
#
# Copyright (c)  2021  Xiaomi Corp.       (authors: Fangjun Kuang)
#
# See ../../../LICENSE for clarification regarding multiple authors

# To run this single test, use
#
#  ctest --verbose -R  fsa_from_unary_function_tensor_test_py

import unittest

import k2
import torch
import _k2


class TestFsaFromUnaryFunctionTensor(unittest.TestCase):

<<<<<<< HEAD
    @classmethod
    def setUpClass(cls):
        cls.devices = [torch.device('cpu')]
        if torch.cuda.is_available():
            cls.devices.append(torch.device('cuda', 0))
            if torch.cuda.device_count() > 1:
                torch.cuda.set_device(1)
                cls.devices.append(torch.device('cuda', 1))
=======
    def test(self):
        devices = [torch.device('cpu')]
        if torch.cuda.is_available() and k2.with_cuda:
            devices.append(torch.device('cuda', 0))
>>>>>>> 7ba916e6

    def test(self):
        for device in self.devices:
            s = '''
                0 1 2 10
                0 1 1 20
                1 2 -1 30
                2
            '''
            src = k2.Fsa.from_str(s).to(device).requires_grad_(True)
            src.float_attr = torch.tensor([0.1, 0.2, 0.3],
                                          dtype=torch.float32,
                                          requires_grad=True,
                                          device=device)
            src.int_attr = torch.tensor([1, 2, 3],
                                        dtype=torch.int32,
                                        device=device)
            src.ragged_attr = k2.RaggedInt('[[1 2 3] [5 6] []]').to(device)
            src.attr1 = 'src'
            src.attr2 = 'fsa'

            ragged_arc, arc_map = _k2.arc_sort(src.arcs, need_arc_map=True)

            dest = k2.utils.fsa_from_unary_function_tensor(
                src, ragged_arc, arc_map)

            assert torch.allclose(
                dest.float_attr,
                torch.tensor([0.2, 0.1, 0.3],
                             dtype=torch.float32,
                             device=device))

            assert torch.all(
                torch.eq(
                    dest.scores,
                    torch.tensor([20, 10, 30],
                                 dtype=torch.float32,
                                 device=device)))

            assert torch.all(
                torch.eq(
                    dest.int_attr,
                    torch.tensor([2, 1, 3], dtype=torch.int32, device=device)))

            expected_ragged_attr = k2.RaggedInt('[ [5 6] [1 2 3] []]')
            self.assertEqual(str(dest.ragged_attr), str(expected_ragged_attr))

            assert dest.attr1 == src.attr1
            assert dest.attr2 == src.attr2

            # now for autograd
            scale = torch.tensor([10, 20, 30], device=device)
            (dest.float_attr * scale).sum().backward()
            (dest.scores * scale).sum().backward()

            expected_grad = torch.tensor([20, 10, 30],
                                         dtype=torch.float32,
                                         device=device)

            assert torch.all(torch.eq(src.float_attr.grad, expected_grad))

            assert torch.all(torch.eq(src.scores.grad, expected_grad))


if __name__ == '__main__':
    unittest.main()<|MERGE_RESOLUTION|>--- conflicted
+++ resolved
@@ -17,21 +17,14 @@
 
 class TestFsaFromUnaryFunctionTensor(unittest.TestCase):
 
-<<<<<<< HEAD
     @classmethod
     def setUpClass(cls):
         cls.devices = [torch.device('cpu')]
-        if torch.cuda.is_available():
+        if torch.cuda.is_available() and k2.with_cuda:
             cls.devices.append(torch.device('cuda', 0))
             if torch.cuda.device_count() > 1:
                 torch.cuda.set_device(1)
                 cls.devices.append(torch.device('cuda', 1))
-=======
-    def test(self):
-        devices = [torch.device('cpu')]
-        if torch.cuda.is_available() and k2.with_cuda:
-            devices.append(torch.device('cuda', 0))
->>>>>>> 7ba916e6
 
     def test(self):
         for device in self.devices:
