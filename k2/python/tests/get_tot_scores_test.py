#!/usr/bin/env python3
#
# Copyright (c)  2020  Mobvoi Inc.        (authors: Fangjun Kuang)
#
# See ../../../LICENSE for clarification regarding multiple authors

# To run this single test, use
#
#  ctest --verbose -R get_tot_scores_test_py

import unittest

import k2
import torch


class TestGetTotScores(unittest.TestCase):

    @classmethod
    def setUpClass(cls):
        cls.devices = [torch.device('cpu')]
        if torch.cuda.is_available():
            cls.devices.append(torch.device('cuda', 0))
            if torch.cuda.device_count() > 1:
                torch.cuda.set_device(1)
                cls.devices.append(torch.device('cuda', 1))

    def test_tropical_single_fsa(self):
        # best path arc indexes are: 1, 3, 5, 10
        s = '''
            0 4 1 1
            0 1 1 1
            1 2 1 2
            1 3 1 3
            2 7 1 4
            3 7 1 5
            4 6 1 2
            4 8 1 3
            5 9 -1 4
            6 9 -1 3
            7 9 -1 5
            8 9 -1 6
            9
        '''
<<<<<<< HEAD
        for device in self.devices:
=======
        devices = [torch.device('cpu')]
        if torch.cuda.is_available() and k2.with_cuda:
            devices.append(torch.device('cuda'))

        for device in devices:
>>>>>>> 7ba916e6
            fsa = k2.Fsa.from_str(s).to(device)
            fsa = k2.create_fsa_vec([fsa])
            fsa.requires_grad_(True)
            log_like = fsa.get_tot_scores(log_semiring=False,
                                          use_double_scores=False)

            assert log_like == 14
            assert log_like.dtype == torch.float32

            scale = -10

            (scale * log_like).sum().backward()
            expected = torch.zeros(len(fsa.scores)).to(device)
            expected[torch.tensor([1, 3, 5, 10])] = 1
            assert torch.allclose(fsa.scores.grad, scale * expected)

            # now for double
            fsa.scores.grad = None
            log_like = fsa.get_tot_scores(log_semiring=False,
                                          use_double_scores=True)
            assert log_like == 14
            assert log_like.dtype == torch.float64

            scale = -1.25
            (scale * log_like).sum().backward()
            assert torch.allclose(fsa.scores.grad, scale * expected)

    def test_tropical_multiple_fsas(self):
        # best path:
        #  states: 0 -> 1 -> 3 -> 7 -> 9
        #  arcs:     1 -> 3 -> 5 -> 10
        #  scores: 1 + 3 + 5 + 5 = 14
        s1 = '''
            0 4 1 1
            0 1 1 1
            1 2 1 2
            1 3 1 3
            2 7 1 4
            3 7 1 5
            4 6 1 2
            4 8 1 3
            5 9 -1 4
            6 9 -1 3
            7 9 -1 5
            8 9 -1 6
            9
        '''

        #  best path:
        #   states: 0 -> 2 -> 3 -> 4 -> 5
        #   arcs:     1 -> 4 -> 5 -> 7
        #   scores: 6 + 4 + 3 + 0 = 13
        s2 = '''
            0 1 1 1
            0 2 2 6
            1 2 3 3
            1 3 4 2
            2 3 5 4
            3 4 6 3
            3 5 -1 2
            4 5 -1 0
            5
        '''

        #  best path:
        #   states: 0 -> 2 -> 3
        #   arcs:     1 -> 3
        #   scores: 100 + 5.5 = 105.5
        s3 = '''
            0 1 1 10
            0 2 2 100
            1 3 -1 3.5
            2 3 -1 5.5
            3
        '''
<<<<<<< HEAD
        for device in self.devices:
=======

        devices = [torch.device('cpu')]
        if torch.cuda.is_available() and k2.with_cuda:
            devices.append(torch.device('cuda'))

        for device in devices:
>>>>>>> 7ba916e6
            fsa1 = k2.Fsa.from_str(s1).to(device)
            fsa2 = k2.Fsa.from_str(s2).to(device)
            fsa3 = k2.Fsa.from_str(s3).to(device)

            fsa1.requires_grad_(True)
            fsa2.requires_grad_(True)
            fsa3.requires_grad_(True)

            fsa_vec = k2.create_fsa_vec([fsa1, fsa2, fsa3])

            log_like = fsa_vec.get_tot_scores(log_semiring=False,
                                              use_double_scores=False)
            assert log_like.dtype == torch.float32
            expected_log_like = torch.tensor([14, 13, 105.5]).to(device)
            assert torch.allclose(log_like, expected_log_like)

            scale = torch.tensor([-10, -20, -30.]).to(log_like)
            (log_like * scale).sum().backward()

            fsa1_best_arc_indexes = torch.tensor([1, 3, 5, 10]).to(device)
            assert torch.allclose(
                fsa1.scores.grad[fsa1_best_arc_indexes],
                scale[0] * torch.ones(4, dtype=torch.float32).to(device))
            assert fsa1.scores.grad.sum() == 4 * scale[0]

            fsa2_best_arc_indexes = torch.tensor([1, 4, 5, 7]).to(device)
            assert torch.allclose(
                fsa2.scores.grad[fsa2_best_arc_indexes],
                scale[1] * torch.ones(4, dtype=torch.float32).to(device))
            assert fsa2.scores.grad.sum() == 4 * scale[1]

            fsa3_best_arc_indexes = torch.tensor([1, 3]).to(device)
            assert torch.allclose(
                fsa3.scores.grad[fsa3_best_arc_indexes],
                scale[2] * torch.ones(2, dtype=torch.float32).to(device))
            assert fsa3.scores.grad.sum() == 2 * scale[2]

            # now for double
            fsa1.scores.grad = None
            fsa2.scores.grad = None
            fsa3.scores.grad = None
            log_like = fsa_vec.get_tot_scores(log_semiring=False,
                                              use_double_scores=True)

            assert log_like.dtype == torch.float64
            expected_log_like = expected_log_like.to(torch.float64)
            assert torch.allclose(log_like, expected_log_like)

            scale = torch.tensor([-1.25, -2.5, 3.5]).to(log_like)
            (scale * log_like).sum().backward()

            assert torch.allclose(
                fsa1.scores.grad[fsa1_best_arc_indexes],
                scale[0] * torch.ones(4, dtype=torch.float32).to(device))
            assert fsa1.scores.grad.sum() == 4 * scale[0]

            assert torch.allclose(
                fsa2.scores.grad[fsa2_best_arc_indexes],
                scale[1] * torch.ones(4, dtype=torch.float32).to(device))
            assert fsa2.scores.grad.sum() == 4 * scale[1]

            assert torch.allclose(
                fsa3.scores.grad[fsa3_best_arc_indexes],
                scale[2] * torch.ones(2, dtype=torch.float32).to(device))
            assert fsa3.scores.grad.sum() == 2 * scale[2]

    def test_log_single_fsa(self):
        s = '''
            0 1 1 0.1
            0 2 2 0.2
            1 2 3 0.3
            1 3 4 0.4
            2 3 5 0.5
            3 4 -1 0
            4
        '''
<<<<<<< HEAD
        for device in self.devices:
=======
        devices = [torch.device('cpu')]
        if torch.cuda.is_available() and k2.with_cuda:
            devices.append(torch.device('cuda', 0))

        for device in devices:
>>>>>>> 7ba916e6
            fsa = k2.Fsa.from_str(s).to(device)
            fsa.requires_grad_(True)
            fsa_vec = k2.create_fsa_vec([fsa])
            log_like = fsa_vec.get_tot_scores(log_semiring=True,
                                              use_double_scores=False)
            assert log_like.dtype == torch.float32
            # The expected_log_like is computed using gtn.
            # See https://bit.ly/3oUiRx9
            expected_log_like = torch.tensor([1.8119014501571655]).to(device)
            assert torch.allclose(log_like, expected_log_like)

            # The expected_grad is computed using gtn.
            # See https://bit.ly/3oUiRx9
            expected_grad = torch.tensor([
                0.6710670590400696, 0.32893291115760803, 0.4017595648765564,
                0.2693074941635132, 0.7306925058364868, 1.0
            ]).to(device)

            scale = -1.75
            (scale * log_like).sum().backward()
            assert torch.allclose(fsa.scores.grad, scale * expected_grad)

            # now for double
            fsa.scores.grad = None
            log_like = fsa_vec.get_tot_scores(log_semiring=True,
                                              use_double_scores=True)
            assert log_like.dtype == torch.float64
            expected_log_like = expected_log_like.to(torch.float64)
            assert torch.allclose(log_like, expected_log_like)

            scale = 10.25
            (scale * log_like).sum().backward()
            assert torch.allclose(fsa.scores.grad, scale * expected_grad)

    def test_log_multiple_fsas(self):
        s1 = '''
            0 1 1 0.1
            0 2 2 0.2
            1 2 3 0.3
            1 3 4 0.4
            2 3 5 0.5
            3 4 -1 0
            4
        '''

        s2 = '''
            0 3 3 0.1
            0 1 1 0.2
            0 2 2 0.3
            1 2 2 0.4
            1 3 3 0.5
            2 3 3 0.6
            2 4 4 0.7
            3 4 4 0.8
            3 5 -1 0.9
            4 5 -1 1.0
            5
        '''
<<<<<<< HEAD
        for device in self.devices:
=======
        devices = [torch.device('cpu')]
        if torch.cuda.is_available() and k2.with_cuda:
            devices.append(torch.device('cuda', 0))

        for device in devices:
>>>>>>> 7ba916e6
            fsa1 = k2.Fsa.from_str(s1).to(device)
            fsa2 = k2.Fsa.from_str(s2).to(device)

            fsa1.requires_grad_(True)
            fsa2.requires_grad_(True)

            fsa_vec = k2.create_fsa_vec([fsa1, fsa2])
            log_like = fsa_vec.get_tot_scores(log_semiring=True,
                                              use_double_scores=False)
            assert log_like.dtype == torch.float32
            # The expected_log_likes are computed using gtn.
            # See https://bit.ly/3oUiRx9
            expected_log_like = torch.tensor(
                [1.8119014501571655, 4.533502578735352]).to(device)
            assert torch.allclose(log_like, expected_log_like)

            scale = torch.tensor([1.25, -5.25]).to(log_like)
            (scale * log_like).sum().backward()

            # The expected_grads are computed using gtn.
            # See https://bit.ly/3oUiRx9
            expected_grad_fsa1 = torch.tensor([
                0.6710670590400696, 0.32893291115760803, 0.4017595648765564,
                0.2693074941635132, 0.7306925058364868, 1.0
            ]).to(device)

            expected_grad_fsa2 = torch.tensor([
                0.10102888941764832, 0.5947467088699341, 0.3042244613170624,
                0.410660058259964, 0.1840866357088089, 0.5283515453338623,
                0.18653297424316406, 0.5783339142799377, 0.2351330667734146,
                0.764866828918457
            ]).to(device)

            assert torch.allclose(fsa1.scores.grad,
                                  scale[0] * expected_grad_fsa1)
            assert torch.allclose(fsa2.scores.grad,
                                  scale[1] * expected_grad_fsa2)

            # now for double
            fsa1.scores.grad = None
            fsa2.scores.grad = None

            log_like = fsa_vec.get_tot_scores(log_semiring=True,
                                              use_double_scores=True)
            assert log_like.dtype == torch.float64
            expected_log_like = expected_log_like.to(torch.float64)
            assert torch.allclose(log_like, expected_log_like)

            scale = torch.tensor([-10.25, 8.25]).to(log_like)
            (scale * log_like).sum().backward()

            assert torch.allclose(fsa1.scores.grad,
                                  scale[0] * expected_grad_fsa1)
            assert torch.allclose(fsa2.scores.grad,
                                  scale[1] * expected_grad_fsa2)


if __name__ == '__main__':
    unittest.main()<|MERGE_RESOLUTION|>--- conflicted
+++ resolved
@@ -19,7 +19,7 @@
     @classmethod
     def setUpClass(cls):
         cls.devices = [torch.device('cpu')]
-        if torch.cuda.is_available():
+        if torch.cuda.is_available() and k2.with_cuda:
             cls.devices.append(torch.device('cuda', 0))
             if torch.cuda.device_count() > 1:
                 torch.cuda.set_device(1)
@@ -42,15 +42,7 @@
             8 9 -1 6
             9
         '''
-<<<<<<< HEAD
         for device in self.devices:
-=======
-        devices = [torch.device('cpu')]
-        if torch.cuda.is_available() and k2.with_cuda:
-            devices.append(torch.device('cuda'))
-
-        for device in devices:
->>>>>>> 7ba916e6
             fsa = k2.Fsa.from_str(s).to(device)
             fsa = k2.create_fsa_vec([fsa])
             fsa.requires_grad_(True)
@@ -126,16 +118,7 @@
             2 3 -1 5.5
             3
         '''
-<<<<<<< HEAD
         for device in self.devices:
-=======
-
-        devices = [torch.device('cpu')]
-        if torch.cuda.is_available() and k2.with_cuda:
-            devices.append(torch.device('cuda'))
-
-        for device in devices:
->>>>>>> 7ba916e6
             fsa1 = k2.Fsa.from_str(s1).to(device)
             fsa2 = k2.Fsa.from_str(s2).to(device)
             fsa3 = k2.Fsa.from_str(s3).to(device)
@@ -212,15 +195,7 @@
             3 4 -1 0
             4
         '''
-<<<<<<< HEAD
         for device in self.devices:
-=======
-        devices = [torch.device('cpu')]
-        if torch.cuda.is_available() and k2.with_cuda:
-            devices.append(torch.device('cuda', 0))
-
-        for device in devices:
->>>>>>> 7ba916e6
             fsa = k2.Fsa.from_str(s).to(device)
             fsa.requires_grad_(True)
             fsa_vec = k2.create_fsa_vec([fsa])
@@ -279,15 +254,7 @@
             4 5 -1 1.0
             5
         '''
-<<<<<<< HEAD
         for device in self.devices:
-=======
-        devices = [torch.device('cpu')]
-        if torch.cuda.is_available() and k2.with_cuda:
-            devices.append(torch.device('cuda', 0))
-
-        for device in devices:
->>>>>>> 7ba916e6
             fsa1 = k2.Fsa.from_str(s1).to(device)
             fsa2 = k2.Fsa.from_str(s2).to(device)
 
