#!/usr/bin/env python3
#
# Copyright (c)  2020  Xiaomi Corporation (authors: Fangjun Kuang)
#
# See ../../../LICENSE for clarification regarding multiple authors

# To run this single test, use
#
#  ctest --verbose -R ctc_gradients_test_py

from typing import List

import unittest

import k2
import torch


def build_ctc_topo(tokens: List[int]) -> k2.Fsa:
    '''Build CTC topology.

    A token which appears once on the right side (i.e. olabels) may
    appear multiple times on the left side (ilabels), possibly with
    epsilons in between.

    When 0 appears on the left side, it represents the blank symbol;
    when it appears on the right side, it indicates an epsilon. That
    is, 0 has two meanings here.

    Args:
      tokens:
        A list of tokens, e.g., phones, characters, etc.
    Returns:
      Returns an FST that converts repeated tokens to a single token.
    '''
    assert 0 in tokens, 'We assume 0 is ID of the blank symbol'

    num_states = len(tokens)
    final_state = num_states
    arcs = ''
    for i in range(num_states):
        for j in range(num_states):
            if i == j:
                arcs += f'{i} {i} {tokens[i]} 0 0.0\n'
            else:
                arcs += f'{i} {j} {tokens[j]} {tokens[j]} 0.0\n'
        arcs += f'{i} {final_state} -1 -1 0.0\n'
    arcs += f'{final_state}'
    ans = k2.Fsa.from_str(arcs, num_aux_labels=1)
    return ans


def _visualize_ctc_topo():
    '''See https://git.io/JtqyJ
    for what the resulting ctc_topo looks like.
    '''
    tokens = [1, 2]
    symbols = k2.SymbolTable.from_str('''
        <blk> 0
        a 1
        b 2
    ''')
    aux_symbols = k2.SymbolTable.from_str('''
        a 1
        b 2
    ''')
    tokens_with_blank = [0] + tokens
    ctc_topo = build_ctc_topo(tokens_with_blank)
    ctc_topo.symbols = symbols
    ctc_topo.aux_symbols = aux_symbols
    ctc_topo.draw('ctc_topo.pdf')


# Test cases are modified from
# https://github.com/baidu-research/warp-ctc/blob/master/torch_binding/TUTORIAL.md
#
#
# The CTC losses computed by warp-ctc, PyTorch, and k2 are identical.
#
# The gradients with respect to network outputs are also identical
# for PyTorch and k2.
class TestCtcLossGradients(unittest.TestCase):

<<<<<<< HEAD
    @classmethod
    def setUpClass(cls):
        cls.devices = [torch.device('cpu')]
        if torch.cuda.is_available():
            cls.devices.append(torch.device('cuda', 0))
            if torch.cuda.device_count() > 1:
                torch.cuda.set_device(1)
                cls.devices.append(torch.device('cuda', 1))
=======
    def test_case1(self):
        devices = [torch.device('cpu')]
        if torch.cuda.is_available() and k2.with_cuda:
            devices.append(torch.device('cuda'))
>>>>>>> 7ba916e6

    def test_case1(self):
        for device in self.devices:
            # suppose we have four symbols: <blk>, a, b, c, d
            torch_activation = torch.tensor([0.2, 0.2, 0.2, 0.2,
                                             0.2]).to(device)
            k2_activation = torch_activation.detach().clone()

            # (T, N, C)
            torch_activation = torch_activation.reshape(
                1, 1, -1).requires_grad_(True)

            # (N, T, C)
            k2_activation = k2_activation.reshape(1, 1,
                                                  -1).requires_grad_(True)

            torch_log_probs = torch.nn.functional.log_softmax(
                torch_activation, dim=-1)  # (T, N, C)

            # we have only one sequence and its label is `a`
            targets = torch.tensor([1]).to(device)
            input_lengths = torch.tensor([1]).to(device)
            target_lengths = torch.tensor([1]).to(device)
            torch_loss = torch.nn.functional.ctc_loss(
                log_probs=torch_log_probs,
                targets=targets,
                input_lengths=input_lengths,
                target_lengths=target_lengths,
                reduction='none')

            assert torch.allclose(torch_loss,
                                  torch.tensor([1.6094379425049]).to(device))

            # (N, T, C)
            k2_log_probs = torch.nn.functional.log_softmax(k2_activation,
                                                           dim=-1)

            supervision_segments = torch.tensor([[0, 0, 1]], dtype=torch.int32)
            dense_fsa_vec = k2.DenseFsaVec(k2_log_probs,
                                           supervision_segments).to(device)

            ctc_topo_inv = k2.arc_sort(
                build_ctc_topo([0, 1, 2, 3, 4]).invert_())
            linear_fsa = k2.linear_fsa([1])
            decoding_graph = k2.intersect(ctc_topo_inv, linear_fsa)
            decoding_graph = k2.connect(decoding_graph).invert_().to(device)

            target_graph = k2.intersect_dense(decoding_graph, dense_fsa_vec,
                                              100.0)

            k2_scores = target_graph.get_tot_scores(log_semiring=True,
                                                    use_double_scores=False)
            assert torch.allclose(torch_loss, -1 * k2_scores)

            torch_loss.backward()
            (-k2_scores).backward()
            assert torch.allclose(torch_activation.grad, k2_activation.grad)

    def test_case2(self):
<<<<<<< HEAD
        for device in self.devices:
=======
        devices = [torch.device('cpu')]
        if torch.cuda.is_available() and k2.with_cuda:
            devices.append(torch.device('cuda'))

        for device in devices:
>>>>>>> 7ba916e6
            # (T, N, C)
            torch_activation = torch.arange(1, 16).reshape(1, 3, 5).permute(
                1, 0, 2).to(device)
            torch_activation = torch_activation.to(torch.float32)
            torch_activation.requires_grad_(True)

            k2_activation = torch_activation.detach().clone().requires_grad_(
                True)

            torch_log_probs = torch.nn.functional.log_softmax(
                torch_activation, dim=-1)  # (T, N, C)
            # we have only one sequence and its labels are `c,c`
            targets = torch.tensor([3, 3]).to(device)
            input_lengths = torch.tensor([3]).to(device)
            target_lengths = torch.tensor([2]).to(device)

            torch_loss = torch.nn.functional.ctc_loss(
                log_probs=torch_log_probs,
                targets=targets,
                input_lengths=input_lengths,
                target_lengths=target_lengths,
                reduction='none')

            act = k2_activation.permute(1, 0, 2)  # (T, N, C) -> (N, T, C)
            k2_log_probs = torch.nn.functional.log_softmax(act, dim=-1)

            supervision_segments = torch.tensor([[0, 0, 3]], dtype=torch.int32)
            dense_fsa_vec = k2.DenseFsaVec(k2_log_probs,
                                           supervision_segments).to(device)

            ctc_topo_inv = k2.arc_sort(
                build_ctc_topo([0, 1, 2, 3, 4]).invert_())
            linear_fsa = k2.linear_fsa([3, 3])
            decoding_graph = k2.intersect(ctc_topo_inv, linear_fsa)
            decoding_graph = k2.connect(decoding_graph).invert_().to(device)

            target_graph = k2.intersect_dense(decoding_graph, dense_fsa_vec,
                                              100.0)

            k2_scores = target_graph.get_tot_scores(log_semiring=True,
                                                    use_double_scores=False)
            assert torch.allclose(torch_loss, -1 * k2_scores)
            assert torch.allclose(torch_loss,
                                  torch.tensor([7.355742931366]).to(device))

            torch_loss.backward()
            (-k2_scores).backward()
            assert torch.allclose(torch_activation.grad, k2_activation.grad)

    def test_case3(self):
<<<<<<< HEAD
        for device in self.devices:
=======
        devices = [torch.device('cpu')]
        if torch.cuda.is_available() and k2.with_cuda:
            devices.append(torch.device('cuda'))

        for device in devices:
>>>>>>> 7ba916e6
            # (T, N, C)
            torch_activation = torch.tensor([[
                [-5, -4, -3, -2, -1],
                [-10, -9, -8, -7, -6],
                [-15, -14, -13, -12, -11.],
            ]]).permute(1, 0, 2).to(device).requires_grad_(True)
            torch_activation = torch_activation.to(torch.float32)
            torch_activation.requires_grad_(True)

            k2_activation = torch_activation.detach().clone().requires_grad_(
                True)

            torch_log_probs = torch.nn.functional.log_softmax(
                torch_activation, dim=-1)  # (T, N, C)
            # we have only one sequence and its labels are `b,c`
            targets = torch.tensor([2, 3]).to(device)
            input_lengths = torch.tensor([3]).to(device)
            target_lengths = torch.tensor([2]).to(device)

            torch_loss = torch.nn.functional.ctc_loss(
                log_probs=torch_log_probs,
                targets=targets,
                input_lengths=input_lengths,
                target_lengths=target_lengths,
                reduction='none')

            act = k2_activation.permute(1, 0, 2)  # (T, N, C) -> (N, T, C)
            k2_log_probs = torch.nn.functional.log_softmax(act, dim=-1)

            supervision_segments = torch.tensor([[0, 0, 3]], dtype=torch.int32)
            dense_fsa_vec = k2.DenseFsaVec(k2_log_probs,
                                           supervision_segments).to(device)

            ctc_topo_inv = k2.arc_sort(
                build_ctc_topo([0, 1, 2, 3, 4]).invert_())
            linear_fsa = k2.linear_fsa([2, 3])
            decoding_graph = k2.intersect(ctc_topo_inv, linear_fsa)
            decoding_graph = k2.connect(decoding_graph).invert_().to(device)

            target_graph = k2.intersect_dense(decoding_graph, dense_fsa_vec,
                                              100.0)

            k2_scores = target_graph.get_tot_scores(log_semiring=True,
                                                    use_double_scores=False)
            assert torch.allclose(torch_loss, -1 * k2_scores)
            assert torch.allclose(torch_loss,
                                  torch.tensor([4.938850402832]).to(device))

            torch_loss.backward()
            (-k2_scores).backward()
            assert torch.allclose(torch_activation.grad, k2_activation.grad)

    def test_case4(self):
<<<<<<< HEAD
        for device in self.devices:
=======
        devices = [torch.device('cpu')]
        if torch.cuda.is_available() and k2.with_cuda:
            devices.append(torch.device('cuda'))

        for device in devices:
>>>>>>> 7ba916e6
            # put case3, case2 and case1 into a batch
            torch_activation_1 = torch.tensor(
                [[0., 0., 0., 0., 0.]]).to(device).requires_grad_(True)

            torch_activation_2 = torch.arange(1, 16).reshape(3, 5).to(
                torch.float32).to(device).requires_grad_(True)

            torch_activation_3 = torch.tensor([
                [-5, -4, -3, -2, -1],
                [-10, -9, -8, -7, -6],
                [-15, -14, -13, -12, -11.],
            ]).to(device).requires_grad_(True)

            k2_activation_1 = torch_activation_1.detach().clone(
            ).requires_grad_(True)
            k2_activation_2 = torch_activation_2.detach().clone(
            ).requires_grad_(True)
            k2_activation_3 = torch_activation_3.detach().clone(
            ).requires_grad_(True)

            # [T, N, C]
            torch_activations = torch.nn.utils.rnn.pad_sequence(
                [torch_activation_3, torch_activation_2, torch_activation_1],
                batch_first=False,
                padding_value=0)

            # [N, T, C]
            k2_activations = torch.nn.utils.rnn.pad_sequence(
                [k2_activation_3, k2_activation_2, k2_activation_1],
                batch_first=True,
                padding_value=0)

            # [[b,c], [c,c], [a]]
            targets = torch.tensor([2, 3, 3, 3, 1]).to(device)
            input_lengths = torch.tensor([3, 3, 1]).to(device)
            target_lengths = torch.tensor([2, 2, 1]).to(device)

            torch_log_probs = torch.nn.functional.log_softmax(
                torch_activations, dim=-1)  # (T, N, C)

            torch_loss = torch.nn.functional.ctc_loss(
                log_probs=torch_log_probs,
                targets=targets,
                input_lengths=input_lengths,
                target_lengths=target_lengths,
                reduction='none')

            assert torch.allclose(
                torch_loss,
                torch.tensor([4.938850402832, 7.355742931366,
                              1.6094379425049]).to(device))

            k2_log_probs = torch.nn.functional.log_softmax(k2_activations,
                                                           dim=-1)
            supervision_segments = torch.tensor(
                [[0, 0, 3], [1, 0, 3], [2, 0, 1]], dtype=torch.int32)
            dense_fsa_vec = k2.DenseFsaVec(k2_log_probs,
                                           supervision_segments).to(device)

            ctc_topo_inv = k2.arc_sort(
                build_ctc_topo([0, 1, 2, 3, 4]).invert_())
            # [ [b, c], [c, c], [a]]
            linear_fsa = k2.linear_fsa([[2, 3], [3, 3], [1]])
            decoding_graph = k2.intersect(ctc_topo_inv, linear_fsa)
            decoding_graph = k2.connect(decoding_graph).invert_().to(device)

            target_graph = k2.intersect_dense(decoding_graph, dense_fsa_vec,
                                              100.0)

            k2_scores = target_graph.get_tot_scores(log_semiring=True,
                                                    use_double_scores=False)
            assert torch.allclose(torch_loss, -1 * k2_scores)

            scale = torch.tensor([1., -2, 3.5]).to(device)
            (torch_loss * scale).sum().backward()
            (-k2_scores * scale).sum().backward()
            assert torch.allclose(torch_activation_1.grad,
                                  k2_activation_1.grad)
            assert torch.allclose(torch_activation_2.grad,
                                  k2_activation_2.grad)
            assert torch.allclose(torch_activation_3.grad,
                                  k2_activation_3.grad)

    def test_random_case1(self):
        # 1 sequence
<<<<<<< HEAD
        for device in self.devices:
=======
        devices = [torch.device('cpu')]
        if torch.cuda.is_available() and k2.with_cuda:
            devices.append(torch.device('cuda', 0))

        for device in devices:
>>>>>>> 7ba916e6
            T = torch.randint(10, 100, (1,)).item()
            C = torch.randint(20, 30, (1,)).item()
            torch_activation = torch.rand((1, T + 10, C),
                                          dtype=torch.float32,
                                          device=device).requires_grad_(True)

            k2_activation = torch_activation.detach().clone().requires_grad_(
                True)

            # [N, T, C] -> [T, N, C]
            torch_log_probs = torch.nn.functional.log_softmax(
                torch_activation.permute(1, 0, 2), dim=-1)

            input_lengths = torch.tensor([T]).to(device)
            target_lengths = torch.randint(1, T, (1,)).to(device)
            targets = torch.randint(1, C - 1,
                                    (target_lengths.item(),)).to(device)

            torch_loss = torch.nn.functional.ctc_loss(
                log_probs=torch_log_probs,
                targets=targets,
                input_lengths=input_lengths,
                target_lengths=target_lengths,
                reduction='none')
            k2_log_probs = torch.nn.functional.log_softmax(k2_activation,
                                                           dim=-1)
            supervision_segments = torch.tensor([[0, 0, T]], dtype=torch.int32)
            dense_fsa_vec = k2.DenseFsaVec(k2_log_probs,
                                           supervision_segments).to(device)
            ctc_topo_inv = k2.arc_sort(
                build_ctc_topo(list(range(C))).invert_())
            linear_fsa = k2.linear_fsa([targets.tolist()])

            decoding_graph = k2.intersect(ctc_topo_inv, linear_fsa)
            decoding_graph = k2.connect(decoding_graph).invert_().to(device)

            target_graph = k2.intersect_dense(decoding_graph, dense_fsa_vec,
                                              100.0)

            k2_scores = target_graph.get_tot_scores(log_semiring=True,
                                                    use_double_scores=False)
            assert torch.allclose(torch_loss, -1 * k2_scores)
            scale = torch.rand_like(torch_loss) * 100
            (torch_loss * scale).sum().backward()
            (-k2_scores * scale).sum().backward()
            assert torch.allclose(torch_activation.grad,
                                  k2_activation.grad,
                                  atol=1e-2)

    def test_random_case2(self):
        # 2 sequences
<<<<<<< HEAD
        for device in self.devices:
=======
        devices = [torch.device('cpu')]
        if torch.cuda.is_available() and k2.with_cuda:
            devices.append(torch.device('cuda', 0))

        for device in devices:
>>>>>>> 7ba916e6
            T1 = torch.randint(10, 200, (1,)).item()
            T2 = torch.randint(9, 100, (1,)).item()
            C = torch.randint(20, 30, (1,)).item()
            if T1 < T2:
                T1, T2 = T2, T1

            torch_activation_1 = torch.rand((T1, C),
                                            dtype=torch.float32,
                                            device=device).requires_grad_(True)
            torch_activation_2 = torch.rand((T2, C),
                                            dtype=torch.float32,
                                            device=device).requires_grad_(True)

            k2_activation_1 = torch_activation_1.detach().clone(
            ).requires_grad_(True)
            k2_activation_2 = torch_activation_2.detach().clone(
            ).requires_grad_(True)

            # [T, N, C]
            torch_activations = torch.nn.utils.rnn.pad_sequence(
                [torch_activation_1, torch_activation_2],
                batch_first=False,
                padding_value=0)

            # [N, T, C]
            k2_activations = torch.nn.utils.rnn.pad_sequence(
                [k2_activation_1, k2_activation_2],
                batch_first=True,
                padding_value=0)

            target_length1 = torch.randint(1, T1, (1,)).item()
            target_length2 = torch.randint(1, T2, (1,)).item()

            target_lengths = torch.tensor([target_length1,
                                           target_length2]).to(device)
            targets = torch.randint(1, C - 1,
                                    (target_lengths.sum(),)).to(device)

            # [T, N, C]
            torch_log_probs = torch.nn.functional.log_softmax(
                torch_activations, dim=-1)
            input_lengths = torch.tensor([T1, T2]).to(device)

            torch_loss = torch.nn.functional.ctc_loss(
                log_probs=torch_log_probs,
                targets=targets,
                input_lengths=input_lengths,
                target_lengths=target_lengths,
                reduction='none')

            assert T1 >= T2
            supervision_segments = torch.tensor([[0, 0, T1], [1, 0, T2]],
                                                dtype=torch.int32)
            k2_log_probs = torch.nn.functional.log_softmax(k2_activations,
                                                           dim=-1)
            dense_fsa_vec = k2.DenseFsaVec(k2_log_probs,
                                           supervision_segments).to(device)
            ctc_topo_inv = k2.arc_sort(
                build_ctc_topo(list(range(C))).invert_())
            linear_fsa = k2.linear_fsa([
                targets[:target_length1].tolist(),
                targets[target_length1:].tolist()
            ])
            decoding_graph = k2.intersect(ctc_topo_inv, linear_fsa)
            decoding_graph = k2.connect(decoding_graph).invert_().to(device)
            target_graph = k2.intersect_dense(decoding_graph, dense_fsa_vec,
                                              100.0)
            k2_scores = target_graph.get_tot_scores(log_semiring=True,
                                                    use_double_scores=False)
            assert torch.allclose(torch_loss, -1 * k2_scores)
            scale = torch.rand_like(torch_loss) * 100
            (torch_loss * scale).sum().backward()
            (-k2_scores * scale).sum().backward()
            assert torch.allclose(torch_activation_1.grad,
                                  k2_activation_1.grad,
                                  atol=1e-2)
            assert torch.allclose(torch_activation_2.grad,
                                  k2_activation_2.grad,
                                  atol=1e-2)


if __name__ == '__main__':
    torch.manual_seed(20210109)
    unittest.main()<|MERGE_RESOLUTION|>--- conflicted
+++ resolved
@@ -81,21 +81,14 @@
 # for PyTorch and k2.
 class TestCtcLossGradients(unittest.TestCase):
 
-<<<<<<< HEAD
     @classmethod
     def setUpClass(cls):
         cls.devices = [torch.device('cpu')]
-        if torch.cuda.is_available():
+        if torch.cuda.is_available() and k2.with_cuda:
             cls.devices.append(torch.device('cuda', 0))
             if torch.cuda.device_count() > 1:
                 torch.cuda.set_device(1)
                 cls.devices.append(torch.device('cuda', 1))
-=======
-    def test_case1(self):
-        devices = [torch.device('cpu')]
-        if torch.cuda.is_available() and k2.with_cuda:
-            devices.append(torch.device('cuda'))
->>>>>>> 7ba916e6
 
     def test_case1(self):
         for device in self.devices:
@@ -155,15 +148,7 @@
             assert torch.allclose(torch_activation.grad, k2_activation.grad)
 
     def test_case2(self):
-<<<<<<< HEAD
-        for device in self.devices:
-=======
-        devices = [torch.device('cpu')]
-        if torch.cuda.is_available() and k2.with_cuda:
-            devices.append(torch.device('cuda'))
-
-        for device in devices:
->>>>>>> 7ba916e6
+        for device in self.devices:
             # (T, N, C)
             torch_activation = torch.arange(1, 16).reshape(1, 3, 5).permute(
                 1, 0, 2).to(device)
@@ -214,15 +199,7 @@
             assert torch.allclose(torch_activation.grad, k2_activation.grad)
 
     def test_case3(self):
-<<<<<<< HEAD
-        for device in self.devices:
-=======
-        devices = [torch.device('cpu')]
-        if torch.cuda.is_available() and k2.with_cuda:
-            devices.append(torch.device('cuda'))
-
-        for device in devices:
->>>>>>> 7ba916e6
+        for device in self.devices:
             # (T, N, C)
             torch_activation = torch.tensor([[
                 [-5, -4, -3, -2, -1],
@@ -276,15 +253,7 @@
             assert torch.allclose(torch_activation.grad, k2_activation.grad)
 
     def test_case4(self):
-<<<<<<< HEAD
-        for device in self.devices:
-=======
-        devices = [torch.device('cpu')]
-        if torch.cuda.is_available() and k2.with_cuda:
-            devices.append(torch.device('cuda'))
-
-        for device in devices:
->>>>>>> 7ba916e6
+        for device in self.devices:
             # put case3, case2 and case1 into a batch
             torch_activation_1 = torch.tensor(
                 [[0., 0., 0., 0., 0.]]).to(device).requires_grad_(True)
@@ -370,15 +339,7 @@
 
     def test_random_case1(self):
         # 1 sequence
-<<<<<<< HEAD
-        for device in self.devices:
-=======
-        devices = [torch.device('cpu')]
-        if torch.cuda.is_available() and k2.with_cuda:
-            devices.append(torch.device('cuda', 0))
-
-        for device in devices:
->>>>>>> 7ba916e6
+        for device in self.devices:
             T = torch.randint(10, 100, (1,)).item()
             C = torch.randint(20, 30, (1,)).item()
             torch_activation = torch.rand((1, T + 10, C),
@@ -430,15 +391,7 @@
 
     def test_random_case2(self):
         # 2 sequences
-<<<<<<< HEAD
-        for device in self.devices:
-=======
-        devices = [torch.device('cpu')]
-        if torch.cuda.is_available() and k2.with_cuda:
-            devices.append(torch.device('cuda', 0))
-
-        for device in devices:
->>>>>>> 7ba916e6
+        for device in self.devices:
             T1 = torch.randint(10, 200, (1,)).item()
             T2 = torch.randint(9, 100, (1,)).item()
             C = torch.randint(20, 30, (1,)).item()
