--- conflicted
+++ resolved
@@ -102,11 +102,10 @@
 
 class TestIndexRaggedInt(unittest.TestCase):
 
-<<<<<<< HEAD
     @classmethod
     def setUpClass(cls):
         cls.devices = [torch.device('cpu')]
-        if torch.cuda.is_available():
+        if torch.cuda.is_available() and k2.with_cuda:
             cls.devices.append(torch.device('cuda', 0))
             if torch.cuda.device_count() > 1:
                 torch.cuda.set_device(1)
@@ -114,13 +113,6 @@
 
     def test(self):
         for device in self.devices:
-=======
-    def test(self):
-        devices = [torch.device('cpu')]
-        if torch.cuda.is_available() and k2.with_cuda:
-            devices.append(torch.device('cuda', 0))
-        for device in devices:
->>>>>>> 7ba916e6
             src_row_splits = torch.tensor([0, 2, 3, 3, 6],
                                           dtype=torch.int32,
                                           device=device)
@@ -169,11 +161,10 @@
 
 class TestIndexTensorWithRaggedInt(unittest.TestCase):
 
-<<<<<<< HEAD
     @classmethod
     def setUpClass(cls):
         cls.devices = [torch.device('cpu')]
-        if torch.cuda.is_available():
+        if torch.cuda.is_available() and k2.with_cuda:
             cls.devices.append(torch.device('cuda', 0))
             if torch.cuda.device_count() > 1:
                 torch.cuda.set_device(1)
@@ -181,13 +172,6 @@
 
     def test(self):
         for device in self.devices:
-=======
-    def test(self):
-        devices = [torch.device('cpu')]
-        if torch.cuda.is_available() and k2.with_cuda:
-            devices.append(torch.device('cuda', 0))
-        for device in devices:
->>>>>>> 7ba916e6
             src = torch.tensor([1, 2, 3, 4, 5, 6, 7],
                                dtype=torch.int32,
                                device=device)
