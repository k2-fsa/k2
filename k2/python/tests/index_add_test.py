#!/usr/bin/env python3
#
# Copyright (c)  2020  Mobvoi Inc.        (authors: Fangjun Kuang)
#
# See ../../../LICENSE for clarification regarding multiple authors

# To run this single test, use
#
#  ctest --verbose -R index_add_test_py

import unittest

import k2
import torch


class TestIndexAdd(unittest.TestCase):

<<<<<<< HEAD
    @classmethod
    def setUpClass(cls):
        cls.devices = [torch.device('cpu')]
        if torch.cuda.is_available():
            cls.devices.append(torch.device('cuda', 0))
            if torch.cuda.device_count() > 1:
                torch.cuda.set_device(1)
                cls.devices.append(torch.device('cuda', 1))
=======
    def test_1d(self):
        devices = [torch.device('cpu')]
        if torch.cuda.is_available() and k2.with_cuda:
            devices.append(torch.device('cuda', 0))
>>>>>>> 7ba916e6

    def test_1d(self):
        for device in self.devices:
            for dtype in [torch.int32, torch.float32, torch.float64]:
                num_elements = torch.randint(10, 1000, (1,)).item()
                src = torch.randint(-1000,
                                    1000,
                                    size=(num_elements,),
                                    dtype=dtype,
                                    device=device)

                num_indexes = num_elements * torch.randint(2, 10, (1,)).item()
                index = torch.randint(-1,
                                      num_elements,
                                      size=(num_indexes,),
                                      dtype=torch.int32,
                                      device=device)

                value = torch.randint(-1000,
                                      1000,
                                      size=(num_indexes,),
                                      dtype=dtype,
                                      device=device)

                assert src.is_contiguous()
                assert index.is_contiguous()
                assert value.is_contiguous()
                assert src.dtype == value.dtype == dtype
                assert index.dtype == torch.int32
                assert src.device == value.device == index.device == device

                saved = src.clone()
                k2.index_add(index, value, src)

                saved = torch.cat([torch.tensor([0]).to(saved), saved])

                saved.index_add_(0, index.to(torch.int64) + 1, value)
                assert torch.all(torch.eq(src, saved[1:]))

    def test_1d_non_contiguous(self):
<<<<<<< HEAD
        for device in self.devices:
=======
        devices = [torch.device('cpu')]
        if torch.cuda.is_available() and k2.with_cuda:
            devices.append(torch.device('cuda', 0))

        for device in devices:
>>>>>>> 7ba916e6
            for dtype in [torch.int32, torch.float32, torch.float64]:
                num_elements = torch.randint(20, 1000, (1,)).item()
                src_stride = torch.randint(2,
                                           num_elements // 10 + 1,
                                           size=(1,)).item()
                src = torch.randint(-1000,
                                    1000,
                                    size=(num_elements,),
                                    dtype=dtype,
                                    device=device)
                src = src[::src_stride]
                num_indexes = src.numel() * torch.randint(2, 10, (1,)).item()
                index = torch.randint(-1,
                                      src.numel(),
                                      size=(num_indexes,),
                                      dtype=torch.int32,
                                      device=device)

                value_stride = torch.randint(2, 6, (1,)).item()
                value = torch.randint(-1000,
                                      1000,
                                      size=(num_indexes * value_stride,),
                                      dtype=dtype,
                                      device=device)
                value = value[::value_stride]

                assert src.is_contiguous() is False
                assert index.is_contiguous()
                assert value.is_contiguous() is False
                assert src.dtype == value.dtype == dtype
                assert index.dtype == torch.int32
                assert src.device == value.device == index.device == device

                saved = src.clone()
                k2.index_add(index, value, src)

                saved = torch.cat([torch.tensor([0]).to(saved), saved])

                saved.index_add_(0, index.to(torch.int64) + 1, value)
                assert torch.all(torch.eq(src, saved[1:]))

    def test_2d(self):
<<<<<<< HEAD
        for device in self.devices:
=======
        devices = [torch.device('cpu')]
        if torch.cuda.is_available() and k2.with_cuda:
            devices.append(torch.device('cuda', 0))

        for device in devices:
>>>>>>> 7ba916e6
            for dtype in [torch.int32, torch.float32, torch.float64]:
                num_rows = torch.randint(10, 1000, (1,)).item()
                num_cols = torch.randint(10, 1000, (1,)).item()
                src = torch.randint(-1000,
                                    1000,
                                    size=(num_rows, num_cols),
                                    dtype=dtype,
                                    device=device)

                num_indexes = num_rows * torch.randint(2, 10, (1,)).item()
                index = torch.randint(-1,
                                      num_rows,
                                      size=(num_indexes,),
                                      dtype=torch.int32,
                                      device=device)

                value = torch.randint(-1000,
                                      1000,
                                      size=(num_indexes, num_cols),
                                      dtype=dtype,
                                      device=device)

                assert src.is_contiguous()
                assert index.is_contiguous()
                assert value.is_contiguous()
                assert src.dtype == value.dtype == dtype
                assert index.dtype == torch.int32
                assert src.device == value.device == index.device == device

                saved = src.clone()
                k2.index_add(index, value, src)

                saved = torch.cat(
                    [torch.zeros(1, saved.shape[1]).to(saved), saved])

                saved.index_add_(0, index.to(torch.int64) + 1, value)
                assert torch.all(torch.eq(src, saved[1:]))

    def test_2d_non_contiguous(self):
<<<<<<< HEAD
        for device in self.devices:
=======
        devices = [torch.device('cpu')]
        if torch.cuda.is_available() and k2.with_cuda:
            devices.append(torch.device('cuda', 0))

        for device in devices:
>>>>>>> 7ba916e6
            for dtype in [torch.int32, torch.float32, torch.float64]:
                col_stride = torch.randint(2, 8, (1,)).item()

                num_rows = torch.randint(10, 1000, (1,)).item()
                num_cols = torch.randint(10, 1000, (1,)).item() * col_stride
                src = torch.randint(-1000,
                                    1000,
                                    size=(num_rows, num_cols),
                                    dtype=dtype,
                                    device=device)
                src = src[:, ::col_stride]

                num_indexes = num_rows * torch.randint(2, 10, (1,)).item()
                index = torch.randint(-1,
                                      num_rows,
                                      size=(num_indexes,),
                                      dtype=torch.int32,
                                      device=device)

                value_stride = torch.randint(2, 8, (1,)).item()
                value = torch.randint(-1000,
                                      1000,
                                      size=(num_indexes,
                                            num_cols * value_stride),
                                      dtype=dtype,
                                      device=device)
                value = value[:, ::(col_stride * value_stride)]

                assert src.is_contiguous() is False
                assert index.is_contiguous()
                assert value.is_contiguous() is False
                assert src.dtype == value.dtype == dtype
                assert index.dtype == torch.int32
                assert src.device == value.device == index.device == device

                saved = src.clone()
                k2.index_add(index, value, src)

                saved = torch.cat(
                    [torch.zeros(1, saved.shape[1]).to(saved), saved])

                saved.index_add_(0, index.to(torch.int64) + 1, value)
                assert torch.all(torch.eq(src, saved[1:]))


if __name__ == '__main__':
    unittest.main()<|MERGE_RESOLUTION|>--- conflicted
+++ resolved
@@ -16,21 +16,14 @@
 
 class TestIndexAdd(unittest.TestCase):
 
-<<<<<<< HEAD
     @classmethod
     def setUpClass(cls):
         cls.devices = [torch.device('cpu')]
-        if torch.cuda.is_available():
+        if torch.cuda.is_available() and k2.with_cuda:
             cls.devices.append(torch.device('cuda', 0))
             if torch.cuda.device_count() > 1:
                 torch.cuda.set_device(1)
                 cls.devices.append(torch.device('cuda', 1))
-=======
-    def test_1d(self):
-        devices = [torch.device('cpu')]
-        if torch.cuda.is_available() and k2.with_cuda:
-            devices.append(torch.device('cuda', 0))
->>>>>>> 7ba916e6
 
     def test_1d(self):
         for device in self.devices:
@@ -71,15 +64,7 @@
                 assert torch.all(torch.eq(src, saved[1:]))
 
     def test_1d_non_contiguous(self):
-<<<<<<< HEAD
         for device in self.devices:
-=======
-        devices = [torch.device('cpu')]
-        if torch.cuda.is_available() and k2.with_cuda:
-            devices.append(torch.device('cuda', 0))
-
-        for device in devices:
->>>>>>> 7ba916e6
             for dtype in [torch.int32, torch.float32, torch.float64]:
                 num_elements = torch.randint(20, 1000, (1,)).item()
                 src_stride = torch.randint(2,
@@ -122,15 +107,7 @@
                 assert torch.all(torch.eq(src, saved[1:]))
 
     def test_2d(self):
-<<<<<<< HEAD
         for device in self.devices:
-=======
-        devices = [torch.device('cpu')]
-        if torch.cuda.is_available() and k2.with_cuda:
-            devices.append(torch.device('cuda', 0))
-
-        for device in devices:
->>>>>>> 7ba916e6
             for dtype in [torch.int32, torch.float32, torch.float64]:
                 num_rows = torch.randint(10, 1000, (1,)).item()
                 num_cols = torch.randint(10, 1000, (1,)).item()
@@ -170,15 +147,7 @@
                 assert torch.all(torch.eq(src, saved[1:]))
 
     def test_2d_non_contiguous(self):
-<<<<<<< HEAD
         for device in self.devices:
-=======
-        devices = [torch.device('cpu')]
-        if torch.cuda.is_available() and k2.with_cuda:
-            devices.append(torch.device('cuda', 0))
-
-        for device in devices:
->>>>>>> 7ba916e6
             for dtype in [torch.int32, torch.float32, torch.float64]:
                 col_stride = torch.randint(2, 8, (1,)).item()
 
