--- conflicted
+++ resolved
@@ -253,184 +253,8 @@
         return Index(src_array, indexes);
       },
       py::arg("src"), py::arg("indexes"));
-<<<<<<< HEAD
-
-  m.def(
-      "index_and_sum",
-      [](torch::Tensor src, Ragged<int32_t> &indexes) -> torch::Tensor {
-        DeviceGuard guard(GetContext(src));
-        K2_CHECK_EQ(src.dim(), 1) << "Expected dim: 1. Given: " << src.dim();
-        Array1<float> src_array = FromTorch<float>(src);
-        Ragged<float> ragged = Index<float>(src_array, indexes, 0);
-        Array1<float> ans_array(ragged.Context(), ragged.Dim0());
-        SumPerSublist<float>(ragged, 0, &ans_array);
-        return ToTorch(ans_array);
-      },
-      py::arg("src"), py::arg("indexes"));
 }
 
-static void PybindRaggedShape(py::module &m) {
-  using PyClass = RaggedShape;
-  py::class_<PyClass> pyclass(m, "RaggedShape");
-
-  pyclass.def(py::init<const std::string &>(), py::arg("src"));
-
-  pyclass.def("dim0", &PyClass::Dim0);
-
-  pyclass.def(
-      "max_size",
-      [](PyClass &self, int32_t axis) -> int32_t {
-        DeviceGuard guard(self.Context());
-        return self.MaxSize(axis);
-      },
-      py::arg("axis"));
-
-  pyclass.def("num_axes", &PyClass::NumAxes);
-
-  pyclass.def("num_elements", [](PyClass &self) -> int32_t {
-    DeviceGuard guard(self.Context());
-    return self.NumElements();
-  });
-
-  pyclass.def(
-      "tot_size",
-      [](PyClass &self, int32_t axis) -> int32_t {
-        DeviceGuard guard(self.Context());
-        return self.TotSize(axis);
-      },
-      py::arg("axis"));
-
-  pyclass.def(
-      "to",
-      [](const PyClass &self, py::object device) -> PyClass {
-        DeviceGuard guard(self.Context());
-        return To(self, device);
-      },
-      py::arg("device"));
-
-  pyclass.def(
-      "row_ids",
-      [](PyClass &self, int32_t axis) -> torch::Tensor {
-        DeviceGuard guard(self.Context());
-        Array1<int32_t> &row_ids = self.RowIds(axis);
-        return ToTorch(row_ids);
-      },
-      py::arg("axis"));
-
-  pyclass.def(
-      "row_splits",
-      [](PyClass &self, int32_t axis) -> torch::Tensor {
-        DeviceGuard guard(self.Context());
-        Array1<int32_t> &row_splits = self.RowSplits(axis);
-        return ToTorch(row_splits);
-      },
-      py::arg("axis"));
-
-  pyclass.def("tot_sizes", [](const PyClass &self) -> std::vector<int32_t> {
-    DeviceGuard guard(self.Context());
-    int32_t num_axes = self.NumAxes();
-    std::vector<int32_t> ans(num_axes);
-    for (int32_t i = 0; i != num_axes; ++i) ans[i] = self.TotSize(i);
-    return ans;
-  });
-
-  pyclass.def(
-      "__eq__",
-      [](const PyClass &self, const PyClass &other) -> bool {
-        DeviceGuard guard(self.Context());
-        return Equal(self, other);
-      },
-      py::arg("other"));
-
-  pyclass.def(
-      "__ne__",
-      [](const PyClass &self, const PyClass &other) -> bool {
-        DeviceGuard guard(self.Context());
-        return !Equal(self, other);
-      },
-      py::arg("other"));
-
-  pyclass.def("__str__", [](const PyClass &self) -> std::string {
-    DeviceGuard guard(self.Context());
-    std::ostringstream os;
-    os << self;
-    return os.str();
-  });
-
-  pyclass.def(
-      "index",
-      [](PyClass &self, int32_t axis,
-         int32_t i) -> std::pair<PyClass, int32_t> {
-        DeviceGuard guard(self.Context());
-        int32_t value_offset;
-        RaggedShape ans = self.Index(axis, i, &value_offset);
-        return std::make_pair(ans, value_offset);
-      },
-      py::arg("axis"), py::arg("i"));
-}
-
-static void PybindRaggedShapeUtils(py::module &m) {
-  m.def("random_ragged_shape", &RandomRaggedShape, "RandomRaggedShape",
-        py::arg("set_row_ids") = false, py::arg("min_num_axes") = 2,
-        py::arg("max_num_axes") = 4, py::arg("min_num_elements") = 0,
-        py::arg("max_num_elements") = 2000);
-  m.def(
-      "create_ragged_shape2",
-      [](torch::optional<torch::Tensor> row_splits,
-         torch::optional<torch::Tensor> row_ids,
-         int32_t cached_tot_size = -1) -> RaggedShape {
-        if (!row_splits.has_value() && !row_ids.has_value())
-          K2_LOG(FATAL) << "Both row_splits and row_ids are None";
-
-        int32_t device_id = -1;
-        if (row_splits.has_value() && row_splits->is_cuda()) {
-          device_id = row_splits->device().index();
-        } else if (row_ids.has_value() && row_ids->is_cuda()) {
-          device_id = row_ids->device().index();
-        }
-
-        DeviceGuard guard(device_id);
-
-        Array1<int32_t> array_row_splits;
-        if (row_splits.has_value())
-          array_row_splits = FromTorch<int32_t>(row_splits.value());
-        Array1<int32_t> array_row_ids;
-        if (row_ids.has_value())
-          array_row_ids = FromTorch<int32_t>(row_ids.value());
-        return RaggedShape2(
-            row_splits.has_value() ? &array_row_splits : nullptr,
-            row_ids.has_value() ? &array_row_ids : nullptr, cached_tot_size);
-      },
-      py::arg("row_splits"), py::arg("row_ids"),
-      py::arg("cached_tot_size") = -1);
-
-  m.def(
-      "compose_ragged_shapes",
-      [](const RaggedShape &a, const RaggedShape &b) -> RaggedShape {
-        DeviceGuard guard(a.Context());
-        return ComposeRaggedShapes(a, b);
-      },
-      py::arg("a"), py::arg("b"));
-
-  m.def(
-      "remove_axis",
-      [](RaggedShape &src, int32_t axis) -> RaggedShape {
-        DeviceGuard guard(src.Context());
-        return RemoveAxis(src, axis);
-      },
-      py::arg("src"), py::arg("axis"));
-=======
->>>>>>> c40adf92
-}
-
 }  // namespace k2
 
-<<<<<<< HEAD
-void PybindRagged(py::module &m) {
-  k2::PybindRaggedImpl(m);
-  // k2::PybindRaggedShape(m);
-  k2::PybindRaggedShapeUtils(m);
-}
-=======
-void PybindRagged(py::module &m) { k2::PybindRaggedImpl(m); }
->>>>>>> c40adf92
+void PybindRagged(py::module &m) { k2::PybindRaggedImpl(m); }