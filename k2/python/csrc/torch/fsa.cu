/**
 * @brief python wrappers for FSA.
 *
 * @copyright
 * Copyright (c)  2020  Mobvoi Inc.        (authors: Fangjun Kuang)
 *                      Xiaomi Corporation (authors: Haowen Qiu)
 *                      Guoguo Chen
 *
 * @copyright
 * See LICENSE for clarification regarding multiple authors
 */

#include <limits>
#include <memory>
#include <string>
#include <tuple>
#include <utility>
#include <vector>

#include "k2/csrc/array.h"
#include "k2/csrc/device_guard.h"
#include "k2/csrc/fsa.h"
#include "k2/csrc/fsa_utils.h"
#include "k2/csrc/host_shim.h"
#include "k2/python/csrc/torch/fsa.h"
#include "k2/python/csrc/torch/torch_util.h"
#include "torch/extension.h"

namespace k2 {

static void PybindFsaBasicProperties(py::module &m) {
  m.def("fsa_properties_as_str", &FsaPropertiesAsString, py::arg("properties"));

  m.def(
      "get_fsa_basic_properties",
      [](const Fsa &fsa) -> int32_t {
        DeviceGuard guard(fsa.Context());
        return GetFsaBasicProperties(fsa);
      },
      py::arg("fsa"));

  m.def(
      "get_fsa_vec_basic_properties",
      [](FsaVec &fsa_vec) -> int32_t {
        DeviceGuard guard(fsa_vec.Context());
        int32_t tot_properties;
        Array1<int32_t> properties;
        GetFsaVecBasicProperties(fsa_vec, &properties, &tot_properties);
        return tot_properties;
      },
      py::arg("fsa_vec"));
  // We don't wrap the flag values from C++ to Python, we just reproduce in
  // Python directly.
}

static void PybindFsaUtil(py::module &m) {
  // TODO(fangjun): add docstring in Python describing
  // the format of the input tensor when it is an FsaVec.
  m.def(
      "fsa_from_tensor",
      [](torch::Tensor tensor) -> FsaOrVec {
        DeviceGuard guard(GetContext(tensor));
        auto k2_tensor = FromTorch(tensor, TensorTag{});
        bool error = true;
        Fsa fsa;
        if (tensor.dim() == 2)
          fsa = FsaFromTensor(k2_tensor, &error);
        else if (tensor.dim() == 1)
          fsa = FsaVecFromTensor(k2_tensor, &error);
        else
          K2_LOG(FATAL)
              << "Expect dim: 2 (a single FSA) or 1 (a vector of FSAs). "
              << "Given: " << tensor.dim();

        K2_CHECK(!error);
        return fsa;
      },
      py::arg("tensor"));

  m.def(
      "fsa_to_tensor",
      [](const FsaOrVec &fsa) -> torch::Tensor {
        DeviceGuard guard(fsa.Context());
        if (fsa.NumAxes() == 2) {
          Tensor tensor = FsaToTensor(fsa);
          return ToTorch(tensor);
        } else if (fsa.NumAxes() == 3) {
          Tensor tensor = FsaVecToTensor(fsa);
          return ToTorch(tensor);
        } else {
          K2_LOG(FATAL) << "Unsupported num_axes: " << fsa.NumAxes();
          return {};
        }
      },
      py::arg("fsa"));

  m.def(
      "fsa_to_str",
      [](Fsa &fsa, bool openfst = false,
    std::vector<torch::Tensor> extra_labels = std::vector<torch::Tensor>(),
    std::vector<Ragged<int32_t>> ragged_labels = std::vector<Ragged<int32_t>>())
      -> std::string {
<<<<<<< HEAD
        std::vector<Array1<int32_t>> extra_labels_arrays(extra_labels.size());
        for (size_t i = 0; i < extra_labels.size(); i++) {
          extra_labels_arrays[i] = FromTorch<int32_t>(extra_labels[i]);
=======
        DeviceGuard guard(fsa.Context());
        std::vector<Array1<int32_t>> aux_labels_arrays(aux_labels.size());
        for (size_t i = 0; i < aux_labels.size(); i++) {
          aux_labels_arrays[i] = FromTorch<int32_t>(aux_labels[i]);
>>>>>>> 59cbc736
        }
        return FsaToString(fsa, openfst, extra_labels.size(),
                           extra_labels_arrays.data(),
                           ragged_labels.size(), ragged_labels.data());
      },
      py::arg("fsa"), py::arg("openfst") = false,
      py::arg("extra_labels") = py::none(),
      py::arg("ragged_labels") = py::none());

  m.def(
      "fsa_from_str",
      [](const std::string &s, int num_extra_labels = 0,
         int num_ragged_labels = 0, bool openfst = false)
       -> std::tuple<Fsa, torch::optional<torch::Tensor>,
                     std::vector<Ragged<int32_t> > > {
        Array2<int32_t> extra_labels;
        std::vector<Ragged<int32_t> > ragged_labels(num_ragged_labels);
        Fsa fsa = FsaFromString(s, openfst,
                                num_extra_labels, &extra_labels,
                                num_ragged_labels, ragged_labels.data());
        torch::optional<torch::Tensor> tensor;
        if (num_extra_labels != 0) tensor = ToTorch(extra_labels);
        return std::make_tuple(fsa, tensor, ragged_labels);
      },
      py::arg("s"), py::arg("num_extra_labels") = 0,
      py::arg("num_ragged_labels"), py::arg("openfst") = false,
      "It returns a 3-tuple (fsa, extra_labels, ragged_labels).  "
      "`fsa` is the Fsa with 2 axes; `extra_labels` is None if num_extra_labels "
      "is 0, else a 2-D tensor of dtype torch.int32 and shape "
      "(num_extra_labels, num_arcs) if num_extra_labels > 0; otherwise None; "
      "`ragged_labels` is a list of Ragged<int32_t> of length "
      "`num_ragged_labels`");

  // the following methods are for debugging only
  m.def(
      "fsa_to_fsa_vec",
      [](const Fsa &fsa) -> FsaVec {
        DeviceGuard guard(fsa.Context());
        return FsaToFsaVec(fsa);
      },
      py::arg("fsa"));

  m.def(
      "get_fsa_vec_element",
      [](FsaVec &vec, int32_t i) -> Fsa {
        DeviceGuard guard(vec.Context());
        return GetFsaVecElement(vec, i);
      },
      py::arg("vec"), py::arg("i"));

  m.def(
      "create_fsa_vec",
      [](std::vector<Fsa *> &fsas) -> FsaVec {
        DeviceGuard guard(fsas[0]->Context());
        return CreateFsaVec(fsas.size(), fsas.data());
      },
      py::arg("fsas"));

  // returns Ragged<int32_t>
  m.def(
      "get_state_batches",
      [](FsaVec &fsas, bool transpose = true) -> Ragged<int32_t> {
        DeviceGuard guard(fsas.Context());
        return GetStateBatches(fsas, transpose);
      },
      py::arg("fsas"), py::arg("transpose") = true);

  m.def(
      "get_dest_states",
      [](FsaVec &fsas, bool as_idx01) -> torch::Tensor {
        DeviceGuard guard(fsas.Context());
        Array1<int32_t> ans = GetDestStates(fsas, as_idx01);
        return ToTorch(ans);
      },
      py::arg("fsas"), py::arg("as_idx01"));

  m.def(
      "get_incoming_arcs",
      [](FsaVec &fsas, torch::Tensor dest_states) -> Ragged<int32_t> {
        DeviceGuard guard(fsas.Context());
        Array1<int32_t> dest_states_array = FromTorch<int32_t>(dest_states);
        return GetIncomingArcs(fsas, dest_states_array);
      },
      py::arg("fsas"), py::arg("dest_states"));

  m.def(
      "get_entering_arc_index_batches",
      [](FsaVec &fsas, Ragged<int32_t> &incoming_arcs,
         Ragged<int32_t> &state_batches) -> Ragged<int32_t> {
        DeviceGuard guard(fsas.Context());
        return GetEnteringArcIndexBatches(fsas, incoming_arcs, state_batches);
      },
      py::arg("fsas"), py::arg("incoming_arcs"), py::arg("state_batches"));

  m.def(
      "get_leaving_arc_index_batches",
      [](FsaVec &fsas, Ragged<int32_t> &state_batches) -> Ragged<int32_t> {
        DeviceGuard guard(fsas.Context());
        return GetLeavingArcIndexBatches(fsas, state_batches);
      },
      py::arg("fsas"), py::arg("state_batches"));

  m.def(
      "is_rand_equivalent",
      [](FsaOrVec &a, FsaOrVec &b, bool log_semiring,
         float beam = k2host::kFloatInfinity,
         bool treat_epsilons_specially = true, float delta = 1e-6,
         int32_t npath = 100) -> bool {
        DeviceGuard guard(a.Context());
        // if we pass npath as type `std::size_t` here, pybind11 will
        // report warning `pointless comparison of unsigned integer
        // with zero` when instantiating this binding (I guess it's
        // related to pybind11's implementation), so we here pass
        // npath as type int32_t and cast it to std::size_t. Anyway,
        // it's safe to do the cast here.
        return IsRandEquivalent(a, b, log_semiring, beam,
                                treat_epsilons_specially, delta,
                                static_cast<std::size_t>(npath));
      },
      py::arg("a"), py::arg("b"), py::arg("log_semiring"),
      py::arg("beam") = k2host::kFloatInfinity,
      py::arg("treat_epsilons_specially") = true, py::arg("delta") = 1e-6,
      py::arg("npath") = 100);
}

template <typename T>
static void PybindGetForwardScores(py::module &m, const char *name) {
  // Return a std::pair
  //   - forward_scores, a torch::Tensor of dtype torch.float32 or torch.float64
  //   (depending on T) containing the scores
  //
  //   - entering_arcs (optional)
  //     - if log_semiring is true, it is None
  //     - else it is a torch::Tensor of dtype torch.int32
  m.def(
      name,
      [](FsaVec &fsas, Ragged<int32_t> &state_batches,
         Ragged<int32_t> &entering_arc_batches, bool log_semiring)
          -> std::pair<torch::Tensor, torch::optional<torch::Tensor>> {
        DeviceGuard guard(fsas.Context());
        Array1<int32_t> entering_arcs;
        Array1<T> scores = GetForwardScores<T>(
            fsas, state_batches, entering_arc_batches, log_semiring,
            log_semiring ? nullptr : &entering_arcs);

        torch::optional<torch::Tensor> entering_arcs_tensor;
        if (!log_semiring) entering_arcs_tensor = ToTorch(entering_arcs);

        return std::make_pair(ToTorch(scores), entering_arcs_tensor);
      },
      py::arg("fsas"), py::arg("state_batches"),
      py::arg("entering_arc_batches"), py::arg("log_semiring"));
}

template <typename T>
static void PybindBackpropGetForwardScores(py::module &m, const char *name) {
  // entering_arcs is not empty only if log_semiring is false
  m.def(
      name,
      [](FsaVec &fsas, Ragged<int32_t> &state_batches,
         Ragged<int32_t> &leaving_arc_batches, bool log_semiring,
         torch::optional<torch::Tensor> entering_arcs,
         torch::Tensor forward_scores,
         torch::Tensor forward_scores_deriv) -> torch::Tensor {
        DeviceGuard guard(fsas.Context());
        Array1<T> forward_scores_array = FromTorch<T>(forward_scores);
        Array1<T> forward_scores_deriv_array =
            FromTorch<T>(forward_scores_deriv);
        Array1<int32_t> entering_arcs_array;
        const Array1<int32_t> *p_entering_arcs = nullptr;

        if (!log_semiring) {
          K2_CHECK(entering_arcs.has_value())
              << "You have to provide entering_arcs for tropical semiring";
          entering_arcs_array = FromTorch<int32_t>(*entering_arcs);
          p_entering_arcs = &entering_arcs_array;
        }
        Array1<T> ans = BackpropGetForwardScores<T>(
            fsas, state_batches, leaving_arc_batches, log_semiring,
            p_entering_arcs, forward_scores_array, forward_scores_deriv_array);

        return ToTorch(ans);
      },
      py::arg("fsas"), py::arg("state_batches"), py::arg("leaving_arc_batches"),
      py::arg("log_semiring"), py::arg("entering_arcs"),
      py::arg("forward_scores"), py::arg("forward_scores_deriv"));
}

template <typename T>
static void PybindGetBackwardScores(py::module &m, const char *name) {
  m.def(
      name,
      [](FsaVec &fsas, Ragged<int32_t> &state_batches,
         Ragged<int32_t> &leaving_arc_batches,
         bool log_semiring = true) -> torch::Tensor {
        DeviceGuard guard(fsas.Context());
        Array1<T> ans = GetBackwardScores<T>(fsas, state_batches,
                                             leaving_arc_batches, log_semiring);

        return ToTorch(ans);
      },
      py::arg("fsas"), py::arg("state_batches"), py::arg("leaving_arc_batches"),
      py::arg("log_semiring") = true);
}

template <typename T>
static void PybindBackpropGetBackwardScores(py::module &m, const char *name) {
  m.def(
      name,
      [](FsaVec &fsas, Ragged<int32_t> &state_batches,
         Ragged<int32_t> &entering_arc_batches, bool log_semiring,
         torch::Tensor backward_scores,
         torch::Tensor backward_scores_deriv) -> torch::Tensor {
        DeviceGuard guard(fsas.Context());
        Array1<T> backward_scores_array = FromTorch<T>(backward_scores);
        Array1<T> backward_scores_deriv_array =
            FromTorch<T>(backward_scores_deriv);

        Array1<T> ans = BackpropGetBackwardScores<T>(
            fsas, state_batches, entering_arc_batches, log_semiring,
            backward_scores_array, backward_scores_deriv_array);

        return ToTorch(ans);
      },
      py::arg("fsas"), py::arg("state_batches"),
      py::arg("entering_arc_batches"), py::arg("log_semiring"),
      py::arg("backward_scores"), py::arg("backward_scores_deriv"));
}

template <typename T>
static void PybindGetTotScores(py::module &m, const char *name) {
  m.def(
      name,
      [](FsaVec &fsas, torch::Tensor forward_scores) -> torch::Tensor {
        DeviceGuard guard(fsas.Context());
        Array1<T> forward_scores_array = FromTorch<T>(forward_scores);
        Array1<T> tot_scores = GetTotScores(fsas, forward_scores_array);
        return ToTorch(tot_scores);
      },
      py::arg("fsas"), py::arg("forward_scores"));
}

static void PybindDenseFsaVec(py::module &m) {
  using PyClass = DenseFsaVec;
  py::class_<PyClass> pyclass(m, "DenseFsaVec");
  // We do not need to access its members in Python

  // TODO(fangjun): add docstring for this funciton
  pyclass.def(
      py::init([](torch::Tensor scores,
                  torch::Tensor row_splits) -> std::unique_ptr<DenseFsaVec> {
        DeviceGuard guard(GetContext(scores));
        // remove the contiguous check once the following comment
        // https://github.com/k2-fsa/k2/commit/60b8e97b1838033b45b83cc88a58ec91912ce91e#r43174753
        // is resolved.
        K2_CHECK(scores.is_contiguous());
        Array1<int32_t> row_splits_array = FromTorch<int32_t>(row_splits);

        RaggedShape shape = RaggedShape2(&row_splits_array, nullptr, -1);
        Array2<float> scores_array = FromTorch<float>(scores, Array2Tag{});

        return std::make_unique<DenseFsaVec>(shape, scores_array);
      }),
      py::arg("scores"), py::arg("row_splits"));

  pyclass.def(
      "dim0", [](PyClass &self) -> int32_t { return self.shape.Dim0(); },
      "Returns number of supervisions contained in it");

  pyclass.def("shape", [](PyClass &self) -> RaggedShape { return self.shape; });

  pyclass.def("scores_dim1",
              [](PyClass &self) -> int32_t { return self.scores.Dim1(); });

  // the `to_str` method is for debugging only
  pyclass.def("to_str", [](PyClass &self) -> std::string {
    DeviceGuard guard(self.Context());
    std::ostringstream os;
    os << "num_axes: " << self.shape.NumAxes() << '\n';
    os << "device_type: " << self.shape.Context()->GetDeviceType() << '\n';
    os << "device_id: " << self.shape.Context()->GetDeviceId() << '\n';
    os << "row_splits1: " << self.shape.RowSplits(1) << '\n';
    os << "row_ids1: " << self.shape.RowIds(1) << '\n';
    os << "scores:" << self.scores << '\n';
    return os.str();
  });

  pyclass.def(
      "to",
      [](const PyClass &self, py::object device) -> PyClass {
        return To(self, device);
      },
      py::arg("device"));
}

static void PybindConvertDenseToFsaVec(py::module &m) {
  m.def(
      "convert_dense_to_fsa_vec",
      [](DenseFsaVec &dense_fsa_vec) -> FsaVec {
        DeviceGuard guard(dense_fsa_vec.Context());
        return ConvertDenseToFsaVec(dense_fsa_vec);
      },
      py::arg("dense_fsa_vec"));
}

template <typename T>
static void PybindGetArcPost(py::module &m, const char *name) {
  m.def(
      name,
      [](FsaVec &fsas, torch::Tensor forward_scores,
         torch::Tensor backward_scores) -> torch::Tensor {
        DeviceGuard guard(fsas.Context());
        Array1<T> forward_scores_array = FromTorch<T>(forward_scores);
        Array1<T> backward_scores_array = FromTorch<T>(backward_scores);
        Array1<T> arc_post =
            GetArcPost<T>(fsas, forward_scores_array, backward_scores_array);
        return ToTorch(arc_post);
      },
      py::arg("fsas"), py::arg("forward_scores"), py::arg("backward_scores"));
}

template <typename T>
static void PybindBackpropGetArcPost(py::module &m, const char *name) {
  // return a pair of tensors:
  //   - forward_scores_deriv
  //   - backward_scores_deriv
  m.def(
      name,
      [](FsaVec &fsas, Ragged<int32_t> &incoming_arcs,
         torch::Tensor arc_post_deriv)
          -> std::pair<torch::Tensor, torch::Tensor> {
        DeviceGuard guard(fsas.Context());
        Array1<T> arc_post_deriv_array = FromTorch<T>(arc_post_deriv);
        Array1<T> forward_scores_deriv;
        Array1<T> backward_scores_deriv;

        BackpropGetArcPost<T>(fsas, incoming_arcs, arc_post_deriv_array,
                              &forward_scores_deriv, &backward_scores_deriv);
        return std::make_pair(ToTorch(forward_scores_deriv),
                              ToTorch(backward_scores_deriv));
      },
      py::arg("fsas"), py::arg("incoming_arcs"), py::arg("arc_post_deriv"));
}

/* Compute the backward propagation of GetTotScores in tropical semiring.

   @param [in] fsa_vec  The input FsaVec for computing `GetTotScores`
                        and `ShortestPath`.
   @param [in] best_path_arc_indexes The arc indexes that contribute to
                                     the total scores. It is the return value
                                     of `ShortestPath`.
   @param [in] tot_scores_grad  The gradient of total scores.
   @return It returns the gradient of scores of all arcs.
 */
template <typename T>
static torch::Tensor GetTotScoresTropicalBackward(
    FsaVec &fsas, const Ragged<int32_t> &best_path_arc_indexes,
    torch::Tensor tot_scores_grad) {
  DeviceGuard guard(fsas.Context());
  K2_CHECK_EQ(fsas.NumAxes(), 3);
  K2_CHECK_EQ(best_path_arc_indexes.NumAxes(), 2);

  int32_t num_fsas = fsas.Dim0();
  K2_CHECK_EQ(best_path_arc_indexes.Dim0(), num_fsas);
  K2_CHECK_EQ(tot_scores_grad.sizes()[0], static_cast<int64_t>(num_fsas));
  K2_CHECK_EQ(tot_scores_grad.dim(), 1);
  K2_CHECK_EQ(tot_scores_grad.scalar_type(), ToScalarType<T>::value);

  std::vector<int64_t> dims = {fsas.NumElements()};
  auto options = torch::TensorOptions()
                     .dtype(torch::kFloat32)
                     .device(tot_scores_grad.device());
  torch::Tensor ans_grad = torch::zeros(dims, options);  // it is contiguous
  float *ans_grad_data = ans_grad.data_ptr<float>();

  const T *tot_scores_grad_data = tot_scores_grad.data_ptr<T>();
  int64_t tot_scores_grad_stride = tot_scores_grad.strides()[0];

  const int32_t *fsas_row_ids1 = fsas.RowIds(1).Data();
  const int32_t *fsas_row_ids2 = fsas.RowIds(2).Data();
  const int32_t *best_path_arc_indexes_data =
      best_path_arc_indexes.values.Data();

  K2_EVAL(
      fsas.Context(), best_path_arc_indexes.NumElements(), lambda,
      (int32_t best_path_arc_idx012)->void {
        int32_t arc_idx012 = best_path_arc_indexes_data[best_path_arc_idx012];
        int32_t state_idx01 = fsas_row_ids2[arc_idx012];
        int32_t fsas_idx0 = fsas_row_ids1[state_idx01];
        ans_grad_data[arc_idx012] =
            tot_scores_grad_data[fsas_idx0 * tot_scores_grad_stride];
      });
  return ans_grad;
}

/* Compute the backward propagation of GetTotScores in log semiring.
 *
   @param [in] fsa_vec     The input FsaVec for computing `GetTotScores`
                           and `GetArcPost`.
   @param [in] arc_post    It is the return value of `GetArcPost`.
   @param [in] tot_scores_grad  The gradient of total scores.
   @return It returns the gradient of scores of all arcs.
 */
template <typename T>
static torch::Tensor GetTotScoresLogBackward(FsaVec &fsas,
                                             torch::Tensor arc_post,
                                             torch::Tensor tot_scores_grad) {
  DeviceGuard guard(fsas.Context());
  K2_CHECK_EQ(fsas.NumAxes(), 3);
  K2_CHECK_EQ(fsas.NumElements(), arc_post.numel());
  K2_CHECK(arc_post.is_contiguous())
      << "arc_post is supposed to be computed by k2 "
         "so it should be contiguous!";
  K2_CHECK_EQ(arc_post.dim(), 1);
  K2_CHECK_EQ(arc_post.scalar_type(), ToScalarType<T>::value);
  K2_CHECK_EQ(tot_scores_grad.dim(), 1);
  K2_CHECK_EQ(tot_scores_grad.sizes()[0], static_cast<int64_t>(fsas.Dim0()));
  K2_CHECK_EQ(tot_scores_grad.scalar_type(), ToScalarType<T>::value);

  std::vector<int64_t> dims = {fsas.NumElements()};
  auto options = torch::TensorOptions()
                     .dtype(torch::kFloat32)
                     .device(tot_scores_grad.device());
  torch::Tensor ans_grad = torch::empty(dims, options);  // it is contiguous
  float *ans_grad_data = ans_grad.data_ptr<float>();
  const T *tot_scores_grad_data = tot_scores_grad.data_ptr<T>();
  int64_t tot_scores_grad_stride = tot_scores_grad.strides()[0];

  const int32_t *fsas_row_ids1 = fsas.RowIds(1).Data();
  const int32_t *fsas_row_ids2 = fsas.RowIds(2).Data();
  const T *arc_post_data = arc_post.data_ptr<T>();

  if (std::is_same<T, float>::value) {
    K2_EVAL(
        fsas.Context(), fsas.NumElements(), lambda, (int32_t arc_idx012)->void {
          int32_t state_idx01 = fsas_row_ids2[arc_idx012];
          int32_t fsa_idx0 = fsas_row_ids1[state_idx01];
          ans_grad_data[arc_idx012] =
              expf(arc_post_data[arc_idx012]) *
              tot_scores_grad_data[fsa_idx0 * tot_scores_grad_stride];
        });
  } else {
    K2_EVAL(
        fsas.Context(), fsas.NumElements(), lambda, (int32_t arc_idx012)->void {
          int32_t state_idx01 = fsas_row_ids2[arc_idx012];
          int32_t fsa_idx0 = fsas_row_ids1[state_idx01];
          ans_grad_data[arc_idx012] =
              exp(arc_post_data[arc_idx012]) *
              tot_scores_grad_data[fsa_idx0 * tot_scores_grad_stride];
        });
  }
  return ans_grad;
}

template <typename T>
static void PybindGetTotScoresTropicalBackward(py::module &m,
                                               const char *name) {
  m.def(name, &GetTotScoresTropicalBackward<T>, py::arg("fsas"),
        py::arg("best_path_arc_indexes"), py::arg("tot_scores_grad"));
}

template <typename T>
static void PybindGetTotScoresLogBackward(py::module &m, const char *name) {
  m.def(name, &GetTotScoresLogBackward<T>, py::arg("fsas"), py::arg("arc_post"),
        py::arg("tot_scores_grad"));
}

template <typename T>
static void PybindGetArcCdf(py::module &m, const char *name) {
  m.def(
      name,
      [](FsaOrVec &fsas, torch::Tensor arc_post) -> torch::Tensor {
        DeviceGuard guard(fsas.Context());
        Array1<T> arc_post_array = FromTorch<T>(arc_post);
        Array1<T> ans = GetArcCdf(fsas, arc_post_array);
        return ToTorch(ans);
      },
      py::arg("fsas"), py::arg("arc_post"));
}

template <typename T>
static void PybindRandomPaths(py::module &m, const char *name) {
  m.def(
      name,
      [](FsaVec &fsas, torch::Tensor arc_cdf, int32_t num_paths,
         torch::Tensor tot_scores,
         Ragged<int32_t> &state_batches) -> Ragged<int32_t> {
        DeviceGuard guard(fsas.Context());
        Array1<T> arc_cdf_array = FromTorch<T>(arc_cdf);
        Array1<T> tot_scores_array = FromTorch<T>(tot_scores);

        Ragged<int32_t> ans = RandomPaths(fsas, arc_cdf_array, num_paths,
                                          tot_scores_array, state_batches);
        return ans;
      },
      py::arg("fsas"), py::arg("arc_cdf"), py::arg("num_paths"),
      py::arg("tot_scores"), py::arg("state_batches"));
}

template <typename T>
static void PybindPruneOnArcPost(py::module &m, const char *name) {
  m.def(
      name,
      [](FsaVec &fsas, torch::Tensor arc_post, T threshold_prob,
         bool need_arc_map =
             true) -> std::pair<FsaVec, torch::optional<torch::Tensor>> {
        DeviceGuard guard(fsas.Context());
        Array1<T> arc_post_array = FromTorch<T>(arc_post);
        Array1<int32_t> arc_map;
        FsaVec ans = PruneOnArcPost(fsas, arc_post_array, threshold_prob,
                                    need_arc_map ? &arc_map : nullptr);
        torch::optional<torch::Tensor> arc_map_tensor;
        if (need_arc_map) arc_map_tensor = ToTorch(arc_map);
        return std::make_pair(ans, arc_map_tensor);
      },
      py::arg("fsas"), py::arg("arc_post"), py::arg("threshold_prob"),
      py::arg("need_arc_map") = true);
}

}  // namespace k2

void PybindFsa(py::module &m) {
  k2::PybindFsaUtil(m);
  k2::PybindDenseFsaVec(m);
  k2::PybindConvertDenseToFsaVec(m);
  k2::PybindFsaBasicProperties(m);
  k2::PybindGetForwardScores<float>(m, "get_forward_scores_float");
  k2::PybindGetForwardScores<double>(m, "get_forward_scores_double");
  k2::PybindBackpropGetForwardScores<float>(
      m, "backprop_get_forward_scores_float");
  k2::PybindBackpropGetForwardScores<double>(
      m, "backprop_get_forward_scores_double");
  k2::PybindGetBackwardScores<float>(m, "get_backward_scores_float");
  k2::PybindGetBackwardScores<double>(m, "get_backward_scores_double");
  k2::PybindBackpropGetBackwardScores<float>(
      m, "backprop_get_backward_scores_float");
  k2::PybindBackpropGetBackwardScores<double>(
      m, "backprop_get_backward_scores_double");
  k2::PybindGetTotScores<float>(m, "get_tot_scores_float");
  k2::PybindGetTotScores<double>(m, "get_tot_scores_double");
  k2::PybindGetArcPost<float>(m, "get_arc_post_float");
  k2::PybindGetArcPost<double>(m, "get_arc_post_double");
  k2::PybindBackpropGetArcPost<float>(m, "backprop_get_arc_post_float");
  k2::PybindBackpropGetArcPost<double>(m, "backprop_get_arc_post_double");
  k2::PybindGetTotScoresTropicalBackward<float>(
      m, "get_tot_scores_float_tropical_backward");
  k2::PybindGetTotScoresTropicalBackward<double>(
      m, "get_tot_scores_double_tropical_backward");
  k2::PybindGetTotScoresLogBackward<float>(m,
                                           "get_tot_scores_float_log_backward");
  k2::PybindGetTotScoresLogBackward<double>(
      m, "get_tot_scores_double_log_backward");

  k2::PybindGetArcCdf<float>(m, "get_arc_cdf_float");
  k2::PybindGetArcCdf<double>(m, "get_arc_cdf_double");

  k2::PybindRandomPaths<float>(m, "random_paths_float");
  k2::PybindRandomPaths<double>(m, "random_paths_double");
  k2::PybindPruneOnArcPost<float>(m, "prune_on_arc_post_float");
  k2::PybindPruneOnArcPost<double>(m, "prune_on_arc_post_double");
}<|MERGE_RESOLUTION|>--- conflicted
+++ resolved
@@ -100,16 +100,10 @@
     std::vector<torch::Tensor> extra_labels = std::vector<torch::Tensor>(),
     std::vector<Ragged<int32_t>> ragged_labels = std::vector<Ragged<int32_t>>())
       -> std::string {
-<<<<<<< HEAD
+        DeviceGuard guard(fsa.Context());
         std::vector<Array1<int32_t>> extra_labels_arrays(extra_labels.size());
         for (size_t i = 0; i < extra_labels.size(); i++) {
           extra_labels_arrays[i] = FromTorch<int32_t>(extra_labels[i]);
-=======
-        DeviceGuard guard(fsa.Context());
-        std::vector<Array1<int32_t>> aux_labels_arrays(aux_labels.size());
-        for (size_t i = 0; i < aux_labels.size(); i++) {
-          aux_labels_arrays[i] = FromTorch<int32_t>(aux_labels[i]);
->>>>>>> 59cbc736
         }
         return FsaToString(fsa, openfst, extra_labels.size(),
                            extra_labels_arrays.data(),
