--- conflicted
+++ resolved
@@ -176,33 +176,32 @@
 }
 
 template <typename T>
-static void PybindAppend(py::module &m, const char *name) {
+static void PybindAppend(py::module &m) {
   // py::list is more efficient, but it requires more code
   m.def(
-      name,
+      "append",
       [](std::vector<Ragged<T>> &srcs, int32_t axis) -> Ragged<T> {
         return Append(axis, srcs.size(), &srcs[0]);
       },
       py::arg("srcs"), py::arg("axis"));
 }
 
-<<<<<<< HEAD
+template <typename T>
+static void PybindCreateRagged2(py::module &m) {
+  m.def(
+      "create_ragged2",
+      [](const std::vector<std::vector<T>> &vecs) -> Ragged<T> {
+        return CreateRagged2(vecs);
+      },
+      py::arg("vecs"));
+}
+
 static void PybindGetLayer(py::module &m) {
   m.def("get_layer", &GetLayer, py::arg("src"), py::arg("layer"));
 }
 
 static void PybindUniqueSequences(py::module &m) {
   m.def("unique_sequences", &UniqueSequences, py::arg("src"));
-=======
-template <typename T>
-static void PybindCreateRagged2(py::module &m, const char *name) {
-  m.def(
-      name,
-      [](const std::vector<std::vector<T>> &vecs) -> Ragged<T> {
-        return CreateRagged2(vecs);
-      },
-      py::arg("vecs"));
->>>>>>> 6d80b810
 }
 
 }  // namespace k2
@@ -217,14 +216,9 @@
   PybindNormalizePerSublist<float>(m, "normalize_per_sublist");
   PybindNormalizePerSublistBackward<float>(m, "normalize_per_sublist_backward");
   PybindOpPerSublist<float>(m, SumPerSublist<float>, "sum_per_sublist");
-  PybindAppend<int32_t>(m,
-                        "append");  // no need to use append_int or append_float
-                                    // since pybind11 supports overloading
-<<<<<<< HEAD
+  PybindAppend<int32_t>(m);
+  PybindCreateRagged2<int32_t>(m);
+  PybindCreateRagged2<float>(m);
   PybindGetLayer(m);
   PybindUniqueSequences(m);
-=======
-  PybindCreateRagged2<int32_t>(m, "create_ragged2");
-  PybindCreateRagged2<float>(m, "create_ragged2");
->>>>>>> 6d80b810
 }