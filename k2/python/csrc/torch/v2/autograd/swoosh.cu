--- conflicted
+++ resolved
@@ -317,11 +317,7 @@
 // be 0 in that case.  This is partly why we rearranged the expression above, to
 // avoid infinity / infinity = nan.
 template <typename SwooshConstants>
-<<<<<<< HEAD
-std::tuple<torch::Tensor, torch::Tensor> SwooshForwardAndDeriv(
-=======
 std::pair<torch::Tensor, torch::Tensor> SwooshForwardAndDeriv(
->>>>>>> 5db0bdee
     torch::Tensor x) {
   auto context = GetContext(x);
   DeviceGuard guard(context);
