/**
 * @brief Wraps Ragged<Any>
 *
 * @copyright
 * Copyright      2021  Xiaomi Corp.  (authors: Fangjun Kuang)
 *
 * @copyright
 * See LICENSE for clarification regarding multiple authors
 *
 * Licensed under the Apache License, Version 2.0 (the "License");
 * you may not use this file except in compliance with the License.
 * You may obtain a copy of the License at
 *
 *     http://www.apache.org/licenses/LICENSE-2.0
 *
 * Unless required by applicable law or agreed to in writing, software
 * distributed under the License is distributed on an "AS IS" BASIS,
 * WITHOUT WARRANTIES OR CONDITIONS OF ANY KIND, either express or implied.
 * See the License for the specific language governing permissions and
 * limitations under the License.
 */
#include <memory>
#include <string>
#include <utility>
#include <vector>

#include "k2/csrc/ragged.h"
#include "k2/python/csrc/torch/torch_util.h"
#include "k2/python/csrc/torch/v2/any.h"
#include "k2/python/csrc/torch/v2/doc/any.h"
#include "k2/python/csrc/torch/v2/doc/doc.h"
#include "k2/python/csrc/torch/v2/ragged_any.h"

namespace k2 {

void PybindRaggedAny(py::module &m) {
  py::class_<RaggedAny> any(m, "RaggedTensor");

  //==================================================
  //      k2.ragged.Tensor methods
  //--------------------------------------------------

  any.def(py::init<py::list, py::object, torch::Device>(), py::arg("data"),
          py::arg("dtype") = py::none(),
          py::arg("device") = torch::Device(torch::kCPU),
          kRaggedAnyInitDataDeviceDoc);

  any.def(py::init<py::list, py::object, const std::string &>(),
          py::arg("data"), py::arg("dtype") = py::none(),
          py::arg("device") = "cpu", kRaggedAnyInitDataDeviceDoc);

  any.def(py::init<const std::string &, py::object, torch::Device>(),
          py::arg("s"), py::arg("dtype") = py::none(),
          py::arg("device") = torch::Device(torch::kCPU),
          kRaggedAnyInitStrDeviceDoc);

  any.def(py::init<const std::string &, py::object, const std::string &>(),
          py::arg("s"), py::arg("dtype") = py::none(),
          py::arg("device") = torch::Device(torch::kCPU),
          kRaggedAnyInitStrDeviceDoc);

  any.def(py::init<const RaggedShape &, torch::Tensor>(), py::arg("shape"),
          py::arg("value"), kRaggedInitFromShapeAndTensorDoc);

  any.def(py::init<torch::Tensor>(), py::arg("tensor"),
          kRaggedAnyInitTensorDoc);

  any.def(
      "__str__",
      [](const RaggedAny &self) -> std::string { return self.ToString(); },
      kRaggedAnyStrDoc);

  any.def(
      "to_str_simple",
      [](const RaggedAny &self) -> std::string {
        return self.ToString(/*compact*/ true);
      },
      kRaggedAnyToStrSimpleDoc);

  any.def(
      "__repr__",
      [](const RaggedAny &self) -> std::string { return self.ToString(); },
      kRaggedAnyStrDoc);

  any.def(
      "__getitem__",
      [](RaggedAny &self, int32_t i) -> py::object {
        if (self.any.NumAxes() > 2) {
          RaggedAny ragged = self.Index(/*axis*/ 0, i);
          return py::cast(ragged);
        } else {
<<<<<<< HEAD
=======
          DeviceGuard guard(self.any.Context());
>>>>>>> 7178d67e
          K2_CHECK_EQ(self.any.NumAxes(), 2);
          Array1<int32_t> row_split = self.any.RowSplits(1).To(GetCpuContext());
          const int32_t *row_split_data = row_split.Data();
          int32_t begin = row_split_data[i], end = row_split_data[i + 1];
          Dtype t = self.any.GetDtype();
          FOR_REAL_AND_INT32_TYPES(t, T, {
            Array1<T> array =
                self.any.Specialize<T>().values.Arange(begin, end);
            torch::Tensor tensor = ToTorch(array);
            return py::cast(tensor);
          });
        }
        // Unreachable code
        return py::none();
      },
      py::arg("i"), kRaggedAnyGetItemDoc);

  any.def(
      "__getitem__",
      [](RaggedAny &self, const py::slice &slice) -> RaggedAny {
        py::ssize_t start = 0, stop = 0, step = 0, slicelength = 0;
        if (!slice.compute(self.any.Dim0(), &start, &stop, &step, &slicelength))
          throw py::error_already_set();
        int32_t istart = static_cast<int32_t>(start);
        int32_t istop = static_cast<int32_t>(stop);
        int32_t istep = static_cast<int32_t>(step);
        K2_CHECK_EQ(istep, 1)
            << "Only support slicing with step 1, given : " << istep;

        return self.Arange(/*axis*/ 0, istart, istop);
      },
      py::arg("key"), kRaggedAnyGetItemSliceDoc);

<<<<<<< HEAD
=======
  any.def(
      "__getitem__",
      [](RaggedAny &self, torch::Tensor key) -> RaggedAny {
        // key is a 1-d torch tensor with dtype torch.int32
        DeviceGuard guard(self.any.Context());
        Array1<int32_t> indexes = FromTorch<int32_t>(key);
        Dtype t = self.any.GetDtype();
        FOR_REAL_AND_INT32_TYPES(t, T, {
          Ragged<T> ans =
              k2::Index<T>(self.any.Specialize<T>(), /*axis*/ 0, indexes,
                           /*value_indexes*/ nullptr);

          return RaggedAny(ans.Generic());
        });
        // Unreachable code
        return {};
      },
      py::arg("key"), kRaggedAnyGetItem1DTensorDoc);

>>>>>>> 7178d67e
  any.def("index",
          static_cast<RaggedAny (RaggedAny::*)(RaggedAny &)>(&RaggedAny::Index),
          py::arg("indexes"), kRaggedAnyRaggedIndexDoc);

  any.def("index",
          static_cast<std::pair<RaggedAny, torch::optional<torch::Tensor>> (
              RaggedAny::*)(torch::Tensor, int32_t, bool)>(&RaggedAny::Index),
          py::arg("indexes"), py::arg("axis"),
          py::arg("need_value_indexes") = false, kRaggedAnyTensorIndexDoc);

  m.def(
      "index",
      [](torch::Tensor src, RaggedAny &indexes,
         py::object default_value = py::none()) -> RaggedAny {
        return indexes.Index(src, default_value);
      },
      py::arg("src"), py::arg("indexes"), py::arg("default_value") = py::none(),
      kRaggedAnyIndexTensorWithRaggedDoc);

  m.def(
      "index_and_sum",
      [](torch::Tensor src, RaggedAny &indexes) -> torch::Tensor {
        return indexes.IndexAndSum(src);
      },
      py::arg("src"), py::arg("indexes"), kRaggedAnyIndexAndSumDoc);

  any.def("to",
          static_cast<RaggedAny (RaggedAny::*)(torch::Device) const>(
              &RaggedAny::To),
          py::arg("device"), kRaggedAnyToDeviceDoc);

  any.def("to",
          static_cast<RaggedAny (RaggedAny::*)(const std::string &) const>(
              &RaggedAny::To),
          py::arg("device"), kRaggedAnyToDeviceStrDoc);

  any.def("to",
          static_cast<RaggedAny (RaggedAny::*)(torch::ScalarType) const>(
              &RaggedAny::To),
          py::arg("dtype"), kRaggedAnyToDtypeDoc);

  any.def(
      "clone",
      [](const RaggedAny &self) -> RaggedAny {
        DeviceGuard guard(self.any.Context());
        return self.Clone();
      },
      kRaggedAnyCloneDoc);

  any.def(
      "__eq__",
      [](const RaggedAny &self, const RaggedAny &other) -> bool {
        DeviceGuard guard(self.any.Context());
        Dtype t = self.any.GetDtype();
        bool ans = false;
        FOR_REAL_AND_INT32_TYPES(t, T, {
          ans = Equal<T>(self.any.Specialize<T>(), other.any.Specialize<T>());
        });
        return ans;
      },
      py::arg("other"), kRaggedAnyEqDoc);

  any.def(
      "__ne__",
      [](const RaggedAny &self, const RaggedAny &other) -> bool {
        DeviceGuard guard(self.any.Context());
        Dtype t = self.any.GetDtype();
        bool ans = false;
        FOR_REAL_AND_INT32_TYPES(t, T, {
          ans = !Equal<T>(self.any.Specialize<T>(), other.any.Specialize<T>());
        });
        return ans;
      },
      py::arg("other"), kRaggedAnyNeDoc);

  any.def("requires_grad_", &RaggedAny::SetRequiresGrad,
          py::arg("requires_grad") = true, kRaggedAnyRequiresGradMethodDoc);

  any.def("sum", &RaggedAny::Sum, py::arg("initial_value") = 0,
          kRaggedAnySumDoc);

  any.def(
      "numel",
      [](RaggedAny &self) -> int32_t {
        DeviceGuard guard(self.any.Context());
        return self.any.NumElements();
      },
      kRaggedAnyNumelDoc);

  any.def(
      "tot_size",
      [](const RaggedAny &self, int32_t axis) -> int32_t {
        DeviceGuard guard(self.any.Context());
        return self.any.TotSize(axis);
      },
      py::arg("axis"), kRaggedAnyTotSizeDoc);

  any.def(py::pickle(
      [](const RaggedAny &self) -> py::tuple {
        DeviceGuard guard(self.any.Context());
        K2_CHECK(self.any.NumAxes() == 2 || self.any.NumAxes() == 3)
            << "Only support Ragged with NumAxes() == 2 or 3 for now, given "
            << self.any.NumAxes();
        Array1<int32_t> row_splits1 = self.any.RowSplits(1);
        Dtype t = self.any.GetDtype();

        FOR_REAL_AND_INT32_TYPES(t, T, {
          auto values = self.any.Specialize<T>().values;
          // We use "row_ids" placeholder here to make it compatible for the
          // old format file.
          if (self.any.NumAxes() == 2) {
            return py::make_tuple(ToTorch(row_splits1), "row_ids1",
                                  ToTorch(values));
          } else {
            Array1<int32_t> row_splits2 = self.any.RowSplits(2);
            return py::make_tuple(ToTorch(row_splits1), "row_ids1",
                                  ToTorch(row_splits2), "row_ids2",
                                  ToTorch(values));
          }
        });
        // Unreachable code
        return py::none();
      },
      [](const py::tuple &t) -> RaggedAny {
        K2_CHECK(t.size() == 3 || t.size() == 5)
            << "Invalid state. "
            << "Expect a size of 3 or 5. Given: " << t.size();

        torch::Tensor row_splits1_tensor = t[0].cast<torch::Tensor>();
        DeviceGuard guard(GetContext(row_splits1_tensor));
        Array1<int32_t> row_splits1 = FromTorch<int32_t>(row_splits1_tensor);

        RaggedShape shape;
        if (t.size() == 3) {
          auto values_tensor = t[2].cast<torch::Tensor>();
          Dtype t = ScalarTypeToDtype(values_tensor.scalar_type());
          FOR_REAL_AND_INT32_TYPES(t, T, {
            auto values = FromTorch<T>(values_tensor);
            shape = RaggedShape2(&row_splits1, nullptr, values.Dim());
            Ragged<T> any(shape, values);
            return RaggedAny(any.Generic());
          });
        } else if (t.size() == 5) {
          torch::Tensor row_splits2_tensor = t[2].cast<torch::Tensor>();
          Array1<int32_t> row_splits2 = FromTorch<int32_t>(row_splits2_tensor);

          auto values_tensor = t[4].cast<torch::Tensor>();
          Dtype t = ScalarTypeToDtype(values_tensor.scalar_type());

          FOR_REAL_AND_INT32_TYPES(t, T, {
            auto values = FromTorch<T>(values_tensor);
            shape = RaggedShape3(&row_splits1, nullptr, -1, &row_splits2,
                                 nullptr, values.Dim());
            Ragged<T> any(shape, values);
            return RaggedAny(any.Generic());
          });
        } else {
          K2_LOG(FATAL) << "Invalid size : " << t.size();
        }

        // Unreachable code
        return {};
      }));
  SetMethodDoc(&any, "__getstate__", kRaggedAnyGetStateDoc);
  SetMethodDoc(&any, "__setstate__", kRaggedAnySetStateDoc);

  any.def("remove_axis", &RaggedAny::RemoveAxis, py::arg("axis"),
          kRaggedAnyRemoveAxisDoc);

  any.def("arange", &RaggedAny::Arange, py::arg("axis"), py::arg("begin"),
          py::arg("end"), kRaggedAnyArangeDoc);

  any.def("remove_values_leq", &RaggedAny::RemoveValuesLeq, py::arg("cutoff"),
          kRaggedAnyRemoveValuesLeqDoc);

  any.def("remove_values_eq", &RaggedAny::RemoveValuesEq, py::arg("target"),
          kRaggedAnyRemoveValuesEqDoc);

  any.def("argmax", &RaggedAny::ArgMax, py::arg("initial_value") = py::none(),
          kRaggedAnyArgMaxDoc);

  any.def("max", &RaggedAny::Max, py::arg("initial_value") = py::none(),
          kRaggedAnyMaxDoc);

  any.def("min", &RaggedAny::Min, py::arg("initial_value") = py::none(),
          kRaggedAnyMinDoc);

  any.def_static("cat", &RaggedAny::Cat, py::arg("srcs"), py::arg("axis"),
                 kRaggedCatDoc);
  m.attr("cat") = any.attr("cat");

  any.def("unique", &RaggedAny::Unique, py::arg("need_num_repeats") = false,
          py::arg("need_new2old_indexes") = false, kRaggedAnyUniqueDoc);

  any.def("normalize", &RaggedAny::Normalize, py::arg("use_log"),
          kRaggedAnyNormalizeDoc);

  any.def("pad", &RaggedAny::Pad, py::arg("mode"), py::arg("padding_value"),
          kRaggedAnyPadDoc);

  any.def("tolist", &RaggedAny::ToList, kRaggedAnyToListDoc);

  any.def("sort_", &RaggedAny::Sort, py::arg("descending") = false,
          py::arg("need_new2old_indexes") = false, kRaggedAnySortDoc);

  //==================================================
  //      k2.ragged.Tensor properties
  //--------------------------------------------------

  any.def_property_readonly(
      "dtype",
      [](const RaggedAny &self) -> py::object {
        Dtype t = self.any.GetDtype();
        auto torch = py::module::import("torch");
        switch (t) {
          case kFloatDtype:
            return torch.attr("float32");
          case kDoubleDtype:
            return torch.attr("float64");
          case kInt32Dtype:
            return torch.attr("int32");
          default:
            K2_LOG(FATAL) << "Unsupported dtype: " << TraitsOf(t).Name();
        }

        // Unreachable code
        return py::none();
      },
      kRaggedAnyDtypeDoc);

  any.def_property_readonly(
      "device",
      [](const RaggedAny &self) -> py::object {
        DeviceType d = self.any.Context()->GetDeviceType();
        torch::DeviceType device_type = ToTorchDeviceType(d);

        torch::Device device(device_type, self.any.Context()->GetDeviceId());

        PyObject *ptr = THPDevice_New(device);

        // takes ownership
        return py::reinterpret_steal<py::object>(ptr);
      },
      kRaggedAnyDeviceDoc);

  // Return the underlying memory of this tensor.
  // No data is copied. Memory is shared.
  any.def_property_readonly(
      "values", [](RaggedAny &self) -> torch::Tensor { return self.Data(); },
      kRaggedAnyValuesDoc);

  any.def_property_readonly(
      "shape", [](RaggedAny &self) -> RaggedShape { return self.any.shape; },
      kRaggedAnyShapeDoc);

  any.def_property_readonly(
      "grad",
      [](RaggedAny &self) -> torch::optional<torch::Tensor> {
        if (!self.data.defined()) return {};

        return self.Data().grad();
      },
      kRaggedAnyGradPropDoc);

  any.def_property(
      "requires_grad",
      [](RaggedAny &self) -> bool {
        if (!self.data.defined()) return false;

        return self.Data().requires_grad();
      },
      [](RaggedAny &self, bool requires_grad) -> void {
        self.SetRequiresGrad(requires_grad);
      },
      kRaggedAnyRequiresGradPropDoc);

  any.def_property_readonly(
      "is_cuda",
      [](RaggedAny &self) -> bool {
        return self.any.Context()->GetDeviceType() == kCuda;
      },
      kRaggedAnyIsCudaDoc);

  // NumAxes() does not access GPU memory
  any.def_property_readonly(
      "num_axes",
      [](const RaggedAny &self) -> int32_t { return self.any.NumAxes(); },
      kRaggedAnyNumAxesDoc);

  // Dim0() does not access GPU memory
  any.def_property_readonly(
      "dim0", [](const RaggedAny &self) -> int32_t { return self.any.Dim0(); },
      kRaggedAnyDim0Doc);

  //==================================================
  //      _k2.ragged.functions
  //--------------------------------------------------

  m.def(
      "create_ragged_tensor",
      [](py::list data, py::object dtype = py::none(),
         torch::Device device = torch::kCPU) -> RaggedAny {
        return RaggedAny(data, dtype, device);
      },
      py::arg("data"), py::arg("dtype") = py::none(),
      py::arg("device") = torch::Device(torch::kCPU),
      kCreateRaggedTensorDataDoc);

  m.def(
      "create_ragged_tensor",
      [](py::list data, py::object dtype = py::none(),
         const std::string &device = "cpu") -> RaggedAny {
        return RaggedAny(data, dtype, device);
      },
      py::arg("data"), py::arg("dtype") = py::none(), py::arg("device") = "cpu",
      kCreateRaggedTensorDataDoc);

  m.def(
      "create_ragged_tensor",
      [](const std::string &s, py::object dtype = py::none(),
         torch::Device device = torch::kCPU) -> RaggedAny {
        return RaggedAny(s, dtype, device);
<<<<<<< HEAD
      },
      py::arg("s"), py::arg("dtype") = py::none(),
      py::arg("device") = torch::Device(torch::kCPU),
      kCreateRaggedTensorStrDoc);

  m.def(
      "create_ragged_tensor",
      [](const std::string &s, py::object dtype = py::none(),
         const std::string &device = "cpu") -> RaggedAny {
        return RaggedAny(s, dtype, device);
      },
=======
      },
      py::arg("s"), py::arg("dtype") = py::none(),
      py::arg("device") = torch::Device(torch::kCPU),
      kCreateRaggedTensorStrDoc);

  m.def(
      "create_ragged_tensor",
      [](const std::string &s, py::object dtype = py::none(),
         const std::string &device = "cpu") -> RaggedAny {
        return RaggedAny(s, dtype, device);
      },
>>>>>>> 7178d67e
      py::arg("s"), py::arg("dtype") = py::none(), py::arg("device") = "cpu",
      kCreateRaggedTensorStrDoc);

  m.def(
      "create_ragged_tensor",
      [](torch::Tensor tensor) -> RaggedAny { return RaggedAny(tensor); },
      py::arg("tensor"), kCreateRaggedTensorTensorDoc);
}

}  // namespace k2<|MERGE_RESOLUTION|>--- conflicted
+++ resolved
@@ -89,10 +89,7 @@
           RaggedAny ragged = self.Index(/*axis*/ 0, i);
           return py::cast(ragged);
         } else {
-<<<<<<< HEAD
-=======
           DeviceGuard guard(self.any.Context());
->>>>>>> 7178d67e
           K2_CHECK_EQ(self.any.NumAxes(), 2);
           Array1<int32_t> row_split = self.any.RowSplits(1).To(GetCpuContext());
           const int32_t *row_split_data = row_split.Data();
@@ -126,8 +123,6 @@
       },
       py::arg("key"), kRaggedAnyGetItemSliceDoc);
 
-<<<<<<< HEAD
-=======
   any.def(
       "__getitem__",
       [](RaggedAny &self, torch::Tensor key) -> RaggedAny {
@@ -147,7 +142,6 @@
       },
       py::arg("key"), kRaggedAnyGetItem1DTensorDoc);
 
->>>>>>> 7178d67e
   any.def("index",
           static_cast<RaggedAny (RaggedAny::*)(RaggedAny &)>(&RaggedAny::Index),
           py::arg("indexes"), kRaggedAnyRaggedIndexDoc);
@@ -470,7 +464,6 @@
       [](const std::string &s, py::object dtype = py::none(),
          torch::Device device = torch::kCPU) -> RaggedAny {
         return RaggedAny(s, dtype, device);
-<<<<<<< HEAD
       },
       py::arg("s"), py::arg("dtype") = py::none(),
       py::arg("device") = torch::Device(torch::kCPU),
@@ -482,19 +475,6 @@
          const std::string &device = "cpu") -> RaggedAny {
         return RaggedAny(s, dtype, device);
       },
-=======
-      },
-      py::arg("s"), py::arg("dtype") = py::none(),
-      py::arg("device") = torch::Device(torch::kCPU),
-      kCreateRaggedTensorStrDoc);
-
-  m.def(
-      "create_ragged_tensor",
-      [](const std::string &s, py::object dtype = py::none(),
-         const std::string &device = "cpu") -> RaggedAny {
-        return RaggedAny(s, dtype, device);
-      },
->>>>>>> 7178d67e
       py::arg("s"), py::arg("dtype") = py::none(), py::arg("device") = "cpu",
       kCreateRaggedTensorStrDoc);
 
