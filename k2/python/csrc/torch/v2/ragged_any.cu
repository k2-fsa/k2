--- conflicted
+++ resolved
@@ -335,17 +335,12 @@
                                 int32_t device_id /*=-1*/) const {
   ContextPtr context = any.Context();
   if (context->GetDeviceType() != kCpu) {
-<<<<<<< HEAD
-    return To("cpu").ToString(compact, context->GetDeviceId());
-=======
     return To("cpu").ToString(context->GetDeviceId());
->>>>>>> 854b7923
   }
 
   std::ostringstream os;
   Dtype t = any.GetDtype();
   std::string dtype;
-<<<<<<< HEAD
   switch (t) {
     case kInt32Dtype:
       dtype = "torch.int32";
@@ -359,16 +354,6 @@
     default:
       K2_LOG(FATAL) << "Unsupported dtype: " << TraitsOf(t).Name();
   }
-=======
-  if (t == kInt32Dtype)
-    dtype = "torch.int32";
-  else if (t == kFloatDtype)
-    dtype = "torch.float32";
-  else if (t == kDoubleDtype)
-    dtype = "torch.float64";
-  else
-    K2_LOG(FATAL) << "Unsupported dtype: " << TraitsOf(t).Name();
->>>>>>> 854b7923
 
   FOR_REAL_AND_INT32_TYPES(t, T, {
     os << "RaggedTensor([";
