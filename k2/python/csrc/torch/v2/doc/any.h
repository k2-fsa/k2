/**
 * @copyright
 * Copyright      2021  Xiaomi Corp.  (authors: Fangjun Kuang)
 *
 * @copyright
 * See LICENSE for clarification regarding multiple authors
 *
 * Licensed under the Apache License, Version 2.0 (the "License");
 * you may not use this file except in compliance with the License.
 * You may obtain a copy of the License at
 *
 *     http://www.apache.org/licenses/LICENSE-2.0
 *
 * Unless required by applicable law or agreed to in writing, software
 * distributed under the License is distributed on an "AS IS" BASIS,
 * WITHOUT WARRANTIES OR CONDITIONS OF ANY KIND, either express or implied.
 * See the License for the specific language governing permissions and
 * limitations under the License.
 */

#ifndef K2_PYTHON_CSRC_TORCH_V2_DOC_ANY_H_
#define K2_PYTHON_CSRC_TORCH_V2_DOC_ANY_H_

namespace k2 {

static constexpr const char *kCreateRaggedTensorDataDoc = R"doc(
Create a ragged tensor with arbitrary number of axes.

Note:
  A ragged tensor has at least two axes.

Hint:
  The returned tensor is on CPU.

>>> import torch
>>> import k2.ragged as k2r
>>> a = k2r.create_ragged_tensor([ [1, 2], [5], [], [9] ])
>>> a
RaggedTensor([[1, 2],
              [5],
              [],
              [9]], dtype=torch.int32)
>>> a.dtype
torch.int32
>>> b = k2r.create_ragged_tensor([ [1, 3.0], [] ])
>>> b
RaggedTensor([[1, 3],
              []], dtype=torch.float32)
>>> b.dtype
torch.float32
>>> c = k2r.create_ragged_tensor([ [1] ], dtype=torch.float64)
>>> c.dtype
torch.float64
>>> d = k2r.create_ragged_tensor([ [[1], [2, 3]], [[4], []] ])
>>> d
RaggedTensor([[[1],
               [2, 3]],
              [[4],
               []]], dtype=torch.int32)
>>> d.num_axes
3
>>> e = k2r.create_ragged_tensor([])
>>> e
RaggedTensor([], dtype=torch.int32)
>>> e.num_axes
2
>>> e.shape.row_splits(1)
tensor([0], dtype=torch.int32)
>>> e.shape.row_ids(1)
tensor([], dtype=torch.int32)
>>> f = k2r.create_ragged_tensor([ [1, 2], [], [3] ], device=torch.device('cuda', 0))
>>> f
RaggedTensor([[1, 2],
              [],
              [3]], device='cuda:0', dtype=torch.int32)
>>> e = k2r.create_ragged_tensor([[1], []], device='cuda:1')
>>> e
RaggedTensor([[1],
              []], device='cuda:1', dtype=torch.int32)

Args:
  data:
    A list-of sublist(s) of integers or real numbers.
    It can have arbitrary number of axes (at least two).
  dtype:
    Optional. If None, it infers the dtype from ``data``
    automatically, which is either ``torch.int32`` or
    ``torch.float32``. Supported dtypes are: ``torch.int32``,
    ``torch.float32``, and ``torch.float64``.
  device:
    It can be either an instance of ``torch.device`` or
    a string representing a torch device. Example
    values are: ``"cpu"``, ``"cuda:0"``, ``torch.device("cpu")``,
    ``torch.device("cuda", 0)``.

Returns:
  Return a ragged tensor.
)doc";

static constexpr const char *kCreateRaggedTensorStrDoc = R"doc(
Create a ragged tensor from its string representation.

Fields are separated by space(s) **or** comma(s).

An example string for a 2-axis ragged tensor is given below::

    [ [1] [2] [3, 4], [5 6 7, 8] ]

An example string for a 3-axis ragged tensor is given below::

    [ [[1]] [[]] ]

>>> import torch
>>> import k2.ragged as k2r
>>> a = k2r.create_ragged_tensor('[ [1] [] [3 4] ]')
>>> a
RaggedTensor([[1],
              [],
              [3, 4]], dtype=torch.int32)
>>> a.num_axes
2
>>> a.dtype
torch.int32
>>> b = k2r.create_ragged_tensor('[ [[] [3]]  [[10]] ]', dtype=torch.float32)
>>> b
[ [ [ ] [ 3 ] ] [ [ 10 ] ] ]
>>> b.dtype
torch.float32
>>> b.num_axes
3
>>> c = k2r.create_ragged_tensor('[[1.]]')
>>> c.dtype
torch.float32

Note:
  Number of spaces or commas in ``s`` does not affect the result.
  Of course, numbers have to be separated by at least one space or comma.

Args:
  s:
    A string representation of a ragged tensor.
  dtype:
    The desired dtype of the tensor. If it is ``None``, it tries
    to infer the correct dtype from ``s``, which is assumed to be
    either ``torch.int32`` or ``torch.float32``. Supported dtypes are:
    ``torch.int32``, ``torch.float32``, and ``torch.float64``.
  device:
    It can be either an instance of ``torch.device`` or
    a string representing a torch device. Example
    values are: ``"cpu"``, ``"cuda:0"``, ``torch.device("cpu")``,
    ``torch.device("cuda", 0)``.
Returns:
  Return a ragged tensor.
)doc";

static constexpr const char *kCreateRaggedTensorTensorDoc = R"doc(
Create a ragged tensor from a torch tensor.

Note:
  It turns a regular tensor into a ragged tensor.

Caution:
  The input tensor has to have more than 1 dimension.
  That is ``tensor.ndim > 1``.

  Also, if the input tensor is contiguous, ``self``
  will share the underlying memory with it. Otherwise,
  memory of the input tensor is copied to create ``self``.

  Supported dtypes of the input tensor are: ``torch.int32``,
  ``torch.float32``, and ``torch.float64``.

**Example 1**:

  >>> import torch
  >>> import k2.ragged as k2r
  >>> a = torch.arange(6, dtype=torch.int32).reshape(2, 3)
  >>> b = k2r.create_ragged_tensor(a)
  >>> a
  tensor([[0, 1, 2],
          [3, 4, 5]], dtype=torch.int32)
  >>> b
  RaggedTensor([[0, 1, 2],
                [3, 4, 5]], dtype=torch.int32)
  >>> b.dtype
  torch.int32
  >>> a.is_contiguous()
  True
  >>> a[0, 0] = 10
  >>> b
  RaggedTensor([[10, 1, 2],
                [3, 4, 5]], dtype=torch.int32)
  >>> b.values[1] = -2
  >>> a
  tensor([[10, -2,  2],
          [ 3,  4,  5]], dtype=torch.int32)

**Example 2**:

  >>> import k2.ragged as k2r
  >>> a = torch.arange(24, dtype=torch.int32).reshape(2, 12)[:, ::4]
  >>> a
  tensor([[ 0,  4,  8],
          [12, 16, 20]], dtype=torch.int32)
  >>> a.is_contiguous()
  False
  >>> b = k2r.create_ragged_tensor(a)
  >>> b
  RaggedTensor([[0, 4, 8],
                [12, 16, 20]], dtype=torch.int32)
  >>> b.dtype
  torch.int32
  >>> a[0, 0] = 10
  >>> b
  RaggedTensor([[0, 4, 8],
                [12, 16, 20]], dtype=torch.int32)
  >>> a
  tensor([[10,  4,  8],
          [12, 16, 20]], dtype=torch.int32)

**Example 3**:

  >>> import torch
  >>> import k2.ragged as k2r
  >>> a = torch.arange(24, dtype=torch.float32).reshape(2, 3, 4)
  >>> a
  tensor([[[ 0.,  1.,  2.,  3.],
           [ 4.,  5.,  6.,  7.],
           [ 8.,  9., 10., 11.]],
          [[12., 13., 14., 15.],
           [16., 17., 18., 19.],
           [20., 21., 22., 23.]]])
  >>> b = k2r.create_ragged_tensor(a)
  >>> b
  RaggedTensor([[[0, 1, 2, 3],
                 [4, 5, 6, 7],
                 [8, 9, 10, 11]],
                [[12, 13, 14, 15],
                 [16, 17, 18, 19],
                 [20, 21, 22, 23]]], dtype=torch.float32)

Args:
  tensor:
    An N-D (N > 1) tensor.
Returns:
  Return a ragged tensor.
)doc";

static constexpr const char *kRaggedInitFromShapeAndTensorDoc = R"doc(
Create a ragged tensor from a shape and a value.

>>> import torch
>>> import k2.ragged as k2r
>>> shape = k2r.RaggedShape('[ [x x] [] [x x x] ]')
>>> value = torch.tensor([10, 0, 20, 30, 40], dtype=torch.float32)
>>> ragged = k2r.RaggedTensor(shape, value)
>>> ragged
RaggedTensor([[10, 0],
              [],
              [20, 30, 40]], dtype=torch.float32)

Args:
  shape:
    The shape of the tensor.
  value:
    The value of the tensor.
)doc";

static constexpr const char *kRaggedAnyInitDataDeviceDoc = R"doc(
Create a ragged tensor with arbitrary number of axes.

Note:
  A ragged tensor has at least two axes.

**Example 1**:

  >>> import torch
  >>> import k2.ragged as k2r
  >>> a = k2r.RaggedTensor([ [1, 2], [5], [], [9] ])
  >>> a
  RaggedTensor([[1, 2],
                [5],
                [],
                [9]], dtype=torch.int32)
  >>> a.dtype
  torch.int32
  >>> b = k2r.RaggedTensor([ [1, 3.0], [] ])
  >>> b
  RaggedTensor([[1, 3],
                []], dtype=torch.float32)
  >>> b.dtype
  torch.float32
  >>> c = k2r.RaggedTensor([ [1] ], dtype=torch.float64)
  >>> c
  RaggedTensor([[1]], dtype=torch.float64)
  >>> c.dtype
  torch.float64
  >>> d = k2r.RaggedTensor([ [[1], [2, 3]], [[4], []] ])
  >>> d
  RaggedTensor([[[1],
                 [2, 3]],
                [[4],
                 []]], dtype=torch.int32)
  >>> d.num_axes
  3
  >>> e = k2r.RaggedTensor([])
  >>> e
  RaggedTensor([], dtype=torch.int32)
  >>> e.num_axes
  2
  >>> e.shape.row_splits(1)
  tensor([0], dtype=torch.int32)
  >>> e.shape.row_ids(1)
  tensor([], dtype=torch.int32)

**Example 2**:

  >>> k2r.RaggedTensor([ [[1, 2]], [], [[]] ])
  RaggedTensor([[[1, 2]],
                [],
                [[]]], dtype=torch.int32)
  >>> k2r.RaggedTensor([ [[1, 2]], [], [[]] ], device='cuda:0')
  RaggedTensor([[[1, 2]],
                [],
                [[]]], device='cuda:0', dtype=torch.int32)

Args:
  data:
    A list-of sublist(s) of integers or real numbers.
    It can have arbitrary number of axes (at least two).
  dtype:
    Optional. If None, it infers the dtype from ``data``
    automatically, which is either ``torch.int32`` or
    ``torch.float32``. Supported dtypes are: ``torch.int32``,
    ``torch.float32``, and ``torch.float64``.
  device:
    It can be either an instance of ``torch.device`` or
    a string representing a torch device. Example
    values are: ``"cpu"``, ``"cuda:0"``, ``torch.device("cpu")``,
    ``torch.device("cuda", 0)``.
)doc";

static constexpr const char *kRaggedAnyInitStrDeviceDoc = R"doc(
Create a ragged tensor from its string representation.

Fields are separated by space(s) **or** comma(s).

An example string for a 2-axis ragged tensor is given below::

    [ [1] [2] [3, 4], [5 6 7, 8] ]

An example string for a 3-axis ragged tensor is given below::

    [ [[1]] [[]] ]

>>> import torch
>>> import k2.ragged as k2r
>>> a = k2r.RaggedTensor('[ [1] [] [3 4] ]')
>>> a
RaggedTensor([[1],
              [],
              [3, 4]], dtype=torch.int32)
>>> a.num_axes
2
>>> a.dtype
torch.int32
>>> b = k2r.RaggedTensor('[ [[] [3]]  [[10]] ]', dtype=torch.float32)
>>> b
RaggedTensor([[[],
               [3]],
              [[10]]], dtype=torch.float32)
>>> b.dtype
torch.float32
>>> b.num_axes
3
>>> c = k2r.RaggedTensor('[[1.]]')
>>> c.dtype
torch.float32
>>> d = k2r.RaggedTensor('[[1.]]', device='cuda:0')
>>> d
RaggedTensor([[1]], device='cuda:0', dtype=torch.float32)

Note:
  Number of spaces or commas in ``s`` does not affect the result.
  Of course, numbers have to be separated by at least one space or comma.

Args:
  s:
    A string representation of a ragged tensor.
  dtype:
    The desired dtype of the tensor. If it is ``None``, it tries
    to infer the correct dtype from ``s``, which is assumed to be
    either ``torch.int32`` or ``torch.float32``. Supported dtypes are:
    ``torch.int32``, ``torch.float32``, and ``torch.float64``.
  device:
    It can be either an instance of ``torch.device`` or
    a string representing a torch device. Example
    values are: ``"cpu"``, ``"cuda:0"``, ``torch.device("cpu")``,
    ``torch.device("cuda", 0)``.
)doc";

static constexpr const char *kRaggedAnyInitTensorDoc = R"doc(
Create a ragged tensor from a torch tensor.

Note:
  It turns a regular tensor into a ragged tensor.

Caution:
  The input tensor has to have more than 1 dimension.
  That is ``tensor.ndim > 1``.

  Also, if the input tensor is contiguous, ``self``
  will share the underlying memory with it. Otherwise,
  memory of the input tensor is copied to create ``self``.

  Supported dtypes of the input tensor are: ``torch.int32``,
  ``torch.float32``, and ``torch.float64``.

**Example 1**:

  >>> import torch
  >>> import k2.ragged as k2r
  >>> a = torch.arange(6, dtype=torch.int32).reshape(2, 3)
  >>> b = k2r.RaggedTensor(a)
  >>> a
  tensor([[0, 1, 2],
          [3, 4, 5]], dtype=torch.int32)
  >>> b
  RaggedTensor([[0, 1, 2],
                [3, 4, 5]], dtype=torch.int32)
  >>> a.is_contiguous()
  True
  >>> a[0, 0] = 10
  >>> b
  RaggedTensor([[10, 1, 2],
                [3, 4, 5]], dtype=torch.int32)
  >>> b.values[1] = -2
  >>> a
  tensor([[10, -2,  2],
          [ 3,  4,  5]], dtype=torch.int32)

**Example 2**:

  >>> import k2.ragged as k2r
  >>> a = torch.arange(24, dtype=torch.int32).reshape(2, 12)[:, ::4]
  >>> a
  tensor([[ 0,  4,  8],
          [12, 16, 20]], dtype=torch.int32)
  >>> a.is_contiguous()
  False
  >>> b = k2r.RaggedTensor(a)
  >>> b
  RaggedTensor([[0, 4, 8],
                [12, 16, 20]], dtype=torch.int32)
  >>> a[0, 0] = 10
  >>> b
  RaggedTensor([[0, 4, 8],
                [12, 16, 20]], dtype=torch.int32)
  >>> a
  tensor([[10,  4,  8],
          [12, 16, 20]], dtype=torch.int32)

**Example 3**:

  >>> import torch
  >>> import k2.ragged as k2r
  >>> a = torch.arange(24, dtype=torch.float32).reshape(2, 3, 4)
  >>> a
  tensor([[[ 0.,  1.,  2.,  3.],
           [ 4.,  5.,  6.,  7.],
           [ 8.,  9., 10., 11.]],
          [[12., 13., 14., 15.],
           [16., 17., 18., 19.],
           [20., 21., 22., 23.]]])
  >>> b = k2r.RaggedTensor(a)
  >>> b
  RaggedTensor([[[0, 1, 2, 3],
                 [4, 5, 6, 7],
                 [8, 9, 10, 11]],
                [[12, 13, 14, 15],
                 [16, 17, 18, 19],
                 [20, 21, 22, 23]]], dtype=torch.float32)
  >>> b.dtype
  torch.float32
  >>> c = torch.tensor([[1, 2]], device='cuda:0', dtype=torch.float32)
  >>> k2r.RaggedTensor(c)
  RaggedTensor([[1, 2]], device='cuda:0', dtype=torch.float32)

Args:
  tensor:
    An N-D (N > 1) tensor.
)doc";

static constexpr const char *kRaggedAnyToDeviceDoc = R"doc(
Transfer this tensor to a given device.

Note:
  If ``self`` is already on the specified device, return a
  ragged tensor sharing the underlying memory with ``self``.
  Otherwise, a new tensor is returned.

>>> import torch
>>> import k2.ragged as k2r
>>> a = k2r.RaggedTensor([[1], [2, 3]])
>>> a.device
device(type='cpu')
>>> b = a.to(torch.device('cuda', 0))
>>> b.device
device(type='cuda', index=0)

Args:
  device:
    The target device to move this tensor.

Returns:
  Return a tensor on the given device.
)doc";

static constexpr const char *kRaggedAnyToDeviceStrDoc = R"doc(
Transfer this tensor to a given device.

Note:
  If ``self`` is already on the specified device, return a
  ragged tensor sharing the underlying memory with ``self``.
  Otherwise, a new tensor is returned.

>>> import torch
>>> import k2.ragged as k2r
>>> a = k2r.RaggedTensor([[1]])
>>> a.device
device(type='cpu')
>>> b = a.to('cuda:0')
>>> b.device
device(type='cuda', index=0)
>>> c = b.to('cpu')
>>> c.device
device(type='cpu')
>>> d = c.to('cuda:1')
>>> d.device
device(type='cuda', index=1)

Args:
  device:
    The target device to move this tensor.
    Note: The device is represented as a string.
    Valid strings are: "cpu", "cuda:0", "cuda:1", etc.

Returns:
  Return a tensor on the given device.
)doc";

static constexpr const char *kRaggedAnyToDtypeDoc = R"doc(
Convert this tensor to a specific dtype.

Note:
  If ``self`` is already of the specified `dtype`, return
  a ragged tensor sharing the underlying memory with ``self``.
  Otherwise, a new tensor is returned.

>>> import torch
>>> import k2.ragged as k2r
>>> a = k2r.RaggedTensor([[1], [2, 3, 5]])
>>> a.dtype
torch.int32
>>> b = a.to(torch.float64)
>>> b.dtype
torch.float64

Caution:
  Currently, only support dtypes ``torch.int32``, ``torch.float32``, and
  ``torch.float64``. We can support other types if needed.

Args:
  dtype:
    The `dtype` this tensor should be converted to.

Returns:
  Return a tensor of the given `dtype`.
)doc";

static constexpr const char *kRaggedAnyStrDoc = R"doc(
Return a string representation of this tensor.

>>> import torch
>>> import k2.ragged as k2r
>>> a = k2r.RaggedTensor([[1], [2, 3], []])
>>> a
RaggedTensor([[1],
              [2, 3],
              []], dtype=torch.int32)
>>> str(a)
'RaggedTensor([[1],\n              [2, 3],\n              []], dtype=torch.int32)'
>>> b = k2r.RaggedTensor([[1, 2]], device='cuda:0')
>>> b
RaggedTensor([[1, 2]], device='cuda:0', dtype=torch.int32)
)doc";

static constexpr const char *kRaggedAnyToStrSimpleDoc = R"doc(
Convert a ragged tensor to a string representation, which
is more compact than ``self.__str__``.

An example output is given below::

  RaggedTensor([[[1, 2, 3], [], [0]], [[2], [3, 10.5]]], dtype=torch.float32)

>>> import k2.ragged as k2r
>>> a = k2r.RaggedTensor([ [[1, 2, 3], [], [0]], [[2], [3, 10.5]] ])
>>> a
RaggedTensor([[[1, 2, 3],
               [],
               [0]],
              [[2],
               [3, 10.5]]], dtype=torch.float32)
>>> str(a)
'RaggedTensor([[[1, 2, 3],\n               [],\n               [0]],\n              [[2],\n               [3, 10.5]]], dtype=torch.float32)'
>>> a.to_str_simple()
'RaggedTensor([[[1, 2, 3], [], [0]], [[2], [3, 10.5]]], dtype=torch.float32)'
)doc";

static constexpr const char *kRaggedAnyGetItemDoc = R"doc(
Select the i-th sublist along axis 0.

Caution:
  Support for autograd is to be implemented.

**Example 1**:

  >>> import torch
  >>> import k2.ragged as k2r
  >>> a = k2r.RaggedTensor('[ [[1 3] [] [9]]  [[8]] ]')
  >>> a
  RaggedTensor([[[1, 3],
                 [],
                 [9]],
                [[8]]], dtype=torch.int32)
  >>> a[0]
  RaggedTensor([[1, 3],
                [],
                [9]], dtype=torch.int32)
  >>> a[1]
  RaggedTensor([[8]], dtype=torch.int32)

**Example 2**:

  >>> a = k2r.RaggedTensor('[ [1 3] [9] [8] ]')
  >>> a
  RaggedTensor([[1, 3],
                [9],
                [8]], dtype=torch.int32)
  >>> a[0]
  tensor([1, 3], dtype=torch.int32)
  >>> a[1]
  tensor([9], dtype=torch.int32)

Args:
  i:
    The i-th sublist along axis 0.
Returns:
  Return a new ragged tensor with one fewer axis. If `num_axes == 2`, the
  return value will be a 1D tensor.
)doc";

static constexpr const char *kRaggedAnyGetItemSliceDoc = R"doc(
Slices sublists along axis 0 with the given range. Only support slicing step
equals to 1.

Caution:
  Support for autograd is to be implemented.

>>> import torch
>>> import k2.ragged as k2r
>>> a = k2r.RaggedTensor('[ [[1 3] [] [9]]  [[8]] [[10 11]] ]')
>>> a
RaggedTensor([[[1, 3],
               [],
               [9]],
              [[8]],
              [[10, 11]]], dtype=torch.int32)
>>> a[0:2]
RaggedTensor([[[1, 3],
               [],
               [9]],
              [[8]]], dtype=torch.int32)
>>> a[1:2]
RaggedTensor([[[8]]], dtype=torch.int32)

Args:
  key:
    Slice containing integer constants.
Returns:
  Return a new ragged tensor with the same axes as original ragged tensor, but
  only contains the sublists within the range.
)doc";

static constexpr const char *kRaggedAnyGetItem1DTensorDoc = R"doc(
Slice a ragged tensor along axis 0 using a 1-D torch.int32 tensor.

**Example 1**:

  >>> import k2
  >>> a = k2.RaggedTensor([[1, 2, 0], [0, 1], [2, 3]])
  >>> b = k2.RaggedTensor([[10, 20], [300], [-10, 0, -1], [-2, 4, 5]])
  >>> a[0]
  tensor([1, 2, 0], dtype=torch.int32)
  >>> b[a[0]]
  RaggedTensor([[300],
                [-10, 0, -1],
                [10, 20]], dtype=torch.int32)
  >>> a[1]
  tensor([0, 1], dtype=torch.int32)
  >>> b[a[1]]
  RaggedTensor([[10, 20],
                [300]], dtype=torch.int32)
  >>> a[2]
  tensor([2, 3], dtype=torch.int32)
  >>> b[a[2]]
  RaggedTensor([[-10, 0, -1],
                [-2, 4, 5]], dtype=torch.int32)

**Example 2**:

  >>> import torch
  >>> import k2
  >>> a = k2.RaggedTensor([ [[1], [2, 3], [0]], [[], [2]], [[10, 20]] ])
  >>> i = torch.tensor([0, 2, 1, 0], dtype=torch.int32)
  >>> a[i]
  RaggedTensor([[[1],
                 [2, 3],
                 [0]],
                [[10, 20]],
                [[],
                 [2]],
                [[1],
                 [2, 3],
                 [0]]], dtype=torch.int32)

Args:
  key:
    A 1-D torch.int32 tensor containing the indexes to select along
    axis 0.

Return:
  Return a new ragged tensor with the same number of axes as ``self`` but
  only contains the specified sublists.
<<<<<<< HEAD
=======

>>>>>>> 0f65420f
)doc";

static constexpr const char *kRaggedAnyCloneDoc = R"doc(
Return a copy of this tensor.

>>> import torch
>>> import k2.ragged as k2r
>>> a = k2r.RaggedTensor([[1, 2], [3]])
>>> b = a
>>> c = a.clone()
>>> a
RaggedTensor([[1, 2],
              [3]], dtype=torch.int32)
>>> b.values[0] = 10
>>> a
RaggedTensor([[10, 2],
              [3]], dtype=torch.int32)
>>> c
RaggedTensor([[1, 2],
              [3]], dtype=torch.int32)
>>> c.values[0] = -1
>>> c
RaggedTensor([[-1, 2],
              [3]], dtype=torch.int32)
>>> a
RaggedTensor([[10, 2],
              [3]], dtype=torch.int32)
>>> b
RaggedTensor([[10, 2],
              [3]], dtype=torch.int32)
)doc";

static constexpr const char *kRaggedAnyEqDoc = R"doc(
Compare two ragged tensors.

Caution:
  The two tensors MUST have the same dtype. Otherwise,
  it throws an exception.

>>> import torch
>>> import k2.ragged as k2r
>>> a = k2r.RaggedTensor([[1]])
>>> b = a.clone()
>>> a ==  b
True
>>> c = a.to(torch.float32)
>>> try:
...   c == b
... except RuntimeError:
...   print("raised exception")

Args:
  other:
    The tensor to be compared.
Returns:
  Return ``True`` if the two tensors are equal.
  Return ``False`` otherwise.
)doc";

static constexpr const char *kRaggedAnyNeDoc = R"doc(
Compare two ragged tensors.

Caution:
  The two tensors MUST have the same dtype. Otherwise,
  it throws an exception.

>>> import torch
>>> import k2.ragged as k2r
>>> a = k2r.RaggedTensor([[1, 2], [3]])
>>> b = a.clone()
>>> b != a
False
>>> c = k2r.RaggedTensor([[1], [2], [3]])
>>> c != a
True

Args:
  other:
    The tensor to be compared.
Returns:
  Return ``True`` if the two tensors are NOT equal.
  Return ``False`` otherwise.
)doc";

static constexpr const char *kRaggedAnyRequiresGradPropDoc = R"doc(
Return ``True`` if gradients need to be computed for this tensor.
Return ``False`` otherwise.

>>> import torch
>>> import k2.ragged as k2r
>>> a = k2r.RaggedTensor([[1]], dtype=torch.float32)
>>> a.requires_grad
False
>>> a.requires_grad = True
>>> a.requires_grad
True
)doc";

static constexpr const char *kRaggedAnyGradPropDoc = R"doc(
This attribute is ``None`` by default. PyTorch will set it
during ``backward()``.

The attribute will contain the gradients computed and future
calls to ``backward()`` will accumulate (add) gradients into it.

>>> import k2.ragged as k2r
>>> a = k2r.RaggedTensor([[1, 2], [3], [5, 6], []], dtype=torch.float32)
>>> a.requires_grad_(True)
RaggedTensor([[1, 2],
              [3],
              [5, 6],
              []], dtype=torch.float32)
>>> b = a.sum()
>>> b
tensor([ 3.,  3., 11.,  0.], grad_fn=<SumFunction>>)
>>> c = b * torch.arange(4)
>>> c.sum().backward()
>>> a.grad
tensor([0., 0., 1., 2., 2.])
)doc";

static constexpr const char *kRaggedAnyRequiresGradMethodDoc = R"doc(
Change if autograd should record operations on this tensor: Set
this tensor's :attr:`requires_grad` attribute **in-place**.

Note:
  If this tensor is not a float tensor, PyTorch will throw a
  RuntimeError exception.

Caution:
  This method ends with an underscore, meaning it changes this tensor
  **in-place**.

>>> import torch
>>> import k2.ragged as k2r
>>> a = k2r.RaggedTensor([[1]], dtype=torch.float64)
>>> a.requires_grad
False
>>> a.requires_grad_(True)
RaggedTensor([[1]], dtype=torch.float64)
>>> a.requires_grad
True

Args:
  requires_grad:
    If autograd should record operations on this tensor.
Returns:
  Return this tensor.
)doc";

static constexpr const char *kRaggedAnySumDoc = R"doc(
Compute the sum of sublists over the last axis of this tensor.

Note:
  If a sublist is empty, the sum for it is the provided
  ``initial_value``.

Note:
  This operation supports autograd if this tensor is a float tensor,
  i.e., with dtype being torch.float32 or torch.float64.

>>> import k2.ragged as k2r
>>> a = k2r.RaggedTensor('[ [[1 2] [] [5]]  [[10]] ]', dtype=torch.float32)
>>> a.requires_grad_(True)
RaggedTensor([[[1, 2],
               [],
               [5]],
              [[10]]], dtype=torch.float32)
>>> b = a.sum()
>>> c = (b * torch.arange(4)).sum()
>>> c.backward()
>>> a.grad
tensor([0., 0., 2., 3.])
>>> b
tensor([ 3.,  0.,  5., 10.], grad_fn=<SumFunction>>)
>>> c
tensor(40., grad_fn=<SumBackward0>)

Args:
  initial_value:
    This value is added to the sum of each sublist. So when
    a sublist is empty, its sum is this value.
Returns:
  Return a 1-D tensor with the same dtype of this tensor
  containing the computed sum.
)doc";

static constexpr const char *kRaggedAnyNumelDoc = R"doc(
Returns:
  Return number of elements in this tensor. It equals to
  ``self.values.numel()``.
>>> import torch
>>> import k2.ragged as k2r
>>> a = k2r.RaggedTensor([[1], [], [3, 4, 5, 6]])
>>> a.numel()
5
>>> b = k2r.RaggedTensor('[ [[1] [] []]  [[2 3]]]')
>>> b.numel()
3
>>> c = k2r.RaggedTensor('[[1] [] [3 4 5 6]]')
>>> c.numel()
5
)doc";

static constexpr const char *kRaggedAnyTotSizeDoc = R"doc(
Return the number of elements of an given axis. If axis is 0, it's
equivalent to the property ``dim0``.

>>> import torch
>>> import k2.ragged as k2r
>>> a = k2r.RaggedTensor('[ [1 2 3] [] [5 8 ] ]')
>>> a.tot_size(0)
3
>>> a.tot_size(1)
5
>>> import k2.ragged as k2r
>>> b = k2r.RaggedTensor('[ [[1 2 3] [] [5 8]] [[] [1 5 9 10 -1] [] [] []] ]')
>>> b.tot_size(0)
2
>>> b.tot_size(1)
8
>>> b.tot_size(2)
10
)doc";

static constexpr const char *kRaggedAnyGetStateDoc = R"doc(
__getstate__(self: k2.RaggedTensor) -> tuple

Requires a tensor with 2 axes or 3 axes. Other number
of axes are not implemented yet.

This method is to support ``pickle``, e.g., used by ``torch.save()``.
You are not expected to call it by yourself.

Returns:
  If this tensor has 2 axes, return a tuple containing
  (self.row_splits(1), "row_ids1", self.values).
  If this tensor has 3 axes, return a tuple containing
  (self.row_splits(1), "row_ids1", self.row_splits(1),
  "row_ids2", self.values)

Note:
  "row_ids1" and "row_ids2" in the returned value is for
  backward compatibility.
)doc";

static constexpr const char *kRaggedAnySetStateDoc = R"doc(
__setstate__(self: k2.RaggedTensor, arg0: tuple) -> None

Set the content of this class from ``arg0``.

This method is to support ``pickle``, e.g., used by torch.load().
You are not expected to call it by yourself.

Args:
  arg0:
    It is the return value from the method ``__getstate__``.
)doc";

static constexpr const char *kRaggedAnyDtypeDoc = R"doc(
Return the dtype of this tensor.

>>> import torch
>>> import k2.ragged as k2r
>>> a = k2r.RaggedTensor([[1], []])
>>> a.dtype
torch.int32
>>> a = a.to(torch.float32)
>>> a.dtype
torch.float32
>>> b = k2r.RaggedTensor([[3]], dtype=torch.float64)
>>> b.dtype
torch.float64
)doc";

static constexpr const char *kRaggedAnyDeviceDoc = R"doc(
Return the device of this tensor.

>>> import torch
>>> import k2.ragged as k2r
>>> a = k2r.RaggedTensor([[1]])
>>> a.device
device(type='cpu')
>>> b = a.to(torch.device('cuda', 0))
>>> b.device
device(type='cuda', index=0)
>>> b.device == torch.device('cuda:0')
)doc";

static constexpr const char *kRaggedAnyValuesDoc = R"doc(
Return the underlying memory as a 1-D tensor.

>>> import torch
>>> import k2.ragged as k2r
>>> a = k2r.RaggedTensor([[1, 2], [], [5], [], [8, 9, 10]])
>>> a.values
tensor([ 1,  2,  5,  8,  9, 10], dtype=torch.int32)
>>> isinstance(a.values, torch.Tensor)
True
>>> a.values[-2] = -1
>>> a
RaggedTensor([[1, 2],
              [],
              [5],
              [],
              [8, -1, 10]], dtype=torch.int32)
>>> a.values[3] = -3
>>> a
RaggedTensor([[1, 2],
              [],
              [5],
              [],
              [-3, -1, 10]], dtype=torch.int32)
>>> a.values[2] = -2
>>> a
RaggedTensor([[1, 2],
              [],
              [-2],
              [],
              [-3, -1, 10]], dtype=torch.int32)
)doc";

static constexpr const char *kRaggedAnyShapeDoc = R"doc(
Return the shape of this tensor.

>>> import k2.ragged as k2r
>>> a = k2r.RaggedTensor([ [1, 2], [], [3] ])
>>> a.shape
[ [ x x ] [ ] [ x ] ]
>>> type(a.shape)
<class '_k2.ragged.RaggedShape'>
)doc";

static constexpr const char *kRaggedAnyIsCudaDoc = R"doc(
Returns:
  Return ``True`` if the tensor is stored on the GPU, ``False``
  otherwise.

>>> import torch
>>> import k2.ragged as k2r
>>> a = k2r.RaggedTensor([[1]])
>>> a.is_cuda
False
>>> b = a.to(torch.device('cuda', 0))
>>> b.is_cuda
True
)doc";

static constexpr const char *kRaggedAnyNumAxesDoc = R"doc(
Return the number of axes of this tensor.

>>> import torch
>>> import k2.ragged as k2r
>>> a = k2r.RaggedTensor('[ [] [] [] [] ]')
>>> a.num_axes
2
>>> b = k2r.RaggedTensor('[ [[] []] [[]] ]')
>>> b.num_axes
3
>>> c = k24.Tensor('[ [ [[] [1]] [[3 4] []] ]  [ [[1]] [[2] [3 4]] ] ]')
>>> c.num_axes
4

Returns:
  Return number of axes of this tensor, which is at least 2.
)doc";

static constexpr const char *kRaggedAnyDim0Doc = R"doc(
Return number of sublists at axis 0.

>>> import k2.ragged as k2r
>>> a = k2r.RaggedTensor([ [1, 2], [3], [], [], [] ])
>>> a.dim0
5
>>> b = k2r.RaggedTensor('[ [[]] [[] []]]')
>>> b.dim0
2
)doc";

static constexpr const char *kRaggedAnyRemoveAxisDoc = R"doc(
Remove an axis; if it is not the first or last axis, this is done by appending
lists (effectively the axis is combined with the following axis).  If it is the
last axis it is just removed and the number of elements may be changed.

Caution:
  The tensor has to have more than two axes.

**Example 1**:

  >>> import k2.ragged as k2r
  >>> a = k2r.RaggedTensor([ [[1], [], [0, -1]], [[], [2, 3], []], [[0]], [[]] ])
  >>> a
  RaggedTensor([[[1],
                 [],
                 [0, -1]],
                [[],
                 [2, 3],
                 []],
                [[0]],
                [[]]], dtype=torch.int32)
  >>> a.num_axes
  3
  >>> b = a.remove_axis(0)
  >>> b
  RaggedTensor([[1],
                [],
                [0, -1],
                [],
                [2, 3],
                [],
                [0],
                []], dtype=torch.int32)
  >>> c = a.remove_axis(1)
  >>> c
  RaggedTensor([[1, 0, -1],
                [2, 3],
                [0],
                []], dtype=torch.int32)

**Example 2**:

  >>> a = k2r.RaggedTensor([ [[[1], [], [2]]], [[[3, 4], [], [5, 6], []]], [[[], [0]]] ])
  >>> a.num_axes
  4
  >>> a
  RaggedTensor([[[[1],
                  [],
                  [2]]],
                [[[3, 4],
                  [],
                  [5, 6],
                  []]],
                [[[],
                  [0]]]], dtype=torch.int32)
  >>> b = a.remove_axis(0)
  >>> b
  RaggedTensor([[[1],
                 [],
                 [2]],
                [[3, 4],
                 [],
                 [5, 6],
                 []],
                [[],
                 [0]]], dtype=torch.int32)
  >>> c = a.remove_axis(1)
  >>> c
  RaggedTensor([[[1],
                 [],
                 [2]],
                [[3, 4],
                 [],
                 [5, 6],
                 []],
                [[],
                 [0]]], dtype=torch.int32)
  >>> d = a.remove_axis(2)
  >>> d
  RaggedTensor([[[1, 2]],
                [[3, 4, 5, 6]],
                [[0]]], dtype=torch.int32)

Args:
  axis:
    The axis to move.
Returns:
  Return a ragged tensor with one fewer axes.
)doc";

static constexpr const char *kRaggedAnyArangeDoc = R"doc(
Return a sub-range of ``self`` containing indexes ``begin``
through ``end - 1`` along axis ``axis`` of ``self``.

The ``axis`` argument may be confusing; its behavior is equivalent to:

.. code-block:: python

  for i in range(axis):
    self = self.remove_axis(0)

  return self.arange(0, begin, end)

Caution:
  The returned tensor shares the underlying memory with ``self``.

**Example 1**

  >>> import k2.ragged as k2r
  >>> a = k2r.RaggedTensor([ [[1], [], [2]], [[], [4, 5], []], [[], [1]], [[]] ])
  >>> a
  RaggedTensor([[[1],
                 [],
                 [2]],
                [[],
                 [4, 5],
                 []],
                [[],
                 [1]],
                [[]]], dtype=torch.int32)
  >>> a.num_axes
  3
  >>> b = a.arange(axis=0, begin=1, end=3)
  >>> b
  RaggedTensor([[[],
                 [4, 5],
                 []],
                [[],
                 [1]]], dtype=torch.int32)
  >>> b.num_axes
  3
  >>> c = a.arange(axis=0, begin=1, end=2)
  >>> c
  RaggedTensor([[[],
                 [4, 5],
                 []]], dtype=torch.int32)
  >>> c.num_axes
  3
  >>> d = a.arange(axis=1, begin=0, end=4)
  >>> d
  RaggedTensor([[1],
                [],
                [2],
                []], dtype=torch.int32)
  >>> d.num_axes
  2
  >>> e = a.arange(axis=1, begin=2, end=5)
  >>> e
  RaggedTensor([[2],
                [],
                [4, 5]], dtype=torch.int32)
  >>> e.num_axes
  2

**Example 2**

  >>> a = k2r.RaggedTensor([ [[[], [1], [2, 3]],[[5, 8], [], [9]]], [[[10], [0], []]], [[[], [], [1]]] ])
  >>> a.num_axes
  4
  >>> b = a.arange(axis=0, begin=0, end=2)
  >>> b
  RaggedTensor([[[[],
                  [1],
                  [2, 3]],
                 [[5, 8],
                  [],
                  [9]]],
                [[[10],
                  [0],
                  []]]], dtype=torch.int32)
  >>> b.num_axes
  4
  >>> c = a.arange(axis=1, begin=1, end=3)
  >>> c
  RaggedTensor([[[5, 8],
                 [],
                 [9]],
                [[10],
                 [0],
                 []]], dtype=torch.int32)
  >>> c.num_axes
  3
  >>> d = a.arange(axis=2, begin=0, end=5)
  >>> d
  RaggedTensor([[],
                [1],
                [2, 3],
                [5, 8],
                []], dtype=torch.int32)
  >>> d.num_axes
  2

**Example 3**

  >>> a = k2r.RaggedTensor([[0], [1], [2], [], [3]])
  >>> a
  RaggedTensor([[0],
                [1],
                [2],
                [],
                [3]], dtype=torch.int32)
  >>> a.num_axes
  2
  >>> b = a.arange(axis=0, begin=1, end=4)
  >>> b
  RaggedTensor([[1],
                [2],
                []], dtype=torch.int32)
  >>> b.values[0] = -1
  >>> a
  RaggedTensor([[0],
                [-1],
                [2],
                [],
                [3]], dtype=torch.int32)

Args:
  axis:
    The axis from which ``begin`` and ``end`` correspond to.
  begin:
    The beginning of the range (inclusive).
  end:
    The end of the range (exclusive).

)doc";

static constexpr const char *kRaggedAnyRemoveValuesEqDoc = R"doc(
Returns a ragged tensor after removing all 'values' that equal a provided
target.  Leaves all layers of the shape except for the last one unaffected.

>>> import k2.ragged as k2r
>>> a = k2r.RaggedTensor([[1, 2, 3, 0, 3, 2], [], [3, 2, 3], [3]])
>>> a
RaggedTensor([[1, 2, 3, 0, 3, 2],
              [],
              [3, 2, 3],
              [3]], dtype=torch.int32)
>>> b = a.remove_values_eq(3)
>>> b
RaggedTensor([[1, 2, 0, 2],
              [],
              [2],
              []], dtype=torch.int32)
>>> c = a.remove_values_eq(2)
>>> c
RaggedTensor([[1, 3, 0, 3],
              [],
              [3, 3],
              [3]], dtype=torch.int32)

Args:
  target:
    The target value to delete.
Return:
  Return a ragged tensor whose values don't contain the ``target``.
)doc";

static constexpr const char *kRaggedAnyRemoveValuesLeqDoc = R"doc(
Returns a ragged tensor after removing all 'values' that are
equal to or less than a provided cutoff.
Leaves all layers of the shape except for the last one unaffected.

>>> import k2.ragged as k2r
>>> a = k2r.RaggedTensor([[1, 2, 3, 0, 3, 2], [], [3, 2, 3], [3]])
>>> a
RaggedTensor([[1, 2, 3, 0, 3, 2],
              [],
              [3, 2, 3],
              [3]], dtype=torch.int32)
>>> b = a.remove_values_leq(3)
>>> b
RaggedTensor([[],
              [],
              [],
              []], dtype=torch.int32)
>>> c = a.remove_values_leq(2)
>>> c
RaggedTensor([[3, 3],
              [],
              [3, 3],
              [3]], dtype=torch.int32)
>>> d = a.remove_values_leq(1)
>>> d
RaggedTensor([[2, 3, 3, 2],
              [],
              [3, 2, 3],
              [3]], dtype=torch.int32)

Args:
  cutoff:
    Values less than or equal to this ``cutoff`` are deleted.
Return:
  Return a ragged tensor whose values are all above ``cutoff``.
)doc";

static constexpr const char *kRaggedAnyArgMaxDoc = R"doc(
Return a tensor containing maximum value indexes within each sub-list along the
last axis of ``self``, i.e. the max taken over the last axis, The index is -1
if the sub-list was empty or all values in the sub-list are less
than ``initial_value``.

>>> import k2.ragged as k2r
>>> a = k2r.RaggedTensor([ [3, -1], [], [], [] ])
>>> a.argmax()
tensor([ 0, -1, -1, -1], dtype=torch.int32)
>>> b = a.argmax(initial_value=0)
>>> b
tensor([ 0, -1, -1, -1], dtype=torch.int32)
>>> c = k2r.RaggedTensor([ [3, 0, 2, 5, 1], [], [1, 3, 8, 2, 0] ])
>>> c.argmax()
tensor([ 3, -1,  7], dtype=torch.int32)
>>> d = c.argmax(initial_value=0)
>>> d
tensor([ 3, -1,  7], dtype=torch.int32)
>>> c.values[3], c.values[7]
(tensor(5, dtype=torch.int32), tensor(8, dtype=torch.int32))
>>> c.argmax(initial_value=6)
tensor([-1, -1,  7], dtype=torch.int32)
>>> c.to('cuda:0').argmax(0)
tensor([ 3, -1,  7], device='cuda:0', dtype=torch.int32)
>>> import torch
>>> c.to(torch.float32).argmax(0)
tensor([ 3, -1,  7], dtype=torch.int32)

Args:
  initial_value:
    A base value to compare. If values in a sublist are all less
    than this value, then the ``argmax`` of this sublist is -1.
    If a sublist is empty, the ``argmax`` of it is also -1.
    If it is ``None``, the lowest value of ``self.dtype`` is used.

Returns:
  Return a 1-D ``torch.int32`` tensor. It is on the same device
  as ``self``.
)doc";

static constexpr const char *kRaggedAnyMaxDoc = R"doc(
Return a tensor containing the maximum of each sub-list along the last
axis of ``self``. The max is taken over the last axis or ``initial_value``,
whichever was larger.

>>> import k2.ragged as k2r
>>> a = k2r.RaggedTensor([ [[1, 3, 0], [2, 5, -1, 1, 3], [], []], [[1, 8, 9, 2], [], [2, 4, 6, 8]] ])
>>> a.max()
tensor([          3,           5, -2147483648, -2147483648,           9,
        -2147483648,           8], dtype=torch.int32)
>>> a.max(initial_value=-10)
tensor([  3,   5, -10, -10,   9, -10,   8], dtype=torch.int32)
>>> a.max(initial_value=7)
tensor([7, 7, 7, 7, 9, 7, 8], dtype=torch.int32)
>>> import torch
>>> a.to(torch.float32).max(-3)
tensor([ 3.,  5., -3., -3.,  9., -3.,  8.])
>>> a.to('cuda:0').max(-2)
tensor([ 3,  5, -2, -2,  9, -2,  8], device='cuda:0', dtype=torch.int32)

Args:
  initial_value:
   The base value to compare. If values in a sublist are all less
   than this value, then the max of this sublist is ``initial_value``.
   If a sublist is empty, its max is also ``initial_value``.

Returns:
  Return 1-D tensor containing the max value of each sublist.
  It shares the same dtype and device with ``self``.
)doc";

static constexpr const char *kRaggedAnyMinDoc = R"doc(
Return a tensor containing the minimum of each sub-list along the last
axis of ``self``. The min is taken over the last axis or ``initial_value``,
whichever was smaller.

>>> import torch
>>> import k2.ragged as k2r
>>> a = k2r.RaggedTensor([ [[1, 3, 0], [2, 5, -1, 1, 3], [], []], [[1, 8, 9, 2], [], [2, 4, 6, 8]] ], dtype=torch.float32)
>>> a.min()
tensor([ 0.0000e+00, -1.0000e+00,  3.4028e+38,  3.4028e+38,  1.0000e+00,
         3.4028e+38,  2.0000e+00])
>>> a.min(initial_value=float('inf'))
tensor([ 0., -1., inf, inf,  1., inf,  2.])
>>> a.min(100)
tensor([  0.,  -1., 100., 100.,   1., 100.,   2.])
>>> a.to(torch.int32).min(20)
tensor([ 0, -1, 20, 20,  1, 20,  2], dtype=torch.int32)
>>> a.to('cuda:0').min(15)
tensor([ 0., -1., 15., 15.,  1., 15.,  2.], device='cuda:0')

Args:
  initial_value:
   The base value to compare. If values in a sublist are all larger
   than this value, then the minimum of this sublist is ``initial_value``.
   If a sublist is empty, its minimum is also ``initial_value``.

Returns:
  Return 1-D tensor containing the minimum of each sublist.
  It shares the same dtype and device with ``self``.
)doc";

static constexpr const char *kRaggedCatDoc = R"doc(
Concatenate a list of ragged tensor over a specified axis.

**Example 1**

  >>> import k2.ragged as k2r
  >>> a = k2r.RaggedTensor([[1], [], [2, 3]])
  >>> k2r.cat([a, a], axis=0)
  RaggedTensor([[1],
                [],
                [2, 3],
                [1],
                [],
                [2, 3]], dtype=torch.int32)
  >>> k2r.cat((a, a), axis=1)
  RaggedTensor([[1, 1],
                [],
                [2, 3, 2, 3]], dtype=torch.int32)

**Example 2**

  >>> import k2.ragged as k2r
  >>> a = k2r.RaggedTensor([[1, 3], [], [5, 8], [], [9]])
  >>> b = k2r.RaggedTensor([[0], [1, 8], [], [-1], [10]])
  >>> c = k2r.cat([a, b], axis=0)
  >>> c
  RaggedTensor([[1, 3],
                [],
                [5, 8],
                [],
                [9],
                [0],
                [1, 8],
                [],
                [-1],
                [10]], dtype=torch.int32)
  >>> c.num_axes
  2
  >>> d = k2r.cat([a, b], axis=1)
  >>> d
  RaggedTensor([[1, 3, 0],
                [1, 8],
                [5, 8],
                [-1],
                [9, 10]], dtype=torch.int32)
  >>> d.num_axes
  2
  >>> k2r.RaggedTensor.cat([a, b], axis=1)
  RaggedTensor([[1, 3, 0],
                [1, 8],
                [5, 8],
                [-1],
                [9, 10]], dtype=torch.int32)
  >>> k2r.cat((b, a), axis=0)
  RaggedTensor([[0],
                [1, 8],
                [],
                [-1],
                [10],
                [1, 3],
                [],
                [5, 8],
                [],
                [9]], dtype=torch.int32)

Args:
  srcs:
    A list (or a tuple) of ragged tensors to concatenate. They **MUST** all
    have the same dtype and on the same device.
  axis:
    Only 0 and 1 are supported right now. If it is 1, then
    ``srcs[i].dim0`` must all have the same value.

Return:
  Return a concatenated tensor.
)doc";

static constexpr const char *kRaggedAnyUniqueDoc = R"doc(
If ``self`` has two axes, this will return the unique sub-lists
(in a possibly different order, but without repeats).
If ``self`` has 3 axes, it will do the above but separately for each
index on axis 0; if more than 3 axes, the earliest axes will be ignored.

Caution:
  It does not completely guarantee that all unique sequences will be
  present in the output, as it relies on hashing and ignores collisions.
  If several sequences have the same hash, only one of them is kept, even
  if the actual content in the sequence is different.

Caution:
  Even if there are no repeated sequences, the output may be different
  from ``self``. That is, `new2old_indexes` may NOT be an identity map even
  if nothing was removed.

**Example 1**

  >>> import k2.ragged as k2r
  >>> a = k2r.RaggedTensor([[3, 1], [3], [1], [1], [3, 1], [2]])
  >>> a.unique()
  (RaggedTensor([[1],
                [2],
                [3],
                [3, 1]], dtype=torch.int32), None, None)
  >>> a.unique(need_num_repeats=True, need_new2old_indexes=True)
  (RaggedTensor([[1],
                [2],
                [3],
                [3, 1]], dtype=torch.int32), RaggedTensor([[2, 1, 1, 2]], dtype=torch.int32), tensor([2, 5, 1, 0], dtype=torch.int32))
  >>> a.unique(need_num_repeats=True)
  (RaggedTensor([[1],
                [2],
                [3],
                [3, 1]], dtype=torch.int32), RaggedTensor([[2, 1, 1, 2]], dtype=torch.int32), None)
  >>> a.unique(need_new2old_indexes=True)
  (RaggedTensor([[1],
                [2],
                [3],
                [3, 1]], dtype=torch.int32), None, tensor([2, 5, 1, 0], dtype=torch.int32))

**Example 2**

  >>> import k2.ragged as k2r
  >>> a = k2r.RaggedTensor([[[1, 2], [2, 1], [1, 2], [1, 2]], [[3], [2], [0, 1], [2]], [[], [2, 3], [], [3]] ])
  >>> a.unique()
  (RaggedTensor([[[1, 2],
                 [2, 1]],
                [[2],
                 [3],
                 [0, 1]],
                [[],
                 [3],
                 [2, 3]]], dtype=torch.int32), None, None)
  >>> a.unique(need_num_repeats=True, need_new2old_indexes=True)
  (RaggedTensor([[[1, 2],
                 [2, 1]],
                [[2],
                 [3],
                 [0, 1]],
                [[],
                 [3],
                 [2, 3]]], dtype=torch.int32), RaggedTensor([[3, 1],
                [2, 1, 1],
                [2, 1, 1]], dtype=torch.int32), tensor([ 0,  1,  5,  4,  6,  8, 11,  9], dtype=torch.int32))
  >>> a.unique(need_num_repeats=True)
  (RaggedTensor([[[1, 2],
                 [2, 1]],
                [[2],
                 [3],
                 [0, 1]],
                [[],
                 [3],
                 [2, 3]]], dtype=torch.int32), RaggedTensor([[3, 1],
                [2, 1, 1],
                [2, 1, 1]], dtype=torch.int32), None)
  >>> a.unique(need_new2old_indexes=True)
  (RaggedTensor([[[1, 2],
                 [2, 1]],
                [[2],
                 [3],
                 [0, 1]],
                [[],
                 [3],
                 [2, 3]]], dtype=torch.int32), None, tensor([ 0,  1,  5,  4,  6,  8, 11,  9], dtype=torch.int32))

**Example 3**

  >>> import k2.ragged as k2r
  >>> a = k2r.RaggedTensor([[1], [3], [2]])
  >>> a.unique(True, True)
  (RaggedTensor([[1],
                [2],
                [3]], dtype=torch.int32), RaggedTensor([[1, 1, 1]], dtype=torch.int32), tensor([0, 2, 1], dtype=torch.int32))

Args:
  need_num_repeats:
    If True, it also returns the number of repeats of each sequence.
  need_new2old_indexes:
    If true, it returns an extra 1-D tensor `new2old_indexes`.
    If `src` has 2 axes, this tensor contains `src_idx0`;
    if `src` has 3 axes, this tensor contains `src_idx01`.

    Caution:
      For repeated sublists, only one of them is kept.
      The choice of which one to keep is **deterministic** and
      is an implementation detail.

Returns:
  Returns a tuple containing:

    - ans: A ragged tensor with the same number of axes as ``self`` and possibly
      fewer elements due to removing repeated sequences on the last axis
      (and with the last-but-one indexes possibly in a different order).

    - num_repeats: A tensor containing number of repeats of each returned
      sequence if ``need_num_repeats`` is True; it is ``None`` otherwise.
      If it is not ``None``, ``num_repeats.num_axes`` is always 2.
      If ``ans.num_axes`` is 2, then ``num_repeats.dim0 == 1`` and
      ``num_repeats.numel() == ans.dim0``.
      If ``ans.num_axes`` is 3, then ``num_repeats.dim0 == ans.dim0`` and
      ``num_repeats.numel() == ans.tot_size(1)``.

    - new2old_indexes: A 1-D tensor whose i-th element specifies the
      input sublist that the i-th output sublist corresponds to.

)doc";

static constexpr const char *kRaggedAnyNormalizeDoc = R"doc(
Normalize a ragged tensor over the last axis.

If ``use_log`` is ``True``, the normalization per sublist is done as follows:

    1. Compute the log sum per sublist

    2. Subtract the log sum computed above from the sublist and return
    it

If ``use_log`` is ``False``, the normalization per sublist is done as follows:

    1. Compute the sum per sublist

    2. Divide the sublist by the above sum and return the resulting sublist

Note:
  If a sublist contains 3 elements ``[a, b, c]``, then the log sum
  is defined as::

    s = log(exp(a) + exp(b) + exp(c))

  The resulting sublist looks like below if ``use_log`` is ``True``::

    [a - s, b - s, c - s]

  If ``use_log`` is ``False``, the resulting sublist looks like::

    [a/(a+b+c), b/(a+b+c), c/(a+b+c)]

>>> import k2.ragged as k2r
>>> a = k2r.RaggedTensor([[0.1, 0.3], [], [1], [0.2, 0.8]])
>>> a.normalize(use_log=False)
RaggedTensor([[0.25, 0.75],
              [],
              [1],
              [0.2, 0.8]], dtype=torch.float32)
>>> a.normalize(use_log=True)
RaggedTensor([[-0.798139, -0.598139],
              [],
              [0],
              [-1.03749, -0.437488]], dtype=torch.float32)
>>> b = k2r.RaggedTensor([ [[0.1, 0.3], []], [[1], [0.2, 0.8]] ])
>>> b.normalize(use_log=False)
RaggedTensor([[[0.25, 0.75],
               []],
              [[1],
               [0.2, 0.8]]], dtype=torch.float32)
>>> b.normalize(use_log=True)
RaggedTensor([[[-0.798139, -0.598139],
               []],
              [[0],
               [-1.03749, -0.437488]]], dtype=torch.float32)
>>> a.num_axes
2
>>> b.num_axes
3
>>> import torch
>>> (torch.tensor([0.1, 0.3]).exp() / torch.tensor([0.1, 0.3]).exp().sum()).log()
tensor([-0.7981, -0.5981])

Args:
  use_log:
    It indicates which kind of normalization to be applied.
Returns:
  Returns a 1-D tensor, sharing the same dtype and device with ``self``.
)doc";

static constexpr const char *kRaggedAnyPadDoc = R"doc(
Pad a ragged tensor with 2-axes to a 2-D torch tensor.

For example, if ``self`` has the following values::

    [ [1 2 3] [4] [5 6 7 8] ]

Then it returns a 2-D tensor as follows if ``padding_value`` is 0 and
mode is ``constant``::

    tensor([[1, 2, 3, 0],
            [4, 0, 0, 0],
            [5, 6, 7, 8]])

Caution:
  It requires that ``self.num_axes == 2``.

>>> import k2.ragged as k2r
>>> a = k2r.RaggedTensor([[1], [], [2, 3], [5, 8, 9, 8, 2]])
>>> a.pad(mode='constant', padding_value=-1)
tensor([[ 1, -1, -1, -1, -1],
        [-1, -1, -1, -1, -1],
        [ 2,  3, -1, -1, -1],
        [ 5,  8,  9,  8,  2]], dtype=torch.int32)
>>> a.pad(mode='replicate', padding_value=-1)
tensor([[ 1,  1,  1,  1,  1],
        [-1, -1, -1, -1, -1],
        [ 2,  3,  3,  3,  3],
        [ 5,  8,  9,  8,  2]], dtype=torch.int32)

Args:
  mode:
    Valid values are: ``constant``, ``replicate``. If it is
    ``constant``, the given ``padding_value`` is used for filling.
    If it is ``replicate``, the last entry in a list is used for filling.
    If a list is empty, then the given `padding_value` is also used for filling.
  padding_value:
    The filling value.

Returns:
  A 2-D torch tensor, sharing the same dtype and device with ``self``.
)doc";

static constexpr const char *kRaggedAnyToListDoc = R"doc(
Turn a ragged tensor into a list of lists [of lists..].

Hint:
  You can pass the returned list to the constructor of :class:`RaggedTensor`.

>>> a = k2r.RaggedTensor([ [[], [1, 2], [3], []], [[5, 6, 7]], [[], [0, 2, 3], [], []]])
>>> a.tolist()
[[[], [1, 2], [3], []], [[5, 6, 7]], [[], [0, 2, 3], [], []]]
>>> b = k2r.RaggedTensor(a.tolist())
>>> a == b
True
>>> c = k2r.RaggedTensor([[1.], [2.], [], [3.25, 2.5]])
>>> c.tolist()
[[1.0], [2.0], [], [3.25, 2.5]]

Returns:
   A list of list of lists [of lists ...] containing the same elements
   and structure as ``self``.
)doc";

static constexpr const char *kRaggedAnySortDoc = R"doc(
Sort a ragged tensor over the last axis **in-place**.

Caution:
  ``sort_`` ends with an underscore, meaning this operation
  changes ``self`` **in-place**.

>>> import k2.ragged as k2r
>>> a = k2r.RaggedTensor([ [1, 3, 0], [2, 5, 3], [], [1, 3, 0.] ])
>>> a_clone = a.clone()
>>> b = a.sort_(descending=True, need_new2old_indexes=True)
>>> b
tensor([1, 0, 2, 4, 5, 3, 7, 6, 8], dtype=torch.int32)
>>> a
RaggedTensor([[3, 1, 0],
              [5, 3, 2],
              [],
              [3, 1, 0]], dtype=torch.float32)
>>> a_clone.values[b.long()]
tensor([3., 1., 0., 5., 3., 2., 3., 1., 0.])
>>> a_clone = a.clone()
>>> c = a.sort_(descending=False, need_new2old_indexes=True)
>>> c
tensor([2, 1, 0, 5, 4, 3, 8, 7, 6], dtype=torch.int32)
>>> a
RaggedTensor([[0, 1, 3],
              [2, 3, 5],
              [],
              [0, 1, 3]], dtype=torch.float32)
>>> a_clone.values[c.long()]
tensor([0., 1., 3., 2., 3., 5., 0., 1., 3.])

Args:
  descending:
    ``True`` to sort in **descending** order.
    ``False`` to sort in **ascending** order.
  need_new2old_indexes:
    If ``True``, also returns a 1-D tensor, containing the indexes mapping
    from the sorted elements to the unsorted elements. We can use
    ``self.clone().values[returned_tensor]`` to get a sorted tensor.
Returns:
  If ``need_new2old_indexes`` is False, returns None. Otherwise, returns
  a 1-D tensor of dtype ``torch.int32``.
)doc";

static constexpr const char *kRaggedAnyRaggedIndexDoc = R"doc(
Index a ragged tensor with a ragged tensor.

**Example 1**:

  >>> import k2.ragged as k2r
  >>> src = k2r.RaggedTensor([[10, 11], [12, 13.5]])
  >>> indexes = k2r.RaggedTensor([[0, 1]])
  >>> src.index(indexes)
  RaggedTensor([[[10, 11],
                 [12, 13.5]]], dtype=torch.float32)
  >>> i = k2r.RaggedTensor([[0], [1], [0, 0]])
  >>> src.index(i)
  RaggedTensor([[[10, 11]],
                [[12, 13.5]],
                [[10, 11],
                 [10, 11]]], dtype=torch.float32)

**Example 2**:

  >>> import k2.ragged as k2r
  >>> src = k2r.RaggedTensor([ [[1, 0], [], [2]], [[], [3], [0, 0, 1]], [[1, 2], [-1]]])
  >>> i = k2r.RaggedTensor([[[0, 2], [1]], [[0]]])
  >>> src.index(i)
  RaggedTensor([[[[[1, 0],
                   [],
                   [2]],
                  [[1, 2],
                   [-1]]],
                 [[[],
                   [3],
                   [0, 0, 1]]]],
                [[[[1, 0],
                   [],
                   [2]]]]], dtype=torch.int32)

Args:
  indexes:
    Its values must satisfy ``0 <= values[i] < self.dim0``.

    Caution:
      Its dtype has to be ``torch.int32``.

Returns:
  Return indexed tensor.
)doc";

static constexpr const char *kRaggedAnyTensorIndexDoc = R"doc(
Indexing operation on ragged tensor, returns ``self[indexes]``, where
the elements of ``indexes`` are interpreted as indexes into axis ``axis`` of
``self``.

Caution:
  ``indexes`` is a 1-D tensor and ``indexes.dtype == torch.int32``.

**Example 1**:

  >>> import torch
  >>> import k2.ragged as k2r
  >>> a = k2r.RaggedTensor([[0, 2, 3], [], [0, 1, 2], [], [], [3, -1.25]])
  >>> i = torch.tensor([2, 0, 3, 5], dtype=torch.int32)
  >>> b, value_indexes = a.index(i, axis=0, need_value_indexes=True)
  >>> b
  RaggedTensor([[0, 1, 2],
                [0, 2, 3],
                [],
                [3, -1.25]], dtype=torch.float32)
  >>> value_indexes
  tensor([3, 4, 5, 0, 1, 2, 6, 7], dtype=torch.int32)
  >>> a.values[value_indexes.long()]
  tensor([ 0.0000,  1.0000,  2.0000,  0.0000,  2.0000,  3.0000,  3.0000, -1.2500])
  >>> k = torch.tensor([2, -1, 0], dtype=torch.int32)
  >>> a.index(k, axis=0, need_value_indexes=True)
  (RaggedTensor([[0, 1, 2],
                [],
                [0, 2, 3]], dtype=torch.float32), tensor([3, 4, 5, 0, 1, 2], dtype=torch.int32))

**Example 2**:

  >>> import k2.ragged as k2r
  >>> a = k2r.RaggedTensor([ [[1, 3], [], [2]], [[5, 8], [], [-1], [2]] ])
  >>> i = torch.tensor([0, 2, 1, 6, 3, 5, 4], dtype=torch.int32)
  >>> a.shape.row_ids(1)[i.long()]
  tensor([0, 0, 0, 1, 1, 1, 1], dtype=torch.int32)
  >>> b, value_indexes = a.index(i, axis=1, need_value_indexes=True)
  >>> b
  RaggedTensor([[[1, 3],
                 [2],
                 []],
                [[2],
                 [5, 8],
                 [-1],
                 []]], dtype=torch.int32)
  >>> value_indexes
  tensor([0, 1, 2, 6, 3, 4, 5], dtype=torch.int32)
  >>> a.values[value_indexes.long()]
  tensor([ 1,  3,  2,  2,  5,  8, -1], dtype=torch.int32)

Args:
  indexes:
    Array of indexes, which will be interpreted as indexes into axis ``axis``
    of ``self``, i.e. with ``0 <= indexes[i] < self.tot_size(axis)``.
    Note that if ``axis`` is 0, then -1 is also a valid entry in ``index``,
    -1 as an index, which will result in an empty list (as if it were the index
    into a position in ``self`` that had an empty list at that point).

    Caution:
      It is currently not allowed to change the order on axes less than
      ``axis``, i.e. if ``axis > 0``, we require:
      ``IsMonotonic(self.shape.row_ids(axis)[indexes])``.
  axis:
    The axis to be indexed. Must satisfy ``0 <= axis < self.num_axes``.
  need_value_indexes:
    If ``True``, it will return a torch.Tensor containing the indexes into
    ``self.values`` that ``ans.values`` has, as in
    ``ans.values = self.values[value_indexes]``.

Returns:
  Return a tuple containing:
   - A ragged tensor, sharing the same dtype and device with ``self``
   - ``None`` if ``need_value_indexes`` is False; a 1-D torch.tensor of
     dtype ``torch.int32`` containing the indexes into ``self.values`` that
     ``ans.values`` has.
)doc";

static constexpr const char *kRaggedAnyIndexTensorWithRaggedDoc = R"doc(
Use a ragged tensor to index a 1-d torch tensor.

>>> import torch
>>> import k2.ragged as k2r
>>> i = k2r.RaggedTensor([ [1, 5, 3], [0, 2] ])
>>> src = torch.arange(6, dtype=torch.int32) * 10
>>> src
tensor([ 0, 10, 20, 30, 40, 50], dtype=torch.int32)
>>> k2r.index(src, i)
RaggedTensor([[10, 50, 30],
              [0, 20]], dtype=torch.int32)
>>> k = k2r.RaggedTensor([ [[1, 5, 3], [0]], [[0, 2], [1, 3]] ])
>>> k2r.index(src, k)
RaggedTensor([[[10, 50, 30],
               [0]],
              [[0, 20],
               [10, 30]]], dtype=torch.int32)
>>> n = k2r.RaggedTensor([ [1, -1], [-1, 0], [-1] ])
>>> k2r.index(src, n)
RaggedTensor([[10, 0],
              [0, 0],
              [0]], dtype=torch.int32)
>>> k2r.index(src, n, default_value=-2)
RaggedTensor([[10, -2],
              [-2, 0],
              [-2]], dtype=torch.int32)

Args:
  src:
    A 1-D torch tensor.
  indexes:
    A ragged tensor with dtype ``torch.int32``.
  default_value:
    Used only when an entry in ``indexes`` is -1, in which case
    it returns ``default_value`` as -1 is not a valid index.
    If it is ``None`` and an entry in ``indexes`` is -1, 0 is returned.

Return:
  Return a ragged tensor with the same dtype and device as ``src``.
)doc";

static constexpr const char *kRaggedAnyIndexAndSumDoc = R"doc(
Index a 1-D tensor with a ragged tensor of indexes, perform
a sum-per-sublist operation, and return the resulting 1-D tensor.

>>> import torch
>>> import k2.ragged as k2r
>>> i = k2r.RaggedTensor([[1, 3, 5], [0, 2, 3]])
>>> src = torch.arange(6, dtype=torch.float32) * 10
>>> src
tensor([ 0., 10., 20., 30., 40., 50.])
>>> k2r.index_and_sum(src, i)
tensor([90., 50.])
>>> k = k2r.RaggedTensor([[1, -1, 2], [-1], [2, 5, -1]])
>>> k2r.index_and_sum(src, k)
tensor([30.,  0., 70.])

Args:
  src:
    A 1-D tensor.
  indexes:
    A ragged tensor with two axes. Its dtype MUST be ``torch.int32``.
    For instance, it can be the arc map returned from the function
    ``remove_epsilon``. If an index is -1, the resulting sublist
    is 0.
Returns:
  Return a 1-D tensor with the same dtype and device as ``src``.
)doc";

}  // namespace k2

#endif  // K2_PYTHON_CSRC_TORCH_V2_DOC_ANY_H_<|MERGE_RESOLUTION|>--- conflicted
+++ resolved
@@ -742,10 +742,7 @@
 Return:
   Return a new ragged tensor with the same number of axes as ``self`` but
   only contains the specified sublists.
-<<<<<<< HEAD
-=======
-
->>>>>>> 0f65420f
+
 )doc";
 
 static constexpr const char *kRaggedAnyCloneDoc = R"doc(
