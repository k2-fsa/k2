--- conflicted
+++ resolved
@@ -2,10 +2,6 @@
 set(torch_srcs
   arc.cu
   array_ops.cu
-<<<<<<< HEAD
-  discounted_cum_sum.cu
-=======
->>>>>>> 0f65420f
   fsa.cu
   fsa_algo.cu
   index_add.cu
