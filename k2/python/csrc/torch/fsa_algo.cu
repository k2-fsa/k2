--- conflicted
+++ resolved
@@ -244,13 +244,8 @@
       "intersect_dense",
       [](FsaVec &a_fsas, DenseFsaVec &b_fsas,
          torch::optional<torch::Tensor> a_to_b_map, float output_beam,
-<<<<<<< HEAD
-         int32_t max_states, int32_t max_arcs)
-          -> std::tuple<FsaVec, torch::Tensor, torch::Tensor> {
-=======
          int32_t max_states,
          int32_t max_arcs) -> std::tuple<FsaVec, torch::Tensor, torch::Tensor> {
->>>>>>> 0f65420f
         DeviceGuard guard(a_fsas.Context());
         Array1<int32_t> arc_map_a;
         Array1<int32_t> arc_map_b;
@@ -708,21 +703,12 @@
 static void PybindCtcGraph(py::module &m) {
   m.def(
       "ctc_graph",
-<<<<<<< HEAD
-      [](RaggedAny &symbols, bool modified = false)
-      -> std::pair<FsaVec, torch::Tensor> {
-        DeviceGuard guard(symbols.any.Context());
-        Array1<int32_t> aux_labels;
-        FsaVec graph = CtcGraphs(symbols.any.Specialize<int32_t>(), modified,
-                                 &aux_labels);
-=======
       [](RaggedAny &symbols,
          bool modified = false) -> std::pair<FsaVec, torch::Tensor> {
         DeviceGuard guard(symbols.any.Context());
         Array1<int32_t> aux_labels;
         FsaVec graph =
             CtcGraphs(symbols.any.Specialize<int32_t>(), modified, &aux_labels);
->>>>>>> 0f65420f
         torch::Tensor tensor = ToTorch(aux_labels);
         return std::make_pair(graph, tensor);
       },
@@ -759,8 +745,6 @@
       py::arg("modified") = false);
 }
 
-<<<<<<< HEAD
-=======
 static void PybindTrivialGraph(py::module &m) {
   m.def(
       "trivial_graph",
@@ -789,22 +773,10 @@
       py::arg("max_token"), py::arg("device") = py::none());
 }
 
->>>>>>> 0f65420f
 static void PybindLevenshteinGraph(py::module &m) {
   m.def(
       "levenshtein_graph",
       [](RaggedAny &symbols, float ins_del_score = -0.501,
-<<<<<<< HEAD
-         bool need_score_offset =
-             true) -> std::tuple<FsaVec, torch::Tensor,
-                                 torch::optional<torch::Tensor>> {
-        DeviceGuard guard(symbols.any.Context());
-        Array1<int32_t> aux_labels;
-        Array1<float> score_offsets;
-        FsaVec graph = LevenshteinGraphs(symbols.any.Specialize<int32_t>(),
-                                 ins_del_score, &aux_labels,
-                                 need_score_offset ? &score_offsets : nullptr);
-=======
          bool need_score_offset = true)
           -> std::tuple<FsaVec, torch::Tensor, torch::optional<torch::Tensor>> {
         DeviceGuard guard(symbols.any.Context());
@@ -813,7 +785,6 @@
         FsaVec graph = LevenshteinGraphs(
             symbols.any.Specialize<int32_t>(), ins_del_score, &aux_labels,
             need_score_offset ? &score_offsets : nullptr);
->>>>>>> 0f65420f
         torch::Tensor aux_labels_tensor = ToTorch(aux_labels);
         torch::optional<torch::Tensor> score_offsets_tensor;
         if (need_score_offset) score_offsets_tensor = ToTorch(score_offsets);
