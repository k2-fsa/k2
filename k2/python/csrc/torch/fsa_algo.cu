--- conflicted
+++ resolved
@@ -726,37 +726,6 @@
       py::arg("max_token"), py::arg("device") = py::str("cpu"));
 }
 
-<<<<<<< HEAD
-static void PybindTrivialGraph(py::module &m) {
-  m.def(
-      "trivial_graph",
-      [](int32_t max_token, torch::optional<torch::Device> device = {})
-          -> std::pair<Fsa, torch::Tensor> {
-        ContextPtr context = GetContext(device.value_or(torch::Device("cpu")));
-        DeviceGuard guard(context);
-        Array1<int32_t> aux_labels;
-        Fsa fsa = TrivialGraph(context, max_token, &aux_labels);
-        torch::Tensor tensor = ToTorch(aux_labels);
-        return std::make_pair(fsa, tensor);
-      },
-      py::arg("max_token"), py::arg("device") = py::none());
-
-  m.def(
-      "trivial_graph",
-      [](int32_t max_token, torch::optional<std::string> device = {})
-          -> std::pair<Fsa, torch::Tensor> {
-        ContextPtr context = GetContext(torch::Device(device.value_or("cpu")));
-        DeviceGuard guard(context);
-        Array1<int32_t> aux_labels;
-        Fsa fsa = TrivialGraph(context, max_token, &aux_labels);
-        torch::Tensor tensor = ToTorch(aux_labels);
-        return std::make_pair(fsa, tensor);
-      },
-      py::arg("max_token"), py::arg("device") = py::none());
-}
-
-=======
->>>>>>> 1b29f0a9
 static void PybindLevenshteinGraph(py::module &m) {
   m.def(
       "levenshtein_graph",
