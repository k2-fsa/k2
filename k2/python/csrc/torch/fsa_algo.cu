--- conflicted
+++ resolved
@@ -1,16 +1,7 @@
 /**
- * @brief python wrappers for fsa_algo.
- *
- * @copyright
-<<<<<<< HEAD
  * Copyright (c)  2020  Mobvoi Inc.        (authors: Fangjun Kuang)
  *                      Xiaomi Corporation (authors: Haowen Qiu, Wei Kang)
-=======
- * Copyright      2020  Mobvoi Inc.        (authors: Fangjun Kuang)
- *                      Xiaomi Corporation (authors: Haowen Qiu)
->>>>>>> c5ba673e
  *
- * @copyright
  * See LICENSE for clarification regarding multiple authors
  *
  * Licensed under the Apache License, Version 2.0 (the "License");
