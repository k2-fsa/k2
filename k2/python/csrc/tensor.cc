// k2/python/csrc/tensor.cc

// Copyright (c)  2020  Fangjun Kuang (csukuangfj@gmail.com)
//                      Xiaomi Corporation (author: Haowen Qiu)

// See ../../../LICENSE for clarification regarding multiple authors

#include "k2/python/csrc/tensor.h"

<<<<<<< HEAD
#include "glog/logging.h"

namespace k2host {
=======
namespace k2 {
>>>>>>> db59e010

// refer to
// https://github.com/pytorch/pytorch/blob/master/torch/csrc/Module.cpp#L375
// https://github.com/microsoft/onnxruntime-tvm/blob/master/python/tvm/_ffi/_ctypes/ndarray.py#L28
// https://github.com/cupy/cupy/blob/master/cupy/core/dlpack.pyx#L66
// PyTorch, TVM and CuPy name the created dltensor to be `dltensor`
static const char *kDLPackTensorName = "dltensor";

// refer to
// https://github.com/pytorch/pytorch/blob/master/torch/csrc/Module.cpp#L402
// https://github.com/apache/incubator-tvm/blob/master/python/tvm/_ffi/_ctypes/ndarray.py#L29
// https://github.com/cupy/cupy/blob/master/cupy/core/dlpack.pyx#L62
// PyTorch, TVM and CuPy name the used dltensor to be `used_dltensor`
static const char *kDLPackUsedTensorName = "used_dltensor";

static DataType DLDataTypeToK2DataType(DLDataType data_type) {
  if (data_type.code == kDLInt && data_type.bits == 32) return kInt32Type;
  if (data_type.code == kDLFloat && data_type.bits == 32) return kFloatType;
  if (data_type.code == kDLFloat && data_type.bits == 64) return kDoubleType;
  K2_LOG(FATAL) << "Unsupported DLDataType: Code = " << data_type.code
             << ", Bits = " << data_type.bits;
  return kUnknownType;
}

static DeviceType DLDeviceTypeToK2DeviceType(DLDeviceType device_type) {
  switch (device_type) {
    case kDLCPU:
      return kCPU;
    case kDLGPU:
      return kGPU;
    default:
      K2_LOG(FATAL) << "Unsupported DLDeviceType: " << device_type;
      return kUnknownDevice;
  }
}

std::ostream &operator<<(std::ostream &os, DataType data_type) {
  os << static_cast<int32_t>(data_type);
  return os;
}
std::ostream &operator<<(std::ostream &os, DeviceType device_type) {
  os << static_cast<int32_t>(device_type);
  return os;
}

Tensor::Tensor(py::capsule capsule) {
  // the following error message is modified from
  //     https://github.com/pytorch/pytorch/blob/master/torch/csrc/Module.cpp#L384
  K2_CHECK_EQ(strcmp(kDLPackTensorName, capsule.name()), 0)
      << "Expected capsule name: " << kDLPackTensorName << "\n"
      << "But got: " << capsule.name() << "\n"
      << "Note that DLTensor capsules can be consumed only once,\n"
      << "so you might have already constructed a tensor from it once.";

  // Change the name of the capsule so that it will not be used again.
  PyCapsule_SetName(capsule.ptr(), kDLPackUsedTensorName);

  dl_managed_tensor_ = capsule;  // either throw or succeed with a non-null ptr

  dtype_ =
      DLDataTypeToK2DataType((DLDataType)dl_managed_tensor_->dl_tensor.dtype);

  device_type_ =
      DLDeviceTypeToK2DeviceType(dl_managed_tensor_->dl_tensor.ctx.device_type);

  Check();
}

Tensor::~Tensor() {
  if (dl_managed_tensor_ && dl_managed_tensor_->deleter)
    dl_managed_tensor_->deleter(dl_managed_tensor_);

  dl_managed_tensor_ = nullptr;
}

bool Tensor::Empty() const { return dl_managed_tensor_ != nullptr; }

int32_t Tensor::NumDim() const { return dl_managed_tensor_->dl_tensor.ndim; }

int64_t Tensor::Shape(int32_t i) const {
  K2_DCHECK_GE(i, 0);
  K2_DCHECK_LT(i, NumDim());
  return dl_managed_tensor_->dl_tensor.shape[i];
}

int64_t Tensor::Stride(int32_t i) const {
  K2_DCHECK_GE(i, 0);
  K2_DCHECK_LT(i, NumDim());
  return dl_managed_tensor_->dl_tensor.strides[i];
}

int64_t *Tensor::Shape() { return dl_managed_tensor_->dl_tensor.shape; }

int64_t *Tensor::Stride() { return dl_managed_tensor_->dl_tensor.strides; }

void *Tensor::Data() {
  return reinterpret_cast<char *>(dl_managed_tensor_->dl_tensor.data) +
         dl_managed_tensor_->dl_tensor.byte_offset;
}

int32_t Tensor::BytesPerElement() const {
  return dl_managed_tensor_->dl_tensor.dtype.bits / 8;
}

void Tensor::Check() const {
  K2_CHECK(dtype_ == kInt32Type || dtype_ == kFloatType || dtype_ == kDoubleType)
      << "We support only int32_t, float and double at present";

  K2_CHECK(BytesPerElement() == 4 || BytesPerElement() == 8)
      << "Only int32_t, float and double are supported";

  K2_CHECK_EQ(dl_managed_tensor_->dl_tensor.dtype.lanes, 1u)
      << "We support only one lane";

  K2_CHECK_EQ(device_type_, kCPU) << "We support only kCPU at present";
}

}  // namespace k2host<|MERGE_RESOLUTION|>--- conflicted
+++ resolved
@@ -7,13 +7,8 @@
 
 #include "k2/python/csrc/tensor.h"
 
-<<<<<<< HEAD
-#include "glog/logging.h"
 
 namespace k2host {
-=======
-namespace k2 {
->>>>>>> db59e010
 
 // refer to
 // https://github.com/pytorch/pytorch/blob/master/torch/csrc/Module.cpp#L375
