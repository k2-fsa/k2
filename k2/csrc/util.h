// k2/csrc/util.h

// Copyright (c)  2020  Haowen Qiu

// See ../../LICENSE for clarification regarding multiple authors

#ifndef K2_CSRC_UTIL_H_
#define K2_CSRC_UTIL_H_

<<<<<<< HEAD
=======
#include <cfloat>
>>>>>>> 5eb5afec
#include <cmath>
#include <functional>
#include <utility>


#include "k2/csrc/fsa.h"

namespace k2 {

// boost::hash_combine
template <class T>
inline void hash_combine(std::size_t *seed, const T &v) {  // NOLINT
  std::hash<T> hasher;
  *seed ^= hasher(v) + 0x9e3779b9 + ((*seed) << 6) + ((*seed) >> 2);  // NOLINT
}

struct PairHash {
  template <class T1, class T2>
  std::size_t operator()(const std::pair<T1, T2> &pair) const {
    std::size_t result = 0;
    hash_combine(&result, pair.first);
    hash_combine(&result, pair.second);
    return result;
  }
};

<<<<<<< HEAD
#ifndef DBL_EPSILON
#define DBL_EPSILON 2.2204460492503131e-16
#endif
#ifndef FLT_EPSILON
#define FLT_EPSILON 1.19209290e-7f
#endif

static const double kMinLogDiffDouble = log(DBL_EPSILON);  // negative!
static const float kMinLogDiffFloat = log(FLT_EPSILON);  // negative!
=======
static const double kMinLogDiffDouble = log(DBL_EPSILON);  // negative!
static const float kMinLogDiffFloat = logf(FLT_EPSILON);   // negative!
>>>>>>> 5eb5afec

// returns log(exp(x) + exp(y)).
inline double LogAdd(double x, double y) {
  double diff;

  if (x < y) {
    diff = x - y;
    x = y;
  } else {
    diff = y - x;
  }
  // diff is negative.  x is now the larger one.

  if (diff >= kMinLogDiffDouble) {
    double res;
    res = x + log1p(exp(diff));
    return res;
  } else {
    return x;  // return the larger one.
  }
}

<<<<<<< HEAD

=======
>>>>>>> 5eb5afec
// returns log(exp(x) + exp(y)).
inline float LogAdd(float x, float y) {
  float diff;

  if (x < y) {
    diff = x - y;
    x = y;
  } else {
    diff = y - x;
  }
  // diff is negative.  x is now the larger one.

  if (diff >= kMinLogDiffFloat) {
    float res;
    res = x + log1pf(expf(diff));
    return res;
  } else {
    return x;  // return the larger one.
  }
}

<<<<<<< HEAD


=======
>>>>>>> 5eb5afec
}  // namespace k2
#endif  // K2_CSRC_UTIL_H_<|MERGE_RESOLUTION|>--- conflicted
+++ resolved
@@ -7,10 +7,7 @@
 #ifndef K2_CSRC_UTIL_H_
 #define K2_CSRC_UTIL_H_
 
-<<<<<<< HEAD
-=======
 #include <cfloat>
->>>>>>> 5eb5afec
 #include <cmath>
 #include <functional>
 #include <utility>
@@ -37,20 +34,8 @@
   }
 };
 
-<<<<<<< HEAD
-#ifndef DBL_EPSILON
-#define DBL_EPSILON 2.2204460492503131e-16
-#endif
-#ifndef FLT_EPSILON
-#define FLT_EPSILON 1.19209290e-7f
-#endif
-
-static const double kMinLogDiffDouble = log(DBL_EPSILON);  // negative!
-static const float kMinLogDiffFloat = log(FLT_EPSILON);  // negative!
-=======
 static const double kMinLogDiffDouble = log(DBL_EPSILON);  // negative!
 static const float kMinLogDiffFloat = logf(FLT_EPSILON);   // negative!
->>>>>>> 5eb5afec
 
 // returns log(exp(x) + exp(y)).
 inline double LogAdd(double x, double y) {
@@ -73,10 +58,6 @@
   }
 }
 
-<<<<<<< HEAD
-
-=======
->>>>>>> 5eb5afec
 // returns log(exp(x) + exp(y)).
 inline float LogAdd(float x, float y) {
   float diff;
@@ -98,10 +79,5 @@
   }
 }
 
-<<<<<<< HEAD
-
-
-=======
->>>>>>> 5eb5afec
 }  // namespace k2
 #endif  // K2_CSRC_UTIL_H_