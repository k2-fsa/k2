/**
 * @brief
 * ragged
 *
 * @copyright
 * Copyright (c)  2020  Xiaomi Corporation (authors: Daniel Povey
 *                                                   Haowen Qiu)
 *
 * @copyright
 * See LICENSE for clarification regarding multiple authors
 */

#ifndef K2_CSRC_RAGGED_H_
#define K2_CSRC_RAGGED_H_

#include <vector>

#include "k2/csrc/algorithms.h"
#include "k2/csrc/array.h"
#include "k2/csrc/log.h"
#include "k2/csrc/utils.h"

namespace k2 {

// Caution, RaggedShapeDim is mostly for internal use and users should not
// generally interact with it directly.
// Note: row_splits is of size num_rows + 1 and row_ids is of size
// num_elements.
struct RaggedShapeDim {
  // Search for "row_splits concept" in utils.h for explanation.  row_splits
  // is required; it must always be nonempty for a RaggedShapeDim to be valid.
  Array1<int32_t> row_splits;
  // Search for "row_ids concept" in utils.h for explanation
  Array1<int32_t> row_ids;

  // cached_tot_size can be viewed as the number of elements in a ragged
  // matrix,
  // or -1 if not known.  (Note: it can legitimately be 0, if there are no
  // elements).

  // If cached_tot_size >= 0 and row_ids is nonempty, cached_tot_size will
  // equal row_ids.Dim().
  // If cached_tot_size >= 0, it will be equal to
  // row_splits[row_splits.Dim() - 1].
  int32_t cached_tot_size;
};

class RaggedShapeIndexIterator;

class RaggedShape {
 public:
  int32_t Dim0() const {
    K2_CHECK_GT(axes_.size(), 0);
    return axes_[0].row_splits.Dim() - 1;
  }
  /* Return the  total size on this axis.  Requires 0 <= axis < NumAxes() and
     for axis=0 the returned value is the same as Dim0().
     Caution: we use const_cast inside this function as it may actually modify
     the cached_tot_size members of RaggedShapeDim if not set.
  */
  int32_t TotSize(int32_t axis) const;

  /* Append `other` to `*this` (in-place version that modifies `*this`).
     `other` must have the same number of axes as `this`.  This is efficient in
     an amortized way, i.e. should take time/work that's O(n) in the size of
     `other`, not `*this`, if you make many calls to Append().  This is due to
     the policy used in Region::Extend(), where it at least doubles the size
     each time, similar to std::vector.
  */
  void Append(const RaggedShape &other);

  // Returns the number of elements that a ragged array with this shape would
  // have.
  int32_t NumElements() const { return TotSize(NumAxes() - 1); }

  /*
    Return the row-splits for axis `axis` with `0 < axis < NumAxes()`.
    The dimension is the (total) number of rows on this axis plus one,
    and the elements are in the range [0,N] where N is the TotSize()
    on axis `axis+1`
   */
  Array1<int32_t> &RowSplits(int32_t axis) {
    K2_CHECK_GT(axis, 0);
    K2_CHECK_LT(axis, NumAxes());
    // Note row_splits is always nonempty for valid RaggedShapeDim.
    return axes_[axis - 1].row_splits;
  }

  const Array1<int32_t> &RowSplits(int32_t axis) const {
    K2_CHECK_GT(axis, 0);
    K2_CHECK_LT(axis, NumAxes());
    // Note row_splits is always nonempty for valid RaggedShapeDim.
    return axes_[axis - 1].row_splits;
  }

  /*
    Return the row-ids for axis `axis` with `0 < axis < NumAxes()`.
   The dimension is the number of elements on this axis == TotSize(axis).
  */
  Array1<int32_t> &RowIds(int32_t axis);
  const Array1<int32_t> &RowIds(int32_t axis) const; 

  int32_t NumAxes() const { return static_cast<int32_t>(axes_.size()) + 1; }

  // Gives max size of any list on the provided axis,
  // with 0 < axis < NumAxes().  Equals max difference between successive
  // row_splits on that axis.
  int32_t MaxSize(int32_t axis);

  ContextPtr &Context() const { return axes_[0].row_splits.Context(); }

  /*
    It is an error to call this if this.NumAxes() < 2.  This will return
    a RaggedShape with one fewer axis, containing only the elements of
    *this for which the value on axis `axis` is i.  CAUTION:
    currently this only works for `axis == 0`.

      @param [in]  axis   Axis to index on.  CAUTION: currently only 0
                         is supported.
      @param [in]  i     Index to select
   */
  RaggedShape Index(int32_t axis, int32_t i);

  /*
    Given a vector `indexes` of length NumAxes() which is a valid index
    for this RaggedShape, returns the integer offset for the element
    at that index (0 <= ans < NumElements()).  Note: will not work if
    this is on the GPU.
   */
  int32_t operator[](const std::vector<int32_t> &indexes);

  RaggedShapeIndexIterator Iterator();

  explicit RaggedShape(const std::vector<RaggedShapeDim> &axes,
                       bool check = true)
      : axes_(axes) {
    if (check) Check();
  }

  // A RaggedShape constructed this way will not be a valid RaggedShape.
  // The constructor is provided so you can immediately assign to it.
  RaggedShape() = default;

  // This makes sure that all of the row_splits, row_ids and cached_tot_size
  // are populated
  void Populate();

  RaggedShape(const RaggedShape &other) = default;
  RaggedShape &operator=(const RaggedShape &other) = default;

  // Axes() is intended for internal-ish use; users shouldn't really have to
  // interact with it.
  const std::vector<RaggedShapeDim> &Axes() const { return axes_; }

  // Check the RaggedShape for consistency; die on failure.
  void Check() { K2_CHECK(Validate(true)); }

  // Validate the RaggedShape; on failure will return false (may also
  // print warnings).
  bool Validate(bool print_warnings = true);

  // Convert to possibly different context.
  RaggedShape To(ContextPtr ctx) const;

 private:
  // TODO: could probably do away with the std::vector and have a max size and
  // a fixed length array (more efficient)

  // indexed by axis-index minus one... axis 0 is special, its dim
  // equals axes_[0].row_splits.Dim()-1.
  std::vector<RaggedShapeDim> axes_;
};

// prints a RaggedShape as e.g. [ [ 0 1 ] [ 2 ] [] ].  Note, the 'values'
// are just the positions in the array, this is for readability.
inline std::ostream &operator<<(std::ostream &stream,
                                const RaggedShape &shape) {
  // TODO: implement it
  return stream;
}

/*
  This is intended only for use in debugging.  It only works if the shape is
  on CPU.  You use it as:
    for (RaggedShapeIndexIterator iter = ragged.Iterator();
          !iter.Done(); iter.Next()) {
       const std::vector<int32_t> &vec = iter.Value();
       int32_t linear_index = ragged[vec];
    }
*/
class RaggedShapeIndexIterator {
 public:
  const std::vector<int32_t> &Value() const { return idx_; }
  void Next() {
    linear_idx_++;
    if (!Done()) UpdateVec();
  }
  bool Done() { return linear_idx_ == num_elements_; }

  explicit RaggedShapeIndexIterator(RaggedShape &shape)
      : shape_(shape),
        linear_idx_(0),
        idx_(shape.NumAxes()),
        num_elements_(shape.NumElements()) {
    K2_CHECK_EQ(shape_.Context()->GetDeviceType(), kCpu);
    for (int32_t i = 0; i + 1 < shape.NumAxes(); ++i) {
      row_splits_.push_back(shape.RowSplits(i + 1).Data());
      row_ids_.push_back(shape.RowIds(i + 1).Data());
    }
    if (!Done()) UpdateVec();
  }

 private:
  void UpdateVec() {
    K2_CHECK(!Done());
    int32_t idx = linear_idx_,
            num_axes = static_cast<int32_t>(row_splits_.size() + 1);
    for (int32_t axis = num_axes - 1; axis > 0; axis--) {
      int32_t prev_idx = row_ids_[axis - 1][idx],
              row_start = row_splits_[axis - 1][prev_idx],
              row_end = row_splits_[axis - 1][prev_idx + 1];
      K2_CHECK(idx >= row_start && idx < row_end);
      // e.g.: `idx` is an idx012, `prev_idx` is an idx01,
      //    `row_start` and `row_end` are idx01x, and
      //    this_idx is an idx2;
      int32_t this_idx = idx - row_start;
      idx_[axis] = this_idx;
      idx = prev_idx;
    }
    idx_[0] = idx;
  };
  std::vector<const int32_t *> row_splits_;
  std::vector<const int32_t *> row_ids_;
  RaggedShape &shape_;
  int32_t linear_idx_;
  std::vector<int32_t> idx_;
  const int32_t num_elements_;
};

template <typename T>
struct Ragged {
  RaggedShape shape;  // TODO: consider making the shape a pointer??

  Array1<T> values;

  Ragged(const RaggedShape &shape, const Array1<T> &values)
      : shape(shape), values(values) {
    K2_CHECK(IsCompatible(shape, values));
    K2_CHECK_EQ(shape.NumElements(), values.Dim());
  }

  // Default constructor will not leave this a valid Ragged object, you
  // shouldn't do anything with it.  Both members will be initialized with
  // default constructors.
  Ragged() = default;

  // Note: 'values' will be uninitialized.
  explicit Ragged(RaggedShape &shape)
      : shape(shape), values(shape.Context(), shape.NumElements()) {}

  // This will only work on the CPU, and is intended for use in testing code.
  T operator[](const std::vector<int32_t> &indexes) {
    K2_CHECK_EQ(Context()->GetDeviceType(), kCpu);
    return values[shape[indexes]];
  }

  ContextPtr &Context() const { return values.Context(); }
  int32_t NumAxes() const { return shape.NumAxes(); }
  const Array1<int32_t> &RowSplits(int32_t axis) const { return shape.RowSplits(axis); }
  Array1<int32_t> &RowSplits(int32_t axis) { return shape.RowSplits(axis); }
  const Array1<int32_t> &RowIds(int32_t axis) const { return shape.RowIds(axis); }
  Array1<int32_t> &RowIds(int32_t axis) { return shape.RowIds(axis); }
  int32_t TotSize(int32_t axis) const { return shape.TotSize(axis); }
  int32_t Dim0() const { return shape.Dim0(); }
  bool Validate(bool print_warnings = true);

  /*
    It is an error to call this if this.shape.NumAxes() < 2.  This will return
    a Ragged<T> with one fewer axis, containing only the elements of
    *this for which the value on the provided axis is i.  CAUTION:
    currently this only works for `axis == 0`.

      @param [in]  axis   Axis to index on.  CAUTION: currently only 0
                         is supported.
      @param [in]  i     Index to select
   */
  Ragged<T> Index(int32_t axis, int32_t i) {
    // Note shape.Index(axis, i) will also check `axis` and `i` as below,
    // but we still check those requirements here in case
    // the implementation of shape.Index changes.
    // We may remove those checks finally.
    K2_CHECK_EQ(axis, 0);
    K2_CHECK_GE(i, 0);
    int32_t num_axes = shape.NumAxes();
    K2_CHECK_GE(num_axes, 2);
    const auto &axes = shape.Axes();
    K2_CHECK_LT(i + 1, axes[0].row_splits.Dim());

    // Get returned Ragged.shape
    RaggedShape sub_shape = shape.Index(axis, i);

    // Get returned Ragged.values' start and end position in this->values
    int32_t row_start = axes[0].row_splits[i];
    int32_t row_end = axes[0].row_splits[i + 1];
    for (int32_t i = 2; i < num_axes; ++i) {
      const Array1<int32_t> &row_splits = axes[i - 1].row_splits;
      row_start = row_splits[row_start];
      row_end = row_splits[row_end];
    }
    // Copy values
    ContextPtr c = Context();
    auto sub_values = Array1<T>(c, row_end - row_start);
    T *data = sub_values.Data();
    const T *src_data = values.Data();
    auto lambda_copy_values = [=] __host__ __device__(int32_t i) -> void {
      data[i] = src_data[i + row_start];
    };
    Eval(c, row_end - row_start, lambda_copy_values);
    return Ragged<T>(sub_shape, sub_values);
  }

  // Note *this is conceptually unchanged by this operation but non-const
  // because this->shape's row-ids may need to be generated.
  // This function is defined in ragged_ops_inl.h.
  Ragged<T> RemoveAxis(int32_t axis);

  Ragged<T> To(ContextPtr ctx) const {
    RaggedShape new_shape = shape.To(ctx);
    Array1<T> new_values = values.To(ctx);
    return Ragged<T>(new_shape, new_values);
  }

};

<<<<<<< HEAD

/*
  Transpose a ragged tensor as if it were the index information of a CSR-format
  sparse matrix (but with possibly repeated elements!).  This is easiest to
  explain if we assume `src` has 2 axes.  We view `src` as a list of nonzero
  elements of a matrix, indexed first by row, and containing column-indexes
  (but possibly repeated column indexes, which violates the assumptions of
  the cusparse library).  This function returns an array of dimension
  src.values.Dim() which tells us the order in which these elements would
  appear if sorted by column.  (TODO: we can decide later whether to require
  sorting secondarily by row).  So `src.values[ans]` will be in sorted
  order at exit, and `ans` will contain all numbers from 0 to `src.values.Dim() - 1`.

  If `src` has more than 2 axes, the earlier-numbered axes do not affect
  the result, except for an efficiency modification: we require that the
  required reordering does not cross the boundaries fixed by the earlier
  axes, so we can if necessary implement this by sorting sub-lists instead
  of sorting a single long list.  That is: for i < j,  if idx0(i) < idx0(j)
  then we require src.values(i) < src.values(j).

  TODO(dan): we may at some point make, as an optional output, row-splits and/or
  row-ids of the rearranged matrix.

  This problem has some relationship to the cusparse library, specifically the csr2csc
  functions https://docs.nvidia.com/cuda/cusparse/index.html#csr2cscEx2).
  However I'm not sure what it does when there are repeated elements.  It might
  be easiest to implement it via sorting for now.

  
     @param [in] src  Input tensor, see above.
     @param [in] num_cols  Number of columns in matrix to be transposed; 
                  we require 0 <= src.values[i] < num_cols.

                  
*/
Array1<int32_t> GetTransposeReordering(Ragged<int32_t> &src, int32_t num_cols);


=======
>>>>>>> 04da3e84
template <typename T>
std::ostream &operator<<(std::ostream &stream, const Ragged<T> &r);



}  // namespace k2

#endif  // K2_CSRC_RAGGED_H_<|MERGE_RESOLUTION|>--- conflicted
+++ resolved
@@ -332,8 +332,6 @@
 
 };
 
-<<<<<<< HEAD
-
 /*
   Transpose a ragged tensor as if it were the index information of a CSR-format
   sparse matrix (but with possibly repeated elements!).  This is easiest to
@@ -371,8 +369,6 @@
 Array1<int32_t> GetTransposeReordering(Ragged<int32_t> &src, int32_t num_cols);
 
 
-=======
->>>>>>> 04da3e84
 template <typename T>
 std::ostream &operator<<(std::ostream &stream, const Ragged<T> &r);
 
