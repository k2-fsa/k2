--- conflicted
+++ resolved
@@ -325,12 +325,7 @@
   }
 
   explicit Ragged(const RaggedShape &shape, Dtype dtype = DtypeOf<T>::dtype)
-<<<<<<< HEAD
       : shape(shape), values(shape.Context(), shape.NumElements(), dtype) {}
-=======
-      : shape(shape), values(shape.Context(), shape.NumElements(), dtype) {
-  }
->>>>>>> 919e6ebf
 
   // Defined in ragged_ops_inl.h
   // This will crash if T == Any.
