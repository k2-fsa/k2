--- conflicted
+++ resolved
@@ -14,12 +14,8 @@
 
 #include "k2/csrc/algorithms.h"
 #include "k2/csrc/array.h"
-<<<<<<< HEAD
 #include "k2/csrc/log.cuh"
-=======
-#include "k2/csrc/log.h"
 #include "k2/csrc/utils.h"
->>>>>>> 677388ed
 
 namespace k2 {
 
@@ -55,14 +51,9 @@
   }
   /* Return the  total size on this axis.  Requires 0 <= axis < NumAxes() and
      for axis=0 the returned value is the same as Dim0().  */
-<<<<<<< HEAD
-  inline int32_t TotSize(size_t axis) {
-    K2_CHECK_LE(static_cast<size_t>(axis), axes_.size() + 1);
-=======
-  inline int32_t TotSize(int32_t axis) {
+  inline int32_t TotSize(int32e_t axis) {
     K2_CHECK_GE(axis, 0);
     K2_CHECK_LT(axis, NumAxes());
->>>>>>> 677388ed
     if (axis == 0)
       return Dim0();
     else {
@@ -81,7 +72,7 @@
 
   // Returns the number of elements that a ragged array with this shape would
   // have.
-  inline size_t NumElements() { return TotSize(NumAxes() - 1); }
+  inlineint32_tt NumElements() { return TotSize(NumAxes() - 1); }
 
   /*
     Return the row-splits for axis `axis` with `0 < axis < NumAxes()`.
@@ -100,24 +91,22 @@
     Return the row-ids for axis `axis` with `0 < axis < NumAxes()`.
     The dimension is the number of elements on this axis == TotSize(axis).
   */
-  Array1<int32_t> &RowIds(int32_t axis);
-
-<<<<<<< HEAD
-  size_t NumAxes() const { return axes_.size() + 1; }
-=======
+  Array1<int32_t> &RowIds(int32_t axis) {
+    K2_CHECK_LT(static_cast<uint32_t>(axis - 1), axes_.size());
+    // TODO(dan): make sure this row_ids exists, create it if needed.
+    return axes_[axis - 1].row_ids;
+  }
+
   int32_t NumAxes() const { return static_cast<int32_t>(axes_.size()) + 1; }
->>>>>>> 677388ed
+
 
   // Gives max size of any list on the provided axis,
   // with 0 < axis < NumAxes().  Equals max difference between successive
   // row_splits on that  axis.
   int32_t MaxSize(int32_t axis);
 
-<<<<<<< HEAD
-=======
-  ContextPtr &Context() { return axes_[0].row_splits.Context(); }
->>>>>>> 677388ed
-  const ContextPtr &Context() const { return axes_[0].row_splits.Context(); }
+ ContextPtr &Context() { return axes_[0].row_splits.Context(); }
+   const ContextPtr &Context() const { return axes_[0].row_splits.Context(); }
 
   /*
     It is an error to call this if this.NumAxes() < 2.  This will return
