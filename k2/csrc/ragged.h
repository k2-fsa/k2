/**
 * @brief
 * ragged
 *
 * @copyright
 * Copyright (c)  2020  Xiaomi Corporation (authors: Daniel Povey
 *                                                   Haowen Qiu)
 *
 * @copyright
 * See LICENSE for clarification regarding multiple authors
 */

#ifndef K2_CSRC_RAGGED_H_
#define K2_CSRC_RAGGED_H_

#include <vector>

#include "k2/csrc/algorithms.h"
#include "k2/csrc/array.h"
#include "k2/csrc/log.h"
#include "k2/csrc/utils.h"

namespace k2 {

// Caution, RaggedShapeDim is mostly for internal use and users should not
// generally interact with it directly.
// Note: row_splits is of size num_rows + 1 and row_ids is of size
// num_elements.
struct RaggedShapeDim {
  // Search for "row_splits concept" in utils.h for explanation.  row_splits
  // is required; it must always be nonempty for a RaggedShapeDim to be valid.
  Array1<int32_t> row_splits;
  // Search for "row_ids concept" in utils.h for explanation
  Array1<int32_t> row_ids;

  // cached_tot_size can be viewed as the number of elements in a ragged
  // matrix,
  // or -1 if not known.  (Note: it can legitimately be 0, if there are no
  // elements).

  // If cached_tot_size >= 0 and row_ids is nonempty, cached_tot_size will
  // equal row_ids.Dim().
  // If cached_tot_size >= 0, it will be equal to
  // row_splits[row_splits.Dim() - 1].
  int32_t cached_tot_size;
};

class RaggedShapeIndexIterator;

class RaggedShape {
 public:
  int32_t Dim0() const {
    K2_CHECK_GT(axes_.size(), 0);
    return axes_[0].row_splits.Dim() - 1;
  }
  /* Return the  total size on this axis.  Requires 0 <= axis < NumAxes() and
     for axis=0 the returned value is the same as Dim0().
     Caution: we use const_cast inside this function as it may actually modify
     the cached_tot_size members of RaggedShapeDim if not set.
  */
  int32_t TotSize(int32_t axis) const;

  /* Append `other` to `*this` (in-place version that modifies `*this`).
     `other` must have the same number of axes as `this`.  This is efficient in
     an amortized way, i.e. should take time/work that's O(n) in the size of
     `other`, not `*this`, if you make many calls to Append().  This is due to
     the policy used in Region::Extend(), where it at least doubles the size
     each time, similar to std::vector.
  */
  void Append(const RaggedShape &other);

  // Returns the number of elements that a ragged array with this shape would
  // have.
  int32_t NumElements() const { return TotSize(NumAxes() - 1); }

  /*
    Return the row-splits for axis `axis` with `0 < axis < NumAxes()`.
    The dimension is the (total) number of rows on this axis plus one,
    and the elements are in the range [0,N] where N is the TotSize()
    on axis `axis+1`
   */
  Array1<int32_t> &RowSplits(int32_t axis) {
    K2_CHECK_GT(axis, 0);
    K2_CHECK_LT(axis, NumAxes());
    // Note row_splits is always nonempty for valid RaggedShapeDim.
    return axes_[axis - 1].row_splits;
  }

  const Array1<int32_t> &RowSplits(int32_t axis) const {
    K2_CHECK_GT(axis, 0);
    K2_CHECK_LT(axis, NumAxes());
    // Note row_splits is always nonempty for valid RaggedShapeDim.
    return axes_[axis - 1].row_splits;
  }

  /*
    Return the row-ids for axis `axis` with `0 < axis < NumAxes()`.
   The dimension is the number of elements on this axis == TotSize(axis).
  */
  Array1<int32_t> &RowIds(int32_t axis);
  const Array1<int32_t> &RowIds(int32_t axis) const;

  int32_t NumAxes() const { return static_cast<int32_t>(axes_.size()) + 1; }

  // Gives max size of any list on the provided axis,
  // with 0 < axis < NumAxes().  Equals max difference between successive
  // row_splits on that axis.
  int32_t MaxSize(int32_t axis);

  ContextPtr &Context() const { return axes_[0].row_splits.Context(); }

  /*
    It is an error to call this if this.NumAxes() < 2.  This will return
    a RaggedShape with one fewer axis, containing only the elements of
    *this for which the value on axis `axis` is i.  CAUTION:
    currently this only works for `axis == 0`.

      @param [in]  axis   Axis to index on.  CAUTION: currently only 0
                         is supported.
      @param [in]  i     Index to select
   */
  RaggedShape Index(int32_t axis, int32_t i);

  /*
    Given a vector `indexes` of length NumAxes() which is a valid index
    for this RaggedShape, returns the integer offset for the element
    at that index (0 <= ans < NumElements()).  Note: will not work if
    this is on the GPU.
   */
  int32_t operator[](const std::vector<int32_t> &indexes);

  RaggedShapeIndexIterator Iterator();

  explicit RaggedShape(const std::vector<RaggedShapeDim> &axes,
                       bool check = true)
      : axes_(axes) {
    if (check) Check();
  }

  // A RaggedShape constructed this way will not be a valid RaggedShape.
  // The constructor is provided so you can immediately assign to it.
  RaggedShape() = default;

  // This makes sure that all of the row_splits, row_ids and cached_tot_size
  // are populated
  void Populate();

  RaggedShape(const RaggedShape &other) = default;
  RaggedShape &operator=(const RaggedShape &other) = default;

  // Axes() is intended for internal-ish use; users shouldn't really have to
  // interact with it.
  const std::vector<RaggedShapeDim> &Axes() const { return axes_; }

  // Check the RaggedShape for consistency; die on failure.
  void Check() { K2_CHECK(Validate(true)); }

  // Validate the RaggedShape; on failure will return false (may also
  // print warnings).
  bool Validate(bool print_warnings = true);

  // Convert to possibly different context.
  RaggedShape To(ContextPtr ctx) const;

 private:
  // TODO: could probably do away with the std::vector and have a max size and
  // a fixed length array (more efficient)

  // indexed by axis-index minus one... axis 0 is special, its dim
  // equals axes_[0].row_splits.Dim()-1.
  std::vector<RaggedShapeDim> axes_;
};

// prints a RaggedShape as e.g. [ [ 0 1 ] [ 2 ] [] ].  Note, the 'values'
// are just the positions in the array, this is for readability.
inline std::ostream &operator<<(std::ostream &stream,
                                const RaggedShape &shape) {
  // TODO: implement it
  return stream;
}

/*
  This is intended only for use in debugging.  It only works if the shape is
  on CPU.  You use it as:
    for (RaggedShapeIndexIterator iter = ragged.Iterator();
          !iter.Done(); iter.Next()) {
       const std::vector<int32_t> &vec = iter.Value();
       int32_t linear_index = ragged[vec];
    }
*/
class RaggedShapeIndexIterator {
 public:
  const std::vector<int32_t> &Value() const { return idx_; }
  void Next() {
    linear_idx_++;
    if (!Done()) UpdateVec();
  }
  bool Done() { return linear_idx_ == num_elements_; }

  explicit RaggedShapeIndexIterator(RaggedShape &shape)
      : shape_(shape),
        linear_idx_(0),
        idx_(shape.NumAxes()),
        num_elements_(shape.NumElements()) {
    K2_CHECK_EQ(shape_.Context()->GetDeviceType(), kCpu);
    for (int32_t i = 0; i + 1 < shape.NumAxes(); ++i) {
      row_splits_.push_back(shape.RowSplits(i + 1).Data());
      row_ids_.push_back(shape.RowIds(i + 1).Data());
    }
    if (!Done()) UpdateVec();
  }

 private:
  void UpdateVec() {
    K2_CHECK(!Done());
    int32_t idx = linear_idx_,
            num_axes = static_cast<int32_t>(row_splits_.size() + 1);
    for (int32_t axis = num_axes - 1; axis > 0; axis--) {
      int32_t prev_idx = row_ids_[axis - 1][idx],
              row_start = row_splits_[axis - 1][prev_idx],
              row_end = row_splits_[axis - 1][prev_idx + 1];
      K2_CHECK(idx >= row_start && idx < row_end);
      // e.g.: `idx` is an idx012, `prev_idx` is an idx01,
      //    `row_start` and `row_end` are idx01x, and
      //    this_idx is an idx2;
      int32_t this_idx = idx - row_start;
      idx_[axis] = this_idx;
      idx = prev_idx;
    }
    idx_[0] = idx;
  };
  std::vector<const int32_t *> row_splits_;
  std::vector<const int32_t *> row_ids_;
  RaggedShape &shape_;
  int32_t linear_idx_;
  std::vector<int32_t> idx_;
  const int32_t num_elements_;
};

template <typename T>
struct Ragged {
  RaggedShape shape;  // TODO: consider making the shape a pointer??

  Array1<T> values;

  Ragged(const RaggedShape &shape, const Array1<T> &values)
      : shape(shape), values(values) {
    K2_CHECK(IsCompatible(shape, values));
    K2_CHECK_EQ(shape.NumElements(), values.Dim());
  }

  // Default constructor will not leave this a valid Ragged object, you
  // shouldn't do anything with it.  Both members will be initialized with
  // default constructors.
  Ragged() = default;

  // Note: 'values' will be uninitialized.
  explicit Ragged(RaggedShape &shape)
      : shape(shape), values(shape.Context(), shape.NumElements()) {}

  // This will only work on the CPU, and is intended for use in testing code.
  T operator[](const std::vector<int32_t> &indexes) {
    K2_CHECK_EQ(Context()->GetDeviceType(), kCpu);
    return values[shape[indexes]];
  }

  ContextPtr &Context() const { return values.Context(); }
  int32_t NumAxes() const { return shape.NumAxes(); }
  const Array1<int32_t> &RowSplits(int32_t axis) const {
    return shape.RowSplits(axis);
  }
  Array1<int32_t> &RowSplits(int32_t axis) { return shape.RowSplits(axis); }
  const Array1<int32_t> &RowIds(int32_t axis) const {
    return shape.RowIds(axis);
  }
  Array1<int32_t> &RowIds(int32_t axis) { return shape.RowIds(axis); }
  int32_t TotSize(int32_t axis) const { return shape.TotSize(axis); }
  int32_t Dim0() const { return shape.Dim0(); }
  bool Validate(bool print_warnings = true);

  /*
    It is an error to call this if this.shape.NumAxes() < 2.  This will return
    a Ragged<T> with one fewer axis, containing only the elements of
    *this for which the value on the provided axis is i.  CAUTION:
    currently this only works for `axis == 0`.

      @param [in]  axis   Axis to index on.  CAUTION: currently only 0
                         is supported.
      @param [in]  i     Index to select
   */
  Ragged<T> Index(int32_t axis, int32_t i) {
    // Note shape.Index(axis, i) will also check `axis` and `i` as below,
    // but we still check those requirements here in case
    // the implementation of shape.Index changes.
    // We may remove those checks finally.
    K2_CHECK_EQ(axis, 0);
    K2_CHECK_GE(i, 0);
    int32_t num_axes = shape.NumAxes();
    K2_CHECK_GE(num_axes, 2);
    const auto &axes = shape.Axes();
    K2_CHECK_LT(i + 1, axes[0].row_splits.Dim());

    // Get returned Ragged.shape
    RaggedShape sub_shape = shape.Index(axis, i);

    // Get returned Ragged.values' start and end position in this->values
    int32_t row_start = axes[0].row_splits[i];
    int32_t row_end = axes[0].row_splits[i + 1];
    for (int32_t i = 2; i < num_axes; ++i) {
      const Array1<int32_t> &row_splits = axes[i - 1].row_splits;
      row_start = row_splits[row_start];
      row_end = row_splits[row_end];
    }
    // Copy values
    ContextPtr c = Context();
    auto sub_values = Array1<T>(c, row_end - row_start);
    T *data = sub_values.Data();
    const T *src_data = values.Data();
    auto lambda_copy_values = [=] __host__ __device__(int32_t i) -> void {
      data[i] = src_data[i + row_start];
    };
    Eval(c, row_end - row_start, lambda_copy_values);
    return Ragged<T>(sub_shape, sub_values);
  }

  // Note *this is conceptually unchanged by this operation but non-const
  // because this->shape's row-ids may need to be generated.
  // This function is defined in ragged_ops_inl.h.
  Ragged<T> RemoveAxis(int32_t axis);

  Ragged<T> To(ContextPtr ctx) const {
    RaggedShape new_shape = shape.To(ctx);
    Array1<T> new_values = values.To(ctx);
    return Ragged<T>(new_shape, new_values);
  }
};

<<<<<<< HEAD

template <typename T>
std::ostream &operator<<(std::ostream &stream, const Ragged<T> &r);
=======
/*
  Transpose a ragged tensor as if it were the index information of a CSR-format
  sparse matrix (but with possibly repeated elements!).  This is easiest to
  explain if we assume `src` has 2 axes.  We view `src` as a list of nonzero
  elements of a matrix, indexed first by row, and containing column-indexes
  (but possibly repeated column indexes, which violates the assumptions of
  the cusparse library).  This function returns an array of dimension
  src.values.Dim() which tells us the order in which these elements would
  appear if sorted by column.  (TODO: we can decide later whether to require
  sorting secondarily by row).  So `src.values[ans]` will be in sorted
  order at exit, and `ans` will contain all numbers from 0 to `src.values.Dim()
  - 1`.

  If `src` has more than 2 axes, the earlier-numbered axes do not affect
  the result, except for an efficiency modification: we require that the
  required reordering does not cross the boundaries fixed by the earlier
  axes, so we can if necessary implement this by sorting sub-lists instead
  of sorting a single long list.  That is: for i < j,  if idx0(i) < idx0(j)
  then we require src.values(i) < src.values(j).

  TODO(dan): we may at some point make, as an optional output, row-splits and/or
  row-ids of the rearranged matrix.

  This problem has some relationship to the cusparse library, specifically the
  csr2csc functions
  https://docs.nvidia.com/cuda/cusparse/index.html#csr2cscEx2). However I'm not
  sure what it does when there are repeated elements.  It might be easiest to
  implement it via sorting for now.


     @param [in] src  Input tensor, see above.
     @param [in] num_cols  Number of columns in matrix to be transposed;
                  we require 0 <= src.values[i] < num_cols.

>>>>>>> 50b6688e

*/
Array1<int32_t> GetTransposeReordering(Ragged<int32_t> &src, int32_t num_cols);

template <typename T>
std::ostream &operator<<(std::ostream &stream, const Ragged<T> &r);

}  // namespace k2

#endif  // K2_CSRC_RAGGED_H_<|MERGE_RESOLUTION|>--- conflicted
+++ resolved
@@ -335,52 +335,8 @@
   }
 };
 
-<<<<<<< HEAD
-
 template <typename T>
 std::ostream &operator<<(std::ostream &stream, const Ragged<T> &r);
-=======
-/*
-  Transpose a ragged tensor as if it were the index information of a CSR-format
-  sparse matrix (but with possibly repeated elements!).  This is easiest to
-  explain if we assume `src` has 2 axes.  We view `src` as a list of nonzero
-  elements of a matrix, indexed first by row, and containing column-indexes
-  (but possibly repeated column indexes, which violates the assumptions of
-  the cusparse library).  This function returns an array of dimension
-  src.values.Dim() which tells us the order in which these elements would
-  appear if sorted by column.  (TODO: we can decide later whether to require
-  sorting secondarily by row).  So `src.values[ans]` will be in sorted
-  order at exit, and `ans` will contain all numbers from 0 to `src.values.Dim()
-  - 1`.
-
-  If `src` has more than 2 axes, the earlier-numbered axes do not affect
-  the result, except for an efficiency modification: we require that the
-  required reordering does not cross the boundaries fixed by the earlier
-  axes, so we can if necessary implement this by sorting sub-lists instead
-  of sorting a single long list.  That is: for i < j,  if idx0(i) < idx0(j)
-  then we require src.values(i) < src.values(j).
-
-  TODO(dan): we may at some point make, as an optional output, row-splits and/or
-  row-ids of the rearranged matrix.
-
-  This problem has some relationship to the cusparse library, specifically the
-  csr2csc functions
-  https://docs.nvidia.com/cuda/cusparse/index.html#csr2cscEx2). However I'm not
-  sure what it does when there are repeated elements.  It might be easiest to
-  implement it via sorting for now.
-
-
-     @param [in] src  Input tensor, see above.
-     @param [in] num_cols  Number of columns in matrix to be transposed;
-                  we require 0 <= src.values[i] < num_cols.
-
->>>>>>> 50b6688e
-
-*/
-Array1<int32_t> GetTransposeReordering(Ragged<int32_t> &src, int32_t num_cols);
-
-template <typename T>
-std::ostream &operator<<(std::ostream &stream, const Ragged<T> &r);
 
 }  // namespace k2
 
