/**
<<<<<<< HEAD
 * Copyright (c)  2020  Xiaomi Corporation (authors: Daniel Povey, Haowen Qiu,
 *                                                   Wei Kang)
=======
 * Copyright      2020  Xiaomi Corporation (authors: Daniel Povey, Haowen Qiu)
>>>>>>> c5ba673e
 *                      Mobvoi Inc.        (authors: Fangjun Kuang)
 *
 * See LICENSE for clarification regarding multiple authors
 *
 * Licensed under the Apache License, Version 2.0 (the "License");
 * you may not use this file except in compliance with the License.
 * You may obtain a copy of the License at
 *
 *     http://www.apache.org/licenses/LICENSE-2.0
 *
 * Unless required by applicable law or agreed to in writing, software
 * distributed under the License is distributed on an "AS IS" BASIS,
 * WITHOUT WARRANTIES OR CONDITIONS OF ANY KIND, either express or implied.
 * See the License for the specific language governing permissions and
 * limitations under the License.
 */

#include <algorithm>
#include <limits>
#include <memory>
#include <type_traits>
#include <utility>
#include <vector>

#include "k2/csrc/array_ops.h"
#include "k2/csrc/fsa_algo.h"
#include "k2/csrc/fsa_utils.h"
#include "k2/csrc/host/aux_labels.h"
#include "k2/csrc/host/connect.h"
#include "k2/csrc/host/determinize.h"
#include "k2/csrc/host/intersect.h"
#include "k2/csrc/host/rmepsilon.h"
#include "k2/csrc/host/topsort.h"
#include "k2/csrc/host_shim.h"
#include "k2/csrc/macros.h"
#include "k2/csrc/rm_epsilon.h"


// this contains a subset of the algorithms in fsa_algo.h; currently it just
// contains one that are wrappings of the corresponding algorithms in
// host/.
namespace k2 {

bool RecursionWrapper(bool (*f)(Fsa &, Fsa *, Array1<int32_t> *), Fsa &src,
                      Fsa *dest, Array1<int32_t> *arc_map) {
  NVTX_RANGE(K2_FUNC);
  // src is actually an FsaVec.  Just recurse for now.
  int32_t num_fsas = src.shape.Dim0();
  std::vector<Fsa> srcs(num_fsas), dests(num_fsas);
  std::vector<Array1<int32_t>> arc_maps(num_fsas);
  int32_t tot_num_arcs = 0;
  for (int32_t i = 0; i < num_fsas; ++i) {
    srcs[i] = src.Index(0, i);
    // Recurse.
    if (!f(srcs[i], &(dests[i]),
           (arc_map != nullptr ? &(arc_maps[i]) : nullptr)))
      return false;
    if (arc_map != nullptr) {
      // convert arc indexes in arc_maps from idx2 to idx012
      arc_maps[i] = Plus(arc_maps[i], tot_num_arcs);
      tot_num_arcs += srcs[i].NumElements();
    }
  }
  *dest = Stack(0, num_fsas, dests.data());
  if (arc_map != nullptr)
    *arc_map = Cat(src.Context(), num_fsas, arc_maps.data());
  return true;
}

bool Connect(Fsa &src, Fsa *dest, Array1<int32_t> *arc_map /*=nullptr*/) {
  NVTX_RANGE(K2_FUNC);
  int32_t num_axes = src.NumAxes();
  if (num_axes < 2 || num_axes > 3) {
    K2_LOG(FATAL) << "Input has bad num-axes " << num_axes;
  } else if (num_axes == 3) {
    return RecursionWrapper(Connect, src, dest, arc_map);
  }

  k2host::Fsa host_fsa = FsaToHostFsa(src);
  k2host::Connection c(host_fsa);
  k2host::Array2Size<int32_t> size;
  c.GetSizes(&size);
  FsaCreator creator(size);
  k2host::Fsa host_dest_fsa = creator.GetHostFsa();
  int32_t *arc_map_data = nullptr;
  if (arc_map != nullptr) {
    *arc_map = Array1<int32_t>(src.Context(), size.size2);
    arc_map_data = arc_map->Data();
  }
  bool ans = c.GetOutput(&host_dest_fsa, arc_map_data);
  *dest = creator.GetFsa();
  return ans;
}

bool TopSortHost(Fsa &src, Fsa *dest, Array1<int32_t> *arc_map /*=nullptr*/) {
  NVTX_RANGE(K2_FUNC);
  int32_t num_axes = src.NumAxes();
  if (num_axes < 2 || num_axes > 3) {
    K2_LOG(FATAL) << "Input has bad num-axes " << num_axes;
  } else if (num_axes == 3) {
    return RecursionWrapper(TopSortHost, src, dest, arc_map);
  }

  k2host::Fsa host_fsa = FsaToHostFsa(src);
  k2host::TopSorter sorter(host_fsa);
  k2host::Array2Size<int32_t> size;
  sorter.GetSizes(&size);
  FsaCreator creator(size);
  k2host::Fsa host_dest_fsa = creator.GetHostFsa();
  int32_t *arc_map_data = nullptr;
  if (arc_map != nullptr) {
    *arc_map = Array1<int32_t>(src.Context(), size.size2);
    arc_map_data = arc_map->Data();
  }
  bool ans = sorter.GetOutput(&host_dest_fsa, arc_map_data);
  *dest = creator.GetFsa();
  return ans;
}

bool Intersect(FsaOrVec &a_fsas, int32_t properties_a, FsaOrVec &b_fsas,
               int32_t properties_b, bool treat_epsilons_specially, FsaVec *out,
               Array1<int32_t> *arc_map_a, Array1<int32_t> *arc_map_b) {
  NVTX_RANGE(K2_FUNC);
  K2_CHECK(a_fsas.NumAxes() >= 2 && a_fsas.NumAxes() <= 3);
  K2_CHECK(b_fsas.NumAxes() >= 2 && b_fsas.NumAxes() <= 3);
  ContextPtr c = a_fsas.Context();
  K2_CHECK_EQ(c->GetDeviceType(), kCpu);
  if (a_fsas.NumAxes() == 2) {
    FsaVec a_fsas_vec = FsaToFsaVec(a_fsas);
    return Intersect(a_fsas_vec, properties_a, b_fsas, properties_b,
                     treat_epsilons_specially, out, arc_map_a, arc_map_b);
  }
  if (b_fsas.NumAxes() == 2) {
    FsaVec b_fsas_vec = FsaToFsaVec(b_fsas);
    return Intersect(a_fsas, properties_a, b_fsas_vec, properties_b,
                     treat_epsilons_specially, out, arc_map_a, arc_map_b);
  }

  int32_t num_fsas_a = a_fsas.Dim0(), num_fsas_b = b_fsas.Dim0();
  K2_CHECK_GT(num_fsas_a, 0);
  K2_CHECK_GT(num_fsas_b, 0);
  int32_t stride_a = 1, stride_b = 1;
  if (num_fsas_a != num_fsas_b) {
    if (num_fsas_a == 1) {
      stride_a = 0;
    } else if (num_fsas_b == 1) {
      stride_b = 0;
    } else {
      K2_CHECK_EQ(num_fsas_a, num_fsas_b);
    }
    // the check on the previous line will fail.
  }
  if (properties_a < 0) {
    Array1<int32_t> properties_a_out(c, num_fsas_a);
    GetFsaVecBasicProperties(a_fsas, &properties_a_out, &properties_a);
  }
  if (properties_b < 0) {
    Array1<int32_t> properties_b_out(c, num_fsas_b);
    GetFsaVecBasicProperties(b_fsas, &properties_b_out, &properties_b);
  }
  bool arc_sorted = (properties_a & kFsaPropertiesArcSorted) &&
                    (properties_b & kFsaPropertiesArcSorted);
  K2_CHECK(arc_sorted) << "Both a_fsas and b_fsas should be arc-sorted";
  int32_t num_fsas = std::max(num_fsas_a, num_fsas_b);

  std::vector<std::unique_ptr<k2host::Intersection>> intersections(num_fsas);
  std::vector<k2host::Array2Size<int32_t>> sizes(num_fsas);
  for (int32_t i = 0; i < num_fsas; ++i) {
    k2host::Fsa host_fsa_a = FsaVecToHostFsa(a_fsas, i * stride_a),
                host_fsa_b = FsaVecToHostFsa(b_fsas, i * stride_b);
    intersections[i] = std::make_unique<k2host::Intersection>(
        host_fsa_a, host_fsa_b, treat_epsilons_specially, false);
    intersections[i]->GetSizes(&(sizes[i]));
  }
  FsaVecCreator creator(sizes);
  int32_t num_arcs = creator.NumArcs();

  if (arc_map_a) *arc_map_a = Array1<int32_t>(c, num_arcs);
  if (arc_map_b) *arc_map_b = Array1<int32_t>(c, num_arcs);

  // the following few lines will allow us to add suitable offsets to the
  // `arc_map`.
  Array1<int32_t> a_fsas_row_splits12 =
                      a_fsas.RowSplits(2)[a_fsas.RowSplits(1)],
                  b_fsas_row_splits12 =
                      b_fsas.RowSplits(2)[b_fsas.RowSplits(1)];
  const int32_t *a_fsas_row_splits12_data = a_fsas_row_splits12.Data(),
                *b_fsas_row_splits12_data = b_fsas_row_splits12.Data();

  bool ok = true;
  for (int32_t i = 0; i < num_fsas; ++i) {
    k2host::Fsa host_fsa_out = creator.GetHostFsa(i);
    int32_t arc_offset = creator.GetArcOffsetFor(i);
    int32_t *this_arc_map_a =
                (arc_map_a ? arc_map_a->Data() + arc_offset : nullptr),
            *this_arc_map_b =
                (arc_map_b ? arc_map_b->Data() + arc_offset : nullptr);
    bool ans = intersections[i]->GetOutput(&host_fsa_out, this_arc_map_a,
                                           this_arc_map_b);
    ok = ok && ans;
    int32_t this_num_arcs = creator.GetArcOffsetFor(i + 1) - arc_offset;
    if (arc_map_a) {
      int32_t arc_offset_a = a_fsas_row_splits12_data[i * stride_a];
      for (int32_t i = 0; i < this_num_arcs; i++)
        this_arc_map_a[i] += arc_offset_a;
    }
    if (arc_map_b) {
      int32_t arc_offset_b = b_fsas_row_splits12_data[i * stride_b];
      for (int32_t i = 0; i < this_num_arcs; i++)
        this_arc_map_b[i] += arc_offset_b;
    }
  }
  *out = creator.GetFsaVec();
  return ok;
}

// Will be used in RemoveEpsilonHost and Determinize below to process FsaVec
// input recursively.
void RecursionWrapper(void (*f)(FsaOrVec &, FsaOrVec *, Ragged<int32_t> *),
                      FsaOrVec &src, FsaOrVec *dest,
                      Ragged<int32_t> *arc_deriv) {
  NVTX_RANGE(K2_FUNC);
  // src is actually an FsaVec.  Just recurse for now.
  K2_CHECK_EQ(src.NumAxes(), 3);
  int32_t num_fsas = src.shape.Dim0();
  std::vector<Fsa> srcs(num_fsas), dests(num_fsas);
  std::vector<Ragged<int32_t>> arc_derivs(num_fsas);
  int32_t tot_num_arcs = 0;
  for (int32_t i = 0; i < num_fsas; ++i) {
    srcs[i] = src.Index(0, i);
    f(srcs[i], &(dests[i]), arc_deriv != nullptr ? &(arc_derivs[i]) : nullptr);
    if (arc_deriv != nullptr) {
      // convert arc indexes in arc_derivs from idx2 to idx012
      Array1<int32_t> &values = arc_derivs[i].values;
      values = Plus(values, tot_num_arcs);
      tot_num_arcs += srcs[i].NumElements();
    }
  }
  *dest = Stack(0, num_fsas, dests.data());
  if (arc_deriv != nullptr) *arc_deriv = Cat(0, num_fsas, arc_derivs.data());
}

void RemoveEpsilonHost(FsaOrVec &src, FsaOrVec *dest,
                       Ragged<int32_t> *arc_derivs /*=nullptr*/) {
  NVTX_RANGE(K2_FUNC);
  int32_t num_axes = src.NumAxes();
  if (num_axes < 2 || num_axes > 3) {
    K2_LOG(FATAL) << "Input has bad num-axes " << num_axes;
  } else if (num_axes == 3) {
    return RecursionWrapper(RemoveEpsilonHost, src, dest, arc_derivs);
  }
  k2host::Fsa host_fsa = FsaToHostFsa(src);
  int32_t num_states = host_fsa.NumStates();
  K2_CHECK_EQ(num_states, src.Dim0());
  std::vector<double> max_forward_weights(num_states);
  std::vector<double> max_backward_weights(num_states);
  k2host::WfsaWithFbWeights max_wfsa(host_fsa, k2host::kMaxWeight,
                                     max_forward_weights.data(),
                                     max_backward_weights.data());
  // pass infinity as beam since we don't do pruning here.
  float beam = std::numeric_limits<float>::infinity();
  k2host::EpsilonsRemoverPrunedMax eps_remover(max_wfsa, beam);
  k2host::Array2Size<int32_t> fsa_size, arc_derivs_size;
  eps_remover.GetSizes(&fsa_size, &arc_derivs_size);
  FsaCreator fsa_creator(fsa_size);
  k2host::Fsa host_dest_fsa = fsa_creator.GetHostFsa();
  K2_STATIC_ASSERT(
      (std::is_same<k2host::MaxTracebackState::DerivType, int32_t>::value));
  Ragged2Creator<int32_t> ragged_creator(arc_derivs_size);
  k2host::Array2<int32_t *, int32_t> host_arc_derivs =
      ragged_creator.GetHostArray2();
  eps_remover.GetOutput(&host_dest_fsa, &host_arc_derivs);
  *dest = fsa_creator.GetFsa();
  if (arc_derivs != nullptr) *arc_derivs = ragged_creator.GetRagged2();
}


void RemoveEpsilon(FsaOrVec &src, int32_t properties,
                   FsaOrVec *dest,
                   Ragged<int32_t> *arc_derivs) {
  if ((properties & kFsaPropertiesTopSortedAndAcyclic) != 0 &&
      src.Context()->GetDeviceType() == kCpu) {
    // Host version of the algorithm
    RemoveEpsilonHost(src, dest, arc_derivs);
  } else {
    RemoveEpsilonDevice(src, dest, arc_derivs);
  }
}


void RemoveEpsilonAndAddSelfLoops(FsaOrVec &src, int32_t properties,
                                  FsaOrVec *dest,
                                  Ragged<int32_t> *arc_derivs) {
  NVTX_RANGE(K2_FUNC);
  Ragged<int32_t> arc_derivs1;

  FsaOrVec temp;
  RemoveEpsilon(src, properties, &temp,
                (arc_derivs != nullptr ? &arc_derivs1 : nullptr));

  Array1<int32_t> arc_derivs2;
  AddEpsilonSelfLoops(temp, dest,
                      (arc_derivs != nullptr ? &arc_derivs2 : nullptr));

  if (arc_derivs != nullptr) {
    *arc_derivs = Index(arc_derivs1, 0, arc_derivs2, nullptr);
  }
}




void Determinize(FsaOrVec &src, FsaOrVec *dest,
                 Ragged<int32_t> *arc_derivs /*=nullptr*/) {
  NVTX_RANGE(K2_FUNC);
  int32_t num_axes = src.NumAxes();
  if (num_axes < 2 || num_axes > 3) {
    K2_LOG(FATAL) << "Input has bad num-axes " << num_axes;
  } else if (num_axes == 3) {
    return RecursionWrapper(Determinize, src, dest, arc_derivs);
  }
  k2host::Fsa host_fsa = FsaToHostFsa(src);
  int32_t num_states = host_fsa.NumStates();
  K2_CHECK_EQ(num_states, src.Dim0());
  int32_t max_step = -1;  // no limit
  k2host::DeterminizerMax determinizer(host_fsa, max_step);
  k2host::Array2Size<int32_t> fsa_size, arc_derivs_size;
  determinizer.GetSizes(&fsa_size, &arc_derivs_size);
  FsaCreator fsa_creator(fsa_size);
  k2host::Fsa host_dest_fsa = fsa_creator.GetHostFsa();
  K2_STATIC_ASSERT(
      (std::is_same<k2host::MaxTracebackState::DerivType, int32_t>::value));
  Ragged2Creator<int32_t> ragged_creator(arc_derivs_size);
  k2host::Array2<int32_t *, int32_t> host_arc_derivs =
      ragged_creator.GetHostArray2();
  determinizer.GetOutput(&host_dest_fsa, &host_arc_derivs);
  *dest = fsa_creator.GetFsa();
  if (arc_derivs != nullptr) *arc_derivs = ragged_creator.GetRagged2();
}

Fsa LinearFsa(const Array1<int32_t> &symbols) {
  NVTX_RANGE(K2_FUNC);
  ContextPtr &c = symbols.Context();
  int32_t n = symbols.Dim(), num_states = n + 2, num_arcs = n + 1;
  Array1<int32_t> row_splits1 = Range(c, num_states + 1, 0),
                  row_ids1 = Range(c, num_arcs, 0);
  int32_t *row_splits1_data = row_splits1.Data();
  Array1<Arc> arcs(c, num_arcs);
  Arc *arcs_data = arcs.Data();
  const int32_t *symbols_data = symbols.Data();
  K2_EVAL(
      c, num_arcs, lambda_set_arcs, (int32_t arc_idx01)->void {
        int32_t src_state = arc_idx01, dest_state = arc_idx01 + 1,
                // -1 == kFinalSymbol
            symbol = (arc_idx01 < n ? symbols_data[arc_idx01] : -1);
        if (arc_idx01 < n) K2_CHECK_NE(symbol, -1);
        float score = 0.0;
        arcs_data[arc_idx01] = Arc(src_state, dest_state, symbol, score);
        // the final state has no leaving arcs.
        if (arc_idx01 == 0) row_splits1_data[num_states] = num_arcs;
      });
  return Ragged<Arc>(RaggedShape2(&row_splits1, &row_ids1, num_arcs), arcs);
}

FsaVec LinearFsas(const Ragged<int32_t> &symbols) {
  NVTX_RANGE(K2_FUNC);
  K2_CHECK_EQ(symbols.NumAxes(), 2);
  ContextPtr &c = symbols.Context();

  // if there are n symbols, there are n+2 states and n+1 arcs.
  RaggedShape states_shape = ChangeSublistSize(symbols.shape, 2);

  int32_t num_states = states_shape.NumElements(),
          num_arcs = symbols.NumElements() + symbols.Dim0();

  // row_splits2 maps from state_idx01 to arc_idx012; row_ids2 does the reverse.
  // We'll set them in the lambda below.
  Array1<int32_t> row_splits2(c, num_states + 1), row_ids2(c, num_arcs);

  int32_t *row_ids2_data = row_ids2.Data(),
          *row_splits2_data = row_splits2.Data();
  const int32_t *row_ids1_data = states_shape.RowIds(1).Data(),
                *row_splits1_data = states_shape.RowSplits(1).Data(),
                *symbols_data = symbols.values.Data();
  Array1<Arc> arcs(c, num_arcs);
  Arc *arcs_data = arcs.Data();
  K2_EVAL(
      c, num_states, lambda, (int32_t state_idx01)->void {
        int32_t fsa_idx0 = row_ids1_data[state_idx01],
                state_idx0x = row_splits1_data[fsa_idx0],
                next_state_idx0x = row_splits1_data[fsa_idx0 + 1],
                idx1 = state_idx01 - state_idx0x;

        // the following works because each FSA has one fewer arcs than states.
        int32_t arc_idx0xx = state_idx0x - fsa_idx0,
                next_arc_idx0xx = next_state_idx0x - (fsa_idx0 + 1),
                // the following may look a bit wrong.. here, the idx1 is the
                // same as the idx12 if the arc exists, because each state has
                // one arc leaving it (except the last state).
            arc_idx012 = arc_idx0xx + idx1;
        // the following works because each FSA has one fewer symbols than arcs
        // (however it doesn't work for the last arc of each FSA; we check
        // below.)
        int32_t symbol_idx01 = arc_idx012 - fsa_idx0;
        if (arc_idx012 < next_arc_idx0xx) {
          int32_t src_state = idx1, dest_state = idx1 + 1,
                  symbol = (arc_idx012 + 1 < next_arc_idx0xx
                                ? symbols_data[symbol_idx01]
                                : -1);  // kFinalSymbol
          float score = 0.0;
          arcs_data[arc_idx012] = Arc(src_state, dest_state, symbol, score);
          row_ids2_data[arc_idx012] = state_idx01;
        } else {
          // The following ensures that the last element of row_splits1_data
          // (i.e. row_splits1[num_states]) is set to num_arcs.  It also writes
          // something unnecessary for the last state of each FSA but the last
          // one, which will cause 2 threads to write the same item to the same
          // location. Note that there is no arc with index `arc_idx01`, if you
          // reach here.
          row_splits2_data[state_idx01 + 1] = arc_idx012;
        }
        row_splits2_data[state_idx01] = arc_idx012;
      });

  return Ragged<Arc>(
      RaggedShape3(&states_shape.RowSplits(1), &states_shape.RowIds(1),
                   num_states, &row_splits2, &row_ids2, num_arcs),
      arcs);
}

void ArcSort(Fsa *fsa) {
  if (fsa->NumAxes() < 2) return;  // it is empty
  SortSublists<Arc>(fsa);
}

void ArcSort(Fsa &src, Fsa *dest, Array1<int32_t> *arc_map /*= nullptr*/) {
  NVTX_RANGE(K2_FUNC);
  if (!src.values.IsValid()) return;

  if (arc_map != nullptr)
    *arc_map = Array1<int32_t>(src.Context(), src.NumElements());

  Fsa tmp(src.shape, src.values.Clone());
  SortSublists<Arc>(&tmp, arc_map);
  *dest = tmp;
}

// TODO(fangjun): use the following method suggested by Dan
//
// ... incidentally, it's possible to further optimize this so the run
// time is less than linear, by using methods similar to what I use
// in GetStateBatches(); imagine computing a table that instead of
// the best traceback, is the best 2-step traceback; and then the 4-step
// traceback, and so on. There's no need for this right now, since the
// forward-pass algorithm is already at least linear-time in the length
// of this path. But we can consider it for the future.
Ragged<int32_t> ShortestPath(FsaVec &fsas,
                             const Array1<int32_t> &entering_arcs) {
  NVTX_RANGE(K2_FUNC);
  K2_CHECK_EQ(fsas.NumAxes(), 3);
  const int32_t *entering_arcs_data = entering_arcs.Data();
  const Arc *arcs_data = fsas.values.Data();
  int32_t num_fsas = fsas.Dim0();
  int32_t num_states = fsas.TotSize(1);
  ContextPtr &context = fsas.Context();

  // allocate an extra element for ExclusiveSum
  Array1<int32_t> num_best_arcs_per_fsa(context, num_fsas + 1);
  int32_t *num_best_arcs_per_fsa_data = num_best_arcs_per_fsa.Data();
  const int32_t *row_splits1_data = fsas.RowSplits(1).Data();

  // -1 represents an invalid arc_index.
  // This extra array avoids an extra iteration over `entering_arcs`.
  Array1<int32_t> state_best_arc_index_array(context, num_states, -1);
  int32_t *state_best_arc_index_array_data = state_best_arc_index_array.Data();

  K2_EVAL(
      context, num_fsas, lambda_set_num_best_arcs, (int32_t fsas_idx0) {
        int32_t state_idx01 = row_splits1_data[fsas_idx0];
        int32_t state_idx01_next = row_splits1_data[fsas_idx0 + 1];

        if (state_idx01_next == state_idx01) {
          // this fsa is empty, so there is no best path available
          num_best_arcs_per_fsa_data[fsas_idx0] = 0;
          return;
        }

        int32_t final_state_idx01 = state_idx01_next - 1;
        int32_t cur_state = final_state_idx01;
        int32_t cur_index = entering_arcs_data[cur_state];
        int32_t num_arcs = 0;
        int32_t *p = state_best_arc_index_array_data + final_state_idx01;
        while (cur_index != -1) {
          *p = cur_index;
          --p;

          cur_state = arcs_data[cur_index].src_state + state_idx01;
          cur_index = entering_arcs_data[cur_state];
          ++num_arcs;
        }
        num_best_arcs_per_fsa_data[fsas_idx0] = num_arcs;
      });
  ExclusiveSum(num_best_arcs_per_fsa, &num_best_arcs_per_fsa);

  RaggedShape shape = RaggedShape2(&num_best_arcs_per_fsa, nullptr, -1);
  const int32_t *shape_row_splits1_data = shape.RowSplits(1).Data();
  const int32_t *shape_row_ids1_data = shape.RowIds(1).Data();

  const int32_t *ans_row_splits_data = shape.RowSplits(1).Data();
  Array1<int32_t> best_path_arc_indexes(context, shape.NumElements());
  int32_t *best_path_arc_indexes_data = best_path_arc_indexes.Data();

  K2_EVAL(
      context, shape.NumElements(), lambda_set_best_arcs, (int32_t ans_idx01) {
        int32_t fsa_idx0 = shape_row_ids1_data[ans_idx01];
        int32_t ans_idx0x = shape_row_splits1_data[fsa_idx0];
        int32_t ans_idx1 = ans_idx01 - ans_idx0x;

        int32_t num_arcs_this_fsa = num_best_arcs_per_fsa_data[fsa_idx0 + 1] -
                                    num_best_arcs_per_fsa_data[fsa_idx0];
        if (num_arcs_this_fsa == 0) return;

        int32_t final_state_idx01_this_fsa = row_splits1_data[fsa_idx0 + 1] - 1;

        const int32_t *p_start = state_best_arc_index_array_data +
                                 final_state_idx01_this_fsa -
                                 num_arcs_this_fsa + 1;

        best_path_arc_indexes_data[ans_idx01] = p_start[ans_idx1];
      });

  Ragged<int32_t> ans(shape, best_path_arc_indexes);
  return ans;
}

void AddEpsilonSelfLoops(FsaOrVec &src, FsaOrVec *dest,
                         Array1<int32_t> *arc_map /*= nullptr*/) {
  NVTX_RANGE(K2_FUNC);
  ContextPtr &c = src.Context();
  const int32_t *old_row_splits1_data = src.RowSplits(1).Data(),
                *old_row_ids1_data = src.RowIds(1).Data();
  const Arc *old_arcs_data = src.values.Data();
  if (src.NumAxes() == 2) {
    int32_t num_states = src.Dim0();
    if (num_states < 2) {
      K2_CHECK_EQ(num_states, 0);
      *dest = src;
      if (arc_map != nullptr) *arc_map = Array1<int32_t>(c, 0);
      return;
    }

    int32_t old_num_arcs = src.TotSize(1),
            new_num_arcs = old_num_arcs + (num_states - 1);
    Array1<int32_t> new_row_splits(c, num_states + 1),
        new_row_ids(c, new_num_arcs);
    Array1<Arc> new_arcs(c, new_num_arcs);
    int32_t *new_row_splits1_data = new_row_splits.Data(),
            *new_row_ids1_data = new_row_ids.Data();
    Arc *new_arcs_data = new_arcs.Data();
    int32_t *arc_map_data = nullptr;
    if (arc_map) {
      *arc_map = Array1<int32_t>(c, new_num_arcs);
      arc_map_data = arc_map->Data();
    }
    ParallelRunner pr(c);
    {
      With w(pr.NewStream());
      K2_EVAL(
          c, old_num_arcs, lambda_copy_data, (int32_t arc_idx01)->void {
            int32_t state_idx0 = old_row_ids1_data[arc_idx01],
                    new_arc_idx01 = arc_idx01 + 1 + state_idx0;
            // the "+1" above is because we put the self-loop first.
            new_row_ids1_data[new_arc_idx01] = state_idx0;
            new_arcs_data[new_arc_idx01] = old_arcs_data[arc_idx01];
            if (arc_map_data) arc_map_data[new_arc_idx01] = arc_idx01;
          });
    }
    {
      With w(pr.NewStream());
      K2_EVAL(
          c, num_states, lambda_set_new_data, (int32_t state_idx0)->void {
            int32_t old_arc_idx0x = old_row_splits1_data[state_idx0],
                    new_arc_idx0x = old_arc_idx0x + state_idx0;
            new_row_splits1_data[state_idx0] = new_arc_idx0x;
            if (state_idx0 + 1 < num_states) {        // not final-state
              int32_t new_arc_idx01 = new_arc_idx0x;  // the 1st arc is the loop
              new_row_ids1_data[new_arc_idx01] = state_idx0;
              new_arcs_data[new_arc_idx01] =
                  Arc(state_idx0, state_idx0, 0, 0.0);
              if (arc_map_data) arc_map_data[new_arc_idx01] = -1;
            } else {
              // Note: if num_states was zero we would have returned above, so
              // we don't have to worry about empty FSAs.
              new_row_splits1_data[num_states] = new_arc_idx0x;
            }
          });
    }
    pr.Finish();
    *dest = Ragged<Arc>(
        RaggedShape2(&new_row_splits, &new_row_ids, new_num_arcs), new_arcs);
  } else {
    K2_CHECK_EQ(src.NumAxes(), 3);
    // Get a vector saying, for each FSA, whether it's nonempty.
    int32_t num_fsas = src.Dim0(), num_states = src.TotSize(1),
            old_num_arcs = src.TotSize(2);
    if (num_states == 0) {
      *dest = src;
      if (arc_map) *arc_map = Array1<int32_t>(c, 0);
      return;
    }
    Array1<int32_t> fsa_nonempty(c, num_fsas + 1);
    int32_t *fsa_nonempty_data = fsa_nonempty.Data();
    K2_EVAL(
        c, num_fsas, lambda_set_fsa_nonempty, (int32_t fsa_idx0)->void {
          fsa_nonempty_data[fsa_idx0] = (old_row_splits1_data[fsa_idx0 + 1] >
                                         old_row_splits1_data[fsa_idx0]);
        });
    ExclusiveSum(fsa_nonempty, &fsa_nonempty);
    const int32_t *old_row_splits2_data = src.RowSplits(2).Data(),
                  *old_row_ids2_data = src.RowIds(2).Data();
    int32_t num_nonempty_fsas = fsa_nonempty.Back(),
            new_num_arcs = old_num_arcs + num_states - num_nonempty_fsas;
    // we subtract `num_nonempty_fsas` because final-states don't get a
    // self-loop.

    Array1<int32_t> new_row_splits2(c, num_states + 1),
        new_row_ids2(c, new_num_arcs);
    Array1<Arc> new_arcs(c, new_num_arcs);
    // fsa_idx0_mod_data maps from fsa_idx0 to a modified fsa_idx0 that
    // "doesn't count" FSAs with zero states.
    const int32_t *fsa_idx0_mod_data = fsa_nonempty_data;
    int32_t *new_row_splits2_data = new_row_splits2.Data(),
            *new_row_ids2_data = new_row_ids2.Data();
    Arc *new_arcs_data = new_arcs.Data();
    int32_t *arc_map_data = nullptr;
    if (arc_map) {
      *arc_map = Array1<int32_t>(c, new_num_arcs);
      arc_map_data = arc_map->Data();
    }
    ParallelRunner pr(c);
    {
      With w(pr.NewStream());
      K2_EVAL(
          c, old_num_arcs, lambda_copy_data, (int32_t arc_idx012)->void {
            int32_t state_idx01 = old_row_ids2_data[arc_idx012],
                    fsa_idx0 = old_row_ids1_data[state_idx01],
                    fsa_idx0_mod = fsa_idx0_mod_data[fsa_idx0],
                    new_arc_idx012 =
                        arc_idx012 + 1 + state_idx01 - fsa_idx0_mod;
            // The "+1" above is because we put the self-loop first.  The
            // "-fsa_idx0_mod" is because final-states don't get a self-loop.
            new_row_ids2_data[new_arc_idx012] = state_idx01;
            new_arcs_data[new_arc_idx012] = old_arcs_data[arc_idx012];
            if (arc_map_data) arc_map_data[new_arc_idx012] = arc_idx012;
          });
    }
    {
      With w(pr.NewStream());
      K2_EVAL(
          c, num_states, lambda_set_new_data, (int32_t state_idx01)->void {
            int32_t fsa_idx0 = old_row_ids1_data[state_idx01],
                    fsa_idx0_mod = fsa_idx0_mod_data[fsa_idx0],
                    state_idx0x = old_row_splits1_data[fsa_idx0],
                    next_state_idx0x = old_row_splits1_data[fsa_idx0 + 1],
                    old_arc_idx01x = old_row_splits2_data[state_idx01];
            // Below the "+ state_idx01" is because each state gets a self-loop,
            // and the "- fsa_idx0_mod" is because final-states don't get a
            // self-loop.
            int32_t new_arc_idx01x =
                old_arc_idx01x + state_idx01 - fsa_idx0_mod;
            // The self-loop arc is the first arc:
            int32_t new_arc_idx012 = new_arc_idx01x;
            new_row_splits2_data[state_idx01] = new_arc_idx01x;
            if (state_idx01 + 1 < next_state_idx0x) {  // not final-state
              new_row_ids2_data[new_arc_idx012] = state_idx01;
              int32_t state_idx1 = state_idx01 - state_idx0x;
              new_arcs_data[new_arc_idx012] =
                  Arc(state_idx1, state_idx1, 0, 0.0);
              if (arc_map_data) arc_map_data[new_arc_idx012] = -1;
            } else if (state_idx01 + 1 == num_states) {
              // Note: if num_states was zero  we would have returned above, so
              // we dont have to worry about an empty FsaVec.
              new_row_splits2_data[num_states] = new_arc_idx01x;
            }
          });
    }
    pr.Finish();
    *dest =
        Ragged<Arc>(RaggedShape3(&src.RowSplits(1), &src.RowIds(1), num_states,
                                 &new_row_splits2, &new_row_ids2, new_num_arcs),
                    new_arcs);
  }
}

Fsa Union(FsaVec &fsas, Array1<int32_t> *arc_map /*= nullptr*/) {
  NVTX_RANGE(K2_FUNC);
  K2_CHECK_EQ(fsas.NumAxes(), 3);

  ContextPtr &context = fsas.Context();
  const int32_t *fsas_row_splits1_data = fsas.RowSplits(1).Data();
  const int32_t *fsas_row_splits2_data = fsas.RowSplits(2).Data();
  const int32_t *fsas_row_ids1_data = fsas.RowIds(1).Data();
  const int32_t *fsas_row_ids2_data = fsas.RowIds(2).Data();
  const Arc *arcs_data = fsas.values.Data();

  int32_t num_fsas = fsas.Dim0();
  int32_t num_states = fsas.TotSize(1);
  int32_t num_arcs = fsas.TotSize(2);

  // A new start state and a new final state are added (+2).
  // The final state of each fsa is removed (-num_fsas)
  int32_t num_out_states = num_states + 2 - num_fsas;
  int32_t out_final_state = num_out_states - 1;

  // For every fsa, a new arc is added from the new start state
  // to its original start state (+num_fsas)
  int32_t num_out_arcs = num_arcs + num_fsas;

  Array1<int32_t> out_row_ids(context, num_out_arcs);
  Array1<Arc> out_arcs(context, num_out_arcs);
  Array1<int32_t> tmp_arc_map(context, num_out_arcs, -1);
  int32_t *tmp_arc_map_data = tmp_arc_map.Data();

  int32_t *out_row_ids_data = out_row_ids.Data();
  Arc *out_arcs_data = out_arcs.Data();

  K2_EVAL(
      context, num_arcs, lambda_set_out, (int32_t fsas_arc_idx012) {
        int32_t fsas_state_idx01 = fsas_row_ids2_data[fsas_arc_idx012];
        int32_t fsas_idx0 = fsas_row_ids1_data[fsas_state_idx01];
        int32_t this_fsa_final_state_idx01 =
            fsas_row_splits1_data[fsas_idx0 + 1] - 1;

        K2_DCHECK_GT(this_fsa_final_state_idx01, fsas_state_idx01)
            << "We support only FSAs with at least two states at present";

        int32_t fsas_state_idx0x = fsas_row_splits1_data[fsas_idx0];
        int32_t fsas_state_idx1 = fsas_state_idx01 - fsas_state_idx0x;
        int32_t this_fsa_final_state_idx1 =
            this_fsa_final_state_idx01 - fsas_state_idx0x;

        int32_t fsas_arc_idx0xx = fsas_row_splits2_data[fsas_state_idx0x];

        // fsa0: +1 (a new start state)
        // fsa1: +0 (the final state of fsa0 is removed)
        // fsa2: -1 (the final state of fsa1 is removed)
        // fsa3: -2 (the final state of fsa2 is removed)
        int32_t state_offset = 1 - fsas_idx0;
        int32_t out_state_idx0 = fsas_state_idx01 + state_offset;

        int32_t out_arc_idx01 = fsas_arc_idx012 + num_fsas;
        out_row_ids_data[out_arc_idx01] = out_state_idx0;
        Arc arc = arcs_data[fsas_arc_idx012];

        K2_DCHECK_EQ(arc.src_state, fsas_state_idx1);

        if (arc.dest_state == this_fsa_final_state_idx1)
          arc.dest_state = out_final_state;
        else
          arc.dest_state = arc.dest_state - arc.src_state + out_state_idx0;

        arc.src_state = out_state_idx0;
        out_arcs_data[out_arc_idx01] = arc;
        tmp_arc_map_data[out_arc_idx01] = fsas_arc_idx012;

        if (fsas_arc_idx0xx == fsas_arc_idx012) {
          // add a new arc from the new start state to the start state
          // of this fsa
          //
          // WARNING: we cannot use fsas_state_idx01 here
          // since the start state may have no leaving arcs!
          Arc arc(0, fsas_state_idx0x + state_offset, 0, 0);
          out_arcs_data[fsas_idx0] = arc;
          out_row_ids_data[fsas_idx0] = 0;
        }
      });

  if (arc_map != nullptr) *arc_map = std::move(tmp_arc_map);
  Array1<int32_t> out_row_splits(context, num_out_states + 1);
  RowIdsToRowSplits(out_row_ids, &out_row_splits);
  RaggedShape shape = RaggedShape2(&out_row_splits, &out_row_ids, num_out_arcs);
  Fsa ans = Ragged<Arc>(shape, out_arcs);
  return ans;
}

Fsa Closure(Fsa &fsa, Array1<int32_t> *arc_map /* = nullptr*/) {
  NVTX_RANGE(K2_FUNC);
  K2_CHECK_EQ(fsa.NumAxes(), 2) << "We support only a single FSA.";
  ContextPtr &c = fsa.Context();

  int32_t num_states = fsa.Dim0();
  if (num_states < 2) {
    K2_CHECK_EQ(num_states, 0)
        << "An empty fsa should contain no states at all";
    if (arc_map != nullptr) *arc_map = Array1<int32_t>(c, 0);
    return fsa;  // return itself if the input fsa is empty
  }

  const int32_t *fsa_row_splits_data = fsa.RowSplits(1).Data();
  const int32_t *fsa_row_ids_data = fsa.RowIds(1).Data();
  const Arc *fsa_arcs_data = fsa.values.Data();
  int32_t fsa_final_state = num_states - 1;

  int32_t num_out_states = num_states;

  // An arc from the start state to the final state with label == -1 is added.
  int32_t num_out_arcs = fsa.values.Dim() + 1;

  Array1<int32_t> out_row_ids(c, num_out_arcs);
  int32_t *out_row_ids_data = out_row_ids.Data();

  Array1<Arc> out_arcs(c, num_out_arcs);
  Arc *out_arcs_data = out_arcs.Data();

  Array1<int32_t> tmp_arc_map(c, num_out_arcs);
  int32_t *tmp_arc_map_data = tmp_arc_map.Data();

  K2_EVAL(
      c, fsa.values.Dim(), lambda_set_arcs, (int32_t fsa_arc_idx01) {
        int32_t fsa_state_idx0 = fsa_row_ids_data[fsa_arc_idx01];
        int32_t fsa_arc_idx0x = fsa_row_splits_data[fsa_state_idx0];
        int32_t fsa_arc_idx1 = fsa_arc_idx01 - fsa_arc_idx0x;
        int32_t this_state_num_arcs =
            fsa_row_splits_data[fsa_state_idx0 + 1] - fsa_arc_idx0x;

        Arc arc = fsa_arcs_data[fsa_arc_idx01];
        if (arc.dest_state == fsa_final_state) {
          // modify arcs entering the final state such that:
          //   - dest_state == 0
          //   - label == 0
          arc.dest_state = 0;
          K2_DCHECK_EQ(arc.label, -1);
          arc.label = 0;
        }

        int out_arc_idx01;
        if (arc.src_state > 0) {
          // this arc is not originated from the start state, so its index is
          // incremented
          out_arc_idx01 = fsa_arc_idx01 + 1;
        } else {
          out_arc_idx01 = fsa_arc_idx01;
          if (fsa_arc_idx1 == this_state_num_arcs - 1) {
            // This is the last arc of the original start state,
            // so we add a new arc just after it.
            Arc new_arc(0, fsa_final_state, -1, 0.0f);
            out_arcs_data[out_arc_idx01 + 1] = new_arc;
            out_row_ids_data[out_arc_idx01 + 1] = 0;
            tmp_arc_map_data[out_arc_idx01 + 1] = -1;
          }
        }

        // it may happen that the start state has no leaving arcs
        if (fsa_row_splits_data[1] == 0) {
          Arc new_arc(0, fsa_final_state, -1, 0.0f);
          out_arcs_data[0] = new_arc;
          out_row_ids_data[0] = 0;
          tmp_arc_map_data[0] = -1;
        }

        tmp_arc_map_data[out_arc_idx01] = fsa_arc_idx01;

        out_arcs_data[out_arc_idx01] = arc;
        out_row_ids_data[out_arc_idx01] = arc.src_state;
      });

  if (arc_map != nullptr) *arc_map = std::move(tmp_arc_map);

  Array1<int32_t> out_row_splits(c, num_out_states + 1);
  int32_t *out_row_splits_data = out_row_splits.Data();

  K2_EVAL(
      c, out_row_splits.Dim(), lambda_set_row_splits, (int32_t i) {
        if (i == 0)
          out_row_splits_data[i] = 0;
        else
          out_row_splits_data[i] = fsa_row_splits_data[i] + 1;
      });

  RaggedShape shape = RaggedShape2(&out_row_splits, &out_row_ids, num_out_arcs);
  Fsa ans = Ragged<Arc>(shape, out_arcs);
  return ans;
}

FsaOrVec ExpandArcs(FsaOrVec &fsas, RaggedShape &labels_shape,
                    Array1<int32_t> *fsas_arc_map /*=nullptr*/,
                    Array1<int32_t> *labels_arc_map /*=nullptr*/) {
  NVTX_RANGE(K2_FUNC);
  if (fsas.NumAxes() == 2) {
    FsaVec fsas_temp = FsaToFsaVec(fsas);
    return ExpandArcs(fsas_temp, labels_shape, fsas_arc_map, labels_arc_map)
        .RemoveAxis(0);
  }
  K2_CHECK_EQ(fsas.NumAxes(), 3);
  K2_CHECK_EQ(labels_shape.NumAxes(), 2);
  K2_CHECK_EQ(fsas.NumElements(), labels_shape.Dim0());
  ContextPtr &c = fsas.Context();
  K2_CHECK(c->IsCompatible(*labels_shape.Context()));

  RaggedShape state_to_arcs = GetLayer(fsas.shape, 1);

  // `state_to_foo` is a RaggedShape that, for each state in `fsas`, has a list
  // of length `num_arcs + 1`, where `num_arcs` is the number of arcs leaving
  // this state in `fsas`.  Interpret this as: one element for the state
  // itself, then one for each arc leaving it.  This `foo` is an index that
  // corresponds to num-arcs plus one, but because it is really a placeholder
  // and we want to keep it distinct from other things, we call it `foo`.
  RaggedShape state_to_foo = ChangeSublistSize(state_to_arcs, 1);

  int32_t foo_size = state_to_foo.NumElements();

  // For each element of `state_to_foo`, `num_ostates_for` says how many states
  // there will be for this (state,foo) in the returned (output) FSA.  Here, the
  // idx0 is the state, the idx1 is foo.  If idx1 == 0 (interpret this as "the
  // state itself"), then `num_ostates_for[idx01] = 1`, meaning "keep the
  // original state".  Otherwise, idx1 - 1 represents an arc_idx2 [into `fsas`],
  // and we set `num_ostates_for[idx01] = max(0, seq_len-1)`, where seq_len is
  // the length of the sequence in `labels_shape` corresponding to this
  // arc-index.
  Array1<int32_t> num_ostates_for(c, foo_size + 1);
  int32_t *num_ostates_for_data = num_ostates_for.Data();

  const int32_t *labels_row_splits1_data = labels_shape.RowSplits(1).Data(),
                *fsas_row_splits2_data = fsas.RowSplits(2).Data(),
                *state_to_foo_row_splits1_data =
                    state_to_foo.RowSplits(1).Data(),
                *state_to_foo_row_ids1_data = state_to_foo.RowIds(1).Data();

  K2_EVAL(
      c, foo_size, lambda_set_num_ostates, (int32_t idx01)->void {
        // note: the idx01, idx0, idx0x are into `state_to_foo`.
        // This idx0 is a state-index into `fsas` (an idx01 w.r.t. `fsas`).
        int32_t idx0 = state_to_foo_row_ids1_data[idx01],
                idx0x = state_to_foo_row_splits1_data[idx0],
                idx1 = idx01 - idx0x;  // idx1 is `foo`.
        int32_t num_ostates;
        if (idx1 == 0) {
          num_ostates = 1;  // this is a copy of the original state.
        } else {
          int32_t fsas_arc_idx2 = idx1 - 1, fsas_state_idx01 = idx0,
                  fsas_arc_idx01x = fsas_row_splits2_data[fsas_state_idx01],
                  fsas_arc_idx012 = fsas_arc_idx01x + fsas_arc_idx2,
                  labels_shape_idx0 = fsas_arc_idx012,
                  labels_shape_idx0x =
                      labels_row_splits1_data[labels_shape_idx0],
                  labels_shape_idx0x_next =
                      labels_row_splits1_data[labels_shape_idx0 + 1],
                  labels_shape_len1 =
                      labels_shape_idx0x_next - labels_shape_idx0x;
          // A sequence of n symbols will require n-1 extra states to represent
          // it.
          num_ostates = max(labels_shape_len1 - 1, (int32_t)0);
        }
        num_ostates_for_data[idx01] = num_ostates;
      });
  ExclusiveSum(num_ostates_for, &num_ostates_for);
  Array1<int32_t> &foo_to_ostates_row_splits = num_ostates_for;
  RaggedShape foo_to_ostates =
      RaggedShape2(&foo_to_ostates_row_splits, nullptr, -1);

  // to_ostates_shape has 4 axes: [fsa_id][orig_state][foo][ostate]
  // where foo is a general-purpose index that ranges over the (num_arcs + 1) of
  // the original state.
  RaggedShape to_ostates_shape = ComposeRaggedShapes3(
      GetLayer(fsas.shape, 0), state_to_foo, foo_to_ostates);

  // Below, `tos` means `to_ostates_shape`.
  const int32_t *tos_row_splits1_data = to_ostates_shape.RowSplits(1).Data(),
                *tos_row_ids1_data = to_ostates_shape.RowIds(1).Data(),
                *tos_row_splits2_data = to_ostates_shape.RowSplits(2).Data(),
                *tos_row_ids2_data = to_ostates_shape.RowIds(2).Data(),
                *tos_row_splits3_data = to_ostates_shape.RowSplits(3).Data(),
                *tos_row_ids3_data = to_ostates_shape.RowIds(3).Data();

  // `num_oarcs` gives the number of arcs in the returned (output) FSA for each
  // `ostate` (i.e. leaving each state in the returned FSA).
  int32_t tot_ostates = to_ostates_shape.NumElements();
  Array1<int32_t> num_oarcs(c, tot_ostates + 1);
  int32_t *num_oarcs_data = num_oarcs.Data();
  K2_EVAL(
      c, tot_ostates, lambda_set_num_oarcs, (int32_t idx0123)->void {
        // All these indexes are into `to_ostates_shape`, indexed
        // `[fsa][state][foo][ostate].`
        int32_t idx012 = tos_row_ids3_data[idx0123],
                idx012x = tos_row_splits3_data[idx012],
                idx01 = tos_row_ids2_data[idx012],
                idx01x = tos_row_splits2_data[idx01],
                idx01x_next = tos_row_splits2_data[idx01 + 1],
                len2 = idx01x_next - idx01x, idx2 = idx012 - idx01x,
                idx3 = idx0123 - idx012x;
        int32_t num_arcs;
        if (idx2 == 0) {
          K2_CHECK_EQ(idx3, 0);
          // This ostate corresponds to the original state; it is not one of the
          // extra states added to support chains of arcs.
          // The original state had `orig_num_arcs` leaving it, which is the
          // number of `foo` indexes minus one.
          int32_t orig_num_arcs = len2 - 1;
          num_arcs = orig_num_arcs;
        } else {
          // All newly-created states have exactly one arc leaving them.
          num_arcs = 1;
        }
        num_oarcs_data[idx0123] = num_arcs;
      });
  ExclusiveSum(num_oarcs, &num_oarcs);
  Array1<int32_t> &ostate_to_oarcs_row_splits = num_oarcs;
  RaggedShape ostate_to_oarcs =
      RaggedShape2(&ostate_to_oarcs_row_splits, nullptr, -1);

  // `full_shape` has 5 axes: [fsa][orig_state][foo][ostate][oarc]
  RaggedShape full_shape =
      ComposeRaggedShapes(to_ostates_shape, ostate_to_oarcs);
  // for the lower-order row-splits and row-ids, use tot_row_{splits,idx}n_data
  const int32_t *full_row_splits4_data = full_shape.RowSplits(4).Data(),
                *full_row_ids4_data = full_shape.RowIds(4).Data();
  int32_t tot_oarcs = full_shape.NumElements();
  K2_CHECK_GE(tot_oarcs, fsas.NumElements());

  int32_t *fsas_arc_map_data = nullptr, *labels_arc_map_data = nullptr;
  if (fsas_arc_map) {
    *fsas_arc_map = Array1<int32_t>(c, tot_oarcs);
    fsas_arc_map_data = fsas_arc_map->Data();
  }
  if (labels_arc_map) {
    *labels_arc_map = Array1<int32_t>(c, tot_oarcs);
    labels_arc_map_data = labels_arc_map->Data();
  }
  Array1<Arc> oarcs(c, tot_oarcs);
  Arc *oarcs_data = oarcs.Data();
  const Arc *arcs_data = fsas.values.Data();

  K2_EVAL(
      c, tot_oarcs, lambda_set_arcs, (int32_t idx01234)->void {
        // All these indexes are into `full_shape`, indexed
        // `[fsa][state][foo][ostate][oarc].`
        int32_t idx0123 = full_row_ids4_data[idx01234],
                idx0123x = full_row_splits4_data[idx0123],
                idx4 = idx01234 - idx0123x, idx012 = tos_row_ids3_data[idx0123],
                idx012x = tos_row_splits3_data[idx012],
                idx3 = idx0123 - idx012x, idx01 = tos_row_ids2_data[idx012],
                idx01x = tos_row_splits2_data[idx01], idx2 = idx012 - idx01x,
                idx0 = tos_row_ids1_data[idx01],
                idx0x = tos_row_splits1_data[idx0],
                idx0xxx = tos_row_splits3_data[tos_row_splits2_data[idx0x]];

        int32_t fsa_idx01x = fsas_row_splits2_data[idx01];

        int32_t fsa_idx2;  // the idx2 (arc-index) into `fsas` of the input arc
                           // that's most relevant to us..
        int32_t seq_pos;  // seq_pos is our index into the sequence of arcs that
                          // we produce for each original arc
        if (idx2 == 0) {
          K2_CHECK_EQ(idx3, 0);
          fsa_idx2 = idx4;  // corresponds to foo=0, so idx3 will be 0; the idx4
                            // enumerates the arcs leaving it..
          seq_pos = 0;
        } else {
          // this is one of the extra `foo` indexes, one per arc in the input
          // FSA that leaves this state; each of those `foo` indexes has
          // (seq_len - 1) states in it (idx3=0,1..seq_len-1); and each state
          // has one arc leaving it (idx4==0).
          K2_CHECK_EQ(idx4, 0);
          fsa_idx2 = idx2 - 1;
          seq_pos = idx3 + 1;
        }
        int32_t fsa_idx012 = fsa_idx01x + fsa_idx2;  // index of the arc in
                                                     // source FSA FSA that
                                                     // we're expanding..
        Arc iarc = arcs_data[fsa_idx012];

        int32_t labels_idx0x = labels_row_splits1_data[fsa_idx012],
                labels_next_idx0x = labels_row_splits1_data[fsa_idx012 + 1],
                labels_len1 = labels_next_idx0x - labels_idx0x;
        // labels_len1 is length of label sequence for this arc
        K2_CHECK_LT(seq_pos, max(int32_t(1), labels_len1));

        int32_t dest_idx01 = idx0x + iarc.dest_state,  // original destination
                                                       // state-index
            orig_dest_idx0123 =
                tos_row_splits3_data[tos_row_splits2_data[dest_idx01]];

        Arc oarc;
        oarc.src_state = idx0123 - idx0xxx;
        // If this is the last arc in the sequence, the dest-state is the
        // original dest-state of the arc.  Otherwise the dest-state is one of
        // the new states that we created. The idx123 will be an idx1 after
        // removing axes.
        int32_t dest_idx123;
        if (seq_pos + 1 >= labels_len1) {  // last arc in sequence..
          dest_idx123 = orig_dest_idx0123 - idx0xxx;
        } else {
          int32_t dest_state_idx2 = fsa_idx2 + 1,  // index `foo` equals
                                                   // orig_arc_idx+1
              dest_state_idx3 = seq_pos,           // ostate index..
              dest_idx012 = idx01x + dest_state_idx2,
                  dest_idx012x = tos_row_splits3_data[dest_idx012],
                  dest_idx0123 = dest_idx012x + dest_state_idx3;
          dest_idx123 = dest_idx0123 - idx0xxx;
        }
        oarc.dest_state = dest_idx123;  // indexes 1,2,3 will be combined; in
                                        // the output FSA it will be an idx1.

        if (fsas_arc_map_data)
          fsas_arc_map_data[idx01234] = (seq_pos == 0 ? fsa_idx012 : -1);
        if (labels_arc_map_data)
          labels_arc_map_data[idx01234] =
              (seq_pos < labels_len1 ? labels_idx0x + seq_pos : -1);
        if (iarc.label != -1) {
          // normal case.. label goes on 1st arc in sequence
          oarc.label = (seq_pos == 0 ? iarc.label : 0);
        } else {
          // If the arc was to the final-state, we need to keep the label on the
          // last arc of the sequence to keep the output valid.  The following
          // would be "seq_pos + 1 == labels_len1 ? -1 : 0", but we make it ">="
          // not "=" to account for the case seq_pos=0, labels_len1 = 0.
          oarc.label = (seq_pos + 1 >= labels_len1 ? -1 : 0);
        }
        oarc.score = (seq_pos == 0 ? iarc.score : 0.0);
        oarcs_data[idx01234] = oarc;
      });

  // remove current axes 1 and 2... [after removing axis 1, old axis 2 becomes
  // axis 1, so remove axis 1 twice].
  RaggedShape temp = RemoveAxis(full_shape, 1);
  return FsaVec(RemoveAxis(temp, 1), oarcs);
}


void Invert(FsaOrVec &src, Ragged<int32_t> &src_aux_labels, FsaOrVec *dest,
            Ragged<int32_t> *dest_aux_labels,
            Array1<int32_t> *arc_map /*= nullptr*/) {
  NVTX_RANGE(K2_FUNC);
  K2_CHECK_EQ(src_aux_labels.NumAxes(), 2);
  K2_CHECK_EQ(src_aux_labels.Dim0(), src.NumElements());
  K2_CHECK(dest != nullptr && dest_aux_labels != nullptr);
  ContextPtr c = GetContext(src, src_aux_labels);
  if (src.NumAxes() == 2) {
    Fsa *srcs = &src;
    FsaVec src_vec = CreateFsaVec(1, &srcs), dest_vec;
    Invert(src_vec, src_aux_labels, &dest_vec, dest_aux_labels, arc_map);
    *dest = GetFsaVecElement(dest_vec, 0);
    return;
  }
  Array1<int32_t> src_arc_map, labels_arc_map;
  *dest = ExpandArcs(src, src_aux_labels.shape, &src_arc_map, &labels_arc_map);
  // swap labels and aux_labels
  int32_t dest_num_arcs = dest->NumElements();
  Arc *dest_arcs_data = dest->values.Data();
  const int32_t *labels_arc_map_data = labels_arc_map.Data(),
                *src_aux_labels_data = src_aux_labels.values.Data();
  Array1<int32_t> dest_aux_labels_row_splits(c, dest_num_arcs + 1);
  int32_t *dest_aux_labels_row_splits_data = dest_aux_labels_row_splits.Data();
  K2_EVAL(
      c, dest_num_arcs, lambda_set_dest_aux_labels_num,
      (int32_t dest_idx012)->void {
        Arc &dest_arc = dest_arcs_data[dest_idx012];
        // we'll remove epsilons in dest_aux_labels
        dest_aux_labels_row_splits_data[dest_idx012] =
            dest_arc.label == 0 ? 0 : 1;
      });
  ExclusiveSum(dest_aux_labels_row_splits.Arange(0, dest_num_arcs),
               &dest_aux_labels_row_splits);
  RaggedShape dest_aux_labels_shape =
      RaggedShape2(&dest_aux_labels_row_splits, nullptr, -1);
  Array1<int32_t> dest_aux_labels_values(c,
                                         dest_aux_labels_shape.NumElements());
  int32_t *dest_aux_labels_values_data = dest_aux_labels_values.Data();
  K2_EVAL(
      c, dest_num_arcs, lambda_set_dest_labels_and_aux_labels,
      (int32_t dest_idx012)->void {
        Arc &dest_arc = dest_arcs_data[dest_idx012];
        // swap label and aux_label
        if (dest_arc.label != 0) {
          int32_t dest_aux_labels_idx0x =
              dest_aux_labels_row_splits_data[dest_idx012];
          // every arc in dest has at most one aux_label (as the aux_label is
          // the label of src on this arc)
          dest_aux_labels_values_data[dest_aux_labels_idx0x] = dest_arc.label;
        }
        int32_t src_aux_labels_idx01 = labels_arc_map_data[dest_idx012];
        dest_arc.label = src_aux_labels_idx01 == -1
                             ? 0
                             : src_aux_labels_data[src_aux_labels_idx01];
      });
  *dest_aux_labels =
      Ragged<int32_t>(dest_aux_labels_shape, dest_aux_labels_values);
  if (arc_map != nullptr) *arc_map = src_arc_map;
}

// Will be used in InvertHost to process FsaVec input recursively.
void RecursionWrapperAuxLabels(void (*f)(FsaOrVec &, Ragged<int32_t> &,
                                         FsaOrVec *, Ragged<int32_t> *),
                               FsaOrVec &src, Ragged<int32_t> &src_aux_labels,
                               FsaOrVec *dest,
                               Ragged<int32_t> *dest_aux_labels) {
  NVTX_RANGE(K2_FUNC);
  // src is actually an FsaVec.  Just recurse for now.
  K2_CHECK_EQ(src.NumAxes(), 3);
  int32_t num_fsas = src.shape.Dim0();
  std::vector<Fsa> srcs(num_fsas), dests(num_fsas);
  std::vector<Ragged<int32_t>> src_aux_labels_vec(num_fsas),
      dest_aux_labels_vec(num_fsas);
  int32_t tot_num_arcs = 0;
  Array1<int32_t> src_aux_labels_row_splits = src_aux_labels.RowSplits(1),
                  src_aux_labels_values = src_aux_labels.values;
  for (int32_t i = 0; i < num_fsas; ++i) {
    srcs[i] = src.Index(0, i);
    int32_t cur_num_arcs = srcs[i].NumElements();
    // below block get aux_labels for srcs[i]
    // TODO(haowen): replace with Range op for ragged
    {
      Array1<int32_t> row_splits = src_aux_labels_row_splits.Arange(
          tot_num_arcs, tot_num_arcs + cur_num_arcs + 1);
      Array1<int32_t> values =
          src_aux_labels_values.Arange(row_splits[0], row_splits.Back());
      row_splits = Minus(row_splits, row_splits[0]);
      RaggedShape shape = RaggedShape2(&row_splits, nullptr, -1);
      src_aux_labels_vec[i] = Ragged<int32_t>(shape, values);
    }
    f(srcs[i], src_aux_labels_vec[i], &(dests[i]), &(dest_aux_labels_vec[i]));
    tot_num_arcs += cur_num_arcs;
  }
  *dest = Stack(0, num_fsas, dests.data());
  *dest_aux_labels = Cat(0, num_fsas, dest_aux_labels_vec.data());
}

void InvertHost(FsaOrVec &src, Ragged<int32_t> &src_aux_labels, FsaOrVec *dest,
                Ragged<int32_t> *dest_aux_labels) {
  NVTX_RANGE(K2_FUNC);
  K2_CHECK_EQ(src_aux_labels.NumAxes(), 2);
  K2_CHECK_EQ(src_aux_labels.Dim0(), src.NumElements());
  K2_CHECK(dest != nullptr && dest_aux_labels != nullptr);
  int32_t num_axes = src.NumAxes();
  if (num_axes < 2 || num_axes > 3) {
    K2_LOG(FATAL) << "Input has bad num-axes " << num_axes;
  } else if (num_axes == 3) {
    return RecursionWrapperAuxLabels(InvertHost, src, src_aux_labels, dest,
                                     dest_aux_labels);
  }

  k2host::Fsa host_fsa = FsaToHostFsa(src);
  // k2host::AuxLabels is a k2host::Array2
  k2host::AuxLabels host_aux_labels(
      src_aux_labels.Dim0(), src_aux_labels.NumElements(),
      src_aux_labels.RowSplits(1).Data(), src_aux_labels.values.Data());
  k2host::FstInverter inverter(host_fsa, host_aux_labels);
  k2host::Array2Size<int32_t> fsa_size, aux_size;
  inverter.GetSizes(&fsa_size, &aux_size);
  FsaCreator fsa_creator(fsa_size);
  k2host::Fsa host_dest_fsa = fsa_creator.GetHostFsa();
  Ragged2Creator<int32_t> ragged_creator(aux_size);
  k2host::AuxLabels host_dest_aux_labels = ragged_creator.GetHostArray2();
  inverter.GetOutput(&host_dest_fsa, &host_dest_aux_labels);
  *dest = fsa_creator.GetFsa();
  *dest_aux_labels = ragged_creator.GetRagged2();
}

FsaOrVec ReplaceFsa(FsaVec &src, FsaOrVec &index, int32_t symbol_range_begin,
                    Array1<int32_t> *arc_map_src /* = nullptr */,
                    Array1<int32_t> *arc_map_index /* = nullptr */) {
  NVTX_RANGE(K2_FUNC);
  if (index.NumAxes() == 2) {
    FsaVec index_temp = FsaToFsaVec(index);
    return ReplaceFsa(src, index_temp, symbol_range_begin, arc_map_src,
                      arc_map_index).RemoveAxis(0);
  }
  K2_CHECK_EQ(index.NumAxes(), 3);
  ContextPtr &c = index.Context();
  K2_CHECK(c->IsCompatible(*src.Context()));

  RaggedShape state_to_arcs = GetLayer(index.shape, 1);

  // `state_to_foo` is a RaggedShape that, for each state in `index`, has a list
  // of length `tot_arcs + 1`.  Interpret this as: one element for the state
  // itself, then one for each arc leaving it.  This `foo` is an index that
  // corresponds to num-arcs plus one, but because it is really a placeholder
  // and we want to keep it distinct from other things, we call it `foo`.
  RaggedShape state_to_foo = ChangeSublistSize(state_to_arcs, 1);

  int32_t foo_size = state_to_foo.NumElements(),
          num_src_fsas = src.Dim0();
  // For each element of `state_to_foo`, `num_ostates_for` says how many states
  // there will be for this (state,foo) in the returned (output) FSA.  Here, the
  // idx0 is the state, the idx1 is foo.  If idx1 == 0 (interpret this as "the
  // state itself"), then `num_ostates_for[idx01] = 1`, meaning "keep the
  // original state".  Otherwise, idx1 - 1 represents an arc_idx2 [into `index`]
  // and we set `num_ostates_for[idx01] = max(0, state_num-1)`, where state_num
  // is the states count of the fsa in `src` that would repalce into this arc.
  Array1<int32_t> num_ostates_for(c, foo_size + 1);
  int32_t *num_ostates_for_data = num_ostates_for.Data();
  const Arc *index_arcs_data = index.values.Data();

  const int32_t *src_row_splits1_data = src.RowSplits(1).Data(),
                *index_row_splits2_data = index.RowSplits(2).Data(),
                *state_to_foo_row_splits1_data =
                    state_to_foo.RowSplits(1).Data(),
                *state_to_foo_row_ids1_data = state_to_foo.RowIds(1).Data();

  K2_EVAL(
      c, foo_size, lambda_set_num_ostates, (int32_t idx01)->void {
        // note: the idx01, idx0, idx0x are into `state_to_foo`.
        // This idx0 is a state-index into `index` (an idx01 w.r.t. `index`).
        int32_t idx0 = state_to_foo_row_ids1_data[idx01],
                idx0x = state_to_foo_row_splits1_data[idx0],
                idx1 = idx01 - idx0x;  // idx1 is `foo`.
        int32_t num_ostates;
        if (idx1 == 0) {
          num_ostates = 1;  // this is a copy of the original state.
        } else {
          int32_t index_arc_idx2 = idx1 - 1, index_state_idx01 = idx0,
                  index_arc_idx01x = index_row_splits2_data[index_state_idx01],
                  index_arc_idx012 = index_arc_idx01x + index_arc_idx2,
                  index_label = index_arcs_data[index_arc_idx012].label,
                  src_idx0 = index_label - symbol_range_begin;
          // will not replace for this arc
          if (src_idx0 < 0 || src_idx0 >= num_src_fsas) {
            num_ostates = 0;
          } else {
            int32_t src_idx0x = src_row_splits1_data[src_idx0],
                    src_idx0x_next = src_row_splits1_data[src_idx0 + 1],
                    src_len1 = src_idx0x_next - src_idx0x;
            num_ostates = max(src_len1 - 1, (int32_t)0);
          }
        }
        num_ostates_for_data[idx01] = num_ostates;
      });
  ExclusiveSum(num_ostates_for, &num_ostates_for);
  Array1<int32_t> &foo_to_ostates_row_splits = num_ostates_for;
  RaggedShape foo_to_ostates =
      RaggedShape2(&foo_to_ostates_row_splits, nullptr, -1);

  // to_ostates_shape has 4 axes: [fsa_id][orig_state][foo][ostate]
  // where foo is a general-purpose index that ranges over the (num_arcs + 1) of
  // the original state.
  RaggedShape to_ostates_shape = ComposeRaggedShapes3(
      GetLayer(index.shape, 0), state_to_foo, foo_to_ostates);

  // Below, `tos` means `to_ostates_shape`.
  const int32_t *tos_row_splits1_data = to_ostates_shape.RowSplits(1).Data(),
                *tos_row_ids1_data = to_ostates_shape.RowIds(1).Data(),
                *tos_row_splits2_data = to_ostates_shape.RowSplits(2).Data(),
                *tos_row_ids2_data = to_ostates_shape.RowIds(2).Data(),
                *tos_row_splits3_data = to_ostates_shape.RowSplits(3).Data(),
                *tos_row_ids3_data = to_ostates_shape.RowIds(3).Data(),
                *src_row_splits2_data = src.RowSplits(2).Data();

  // `num_oarcs` gives the number of arcs in the returned (output) FSA for each
  // `ostate` (i.e. leaving each state in the returned FSA).
  int32_t tot_ostates = to_ostates_shape.NumElements();
  Array1<int32_t> num_oarcs(c, tot_ostates + 1);
  int32_t *num_oarcs_data = num_oarcs.Data();
  K2_EVAL(
      c, tot_ostates, lambda_set_num_oarcs, (int32_t idx0123)->void {
        // All these indexes are into `to_ostates_shape`, indexed
        // `[fsa][state][foo][ostate].`
        int32_t idx012 = tos_row_ids3_data[idx0123],
                idx012x = tos_row_splits3_data[idx012],
                idx01 = tos_row_ids2_data[idx012],
                idx01x = tos_row_splits2_data[idx01],
                idx01x_next = tos_row_splits2_data[idx01 + 1],
                len2 = idx01x_next - idx01x, idx2 = idx012 - idx01x,
                idx3 = idx0123 - idx012x;
        int32_t num_arcs;
        if (idx2 == 0) {
          K2_CHECK_EQ(idx3, 0);
          // This ostate corresponds to the original state;
          // The original state had `orig_num_arcs` leaving it, which is the
          // number of `foo` indexes minus one.
          int32_t orig_num_arcs = len2 - 1;
          num_arcs = orig_num_arcs;
        } else {
          // All inserted states have the same num of arcs as in the src.
          int32_t index_arc_idx2 = idx2 - 1,
                  index_arc_idx01x = index_row_splits2_data[idx01],
                  index_arc_idx012 = index_arc_idx01x + index_arc_idx2,
                  index_label = index_arcs_data[index_arc_idx012].label,
                  src_idx0 = index_label - symbol_range_begin;
          K2_CHECK_GE(src_idx0, 0);
          K2_CHECK_LT(src_idx0, num_src_fsas);
          int32_t src_idx1 = idx3,
                  src_idx0x = src_row_splits1_data[src_idx0],
                  src_idx01 = src_idx0x + src_idx1,
                  src_idx01x = src_row_splits2_data[src_idx01],
                  src_idx01x_next = src_row_splits2_data[src_idx01 + 1],
                  src_num_arcs = src_idx01x_next - src_idx01x;
          num_arcs = src_num_arcs;
        }
        num_oarcs_data[idx0123] = num_arcs;
      });
  ExclusiveSum(num_oarcs, &num_oarcs);
  Array1<int32_t> &ostate_to_oarcs_row_splits = num_oarcs;
  RaggedShape ostate_to_oarcs =
      RaggedShape2(&ostate_to_oarcs_row_splits, nullptr, -1);

  // `full_shape` has 5 axes: [fsa][orig_state][foo][ostate][oarc]
  RaggedShape full_shape =
      ComposeRaggedShapes(to_ostates_shape, ostate_to_oarcs);

  // for the lower-order row-splits and row-ids, use tot_row_{splits,idx}n_data
  const int32_t *full_row_splits4_data = full_shape.RowSplits(4).Data(),
                *full_row_ids4_data = full_shape.RowIds(4).Data();
  int32_t tot_oarcs = full_shape.NumElements();
  K2_CHECK_GE(tot_oarcs, index.NumElements());

  int32_t *arc_map_src_data = nullptr, *arc_map_index_data = nullptr;
  if (arc_map_src) {
    *arc_map_src = Array1<int32_t>(c, tot_oarcs);
    arc_map_src_data = arc_map_src->Data();
  }
  if (arc_map_index) {
    *arc_map_index = Array1<int32_t>(c, tot_oarcs);
    arc_map_index_data = arc_map_index->Data();
  }
  Array1<Arc> oarcs(c, tot_oarcs);
  Arc *oarcs_data = oarcs.Data();
  const Arc *src_arcs_data = src.values.Data();

  K2_EVAL(
      c, tot_oarcs, lambda_set_arcs, (int32_t idx01234)->void {
        // All these indexes are into `full_shape`, indexed
        // `[fsa][state][foo][ostate][oarc].`
        int32_t idx0123 = full_row_ids4_data[idx01234],
                idx0123x = full_row_splits4_data[idx0123],
                idx4 = idx01234 - idx0123x, idx012 = tos_row_ids3_data[idx0123],
                idx012x = tos_row_splits3_data[idx012],
                idx3 = idx0123 - idx012x, idx01 = tos_row_ids2_data[idx012],
                idx01x = tos_row_splits2_data[idx01], idx2 = idx012 - idx01x,
                idx0 = tos_row_ids1_data[idx01],
                idx0x = tos_row_splits1_data[idx0],
                idx0xxx = tos_row_splits3_data[tos_row_splits2_data[idx0x]];

        int32_t index_idx2;  // the idx2 (arc-index) into `index`
        if (idx2 == 0) {
          K2_CHECK_EQ(idx3, 0);
          index_idx2 = idx4;  // corresponds to foo=0, so idx3 will be 0;
                              // the idx4 enumerates the arcs leaving it..
        } else {
          // this is one of the extra `foo` indexes, it's conrespoding index
          // into `index` is `foo` index minus 1
          index_idx2 = idx2 - 1;
        }

        int32_t index_idx01x = index_row_splits2_data[idx01];
        int32_t index_idx012 = index_idx01x + index_idx2; // index of the arc in
                                                          // source FSA FSA that
                                                          // we're replaceing..

        Arc index_arc = index_arcs_data[index_idx012];
        int32_t dest_idx01 = idx0x + index_arc.dest_state,  // original destination
                                                            // state-index
            orig_dest_idx0123 =
                tos_row_splits3_data[tos_row_splits2_data[dest_idx01]];

        Arc src_arc;
        Arc oarc;
        oarc.src_state = idx0123 - idx0xxx;
        // initialize mapping index
        int32_t arc_src_map_idx = -1,
                arc_index_map_idx = -1;
        int32_t src_idx0 = index_arc.label - symbol_range_begin;
        // will not replace for this arc
        // dest state is the dest state of index arc
        if (src_idx0 < 0 || src_idx0 >= num_src_fsas) {
          K2_CHECK_EQ(idx2, 0);
          oarc.dest_state = orig_dest_idx0123;
          oarc.label = index_arc.label;
          oarc.score = index_arc.score;
          arc_index_map_idx = index_idx012;
        } else {
          int32_t src_idx0x = src_row_splits1_data[src_idx0],
                  src_idx1 = idx3,
                  src_idx01 = src_idx0x + src_idx1,
                  src_idx01x = src_row_splits2_data[src_idx01],
                  src_idx2 = idx4,
                  src_idx012 = src_idx01x + src_idx2;
          src_arc = src_arcs_data[src_idx012];
          // the arc point to the final state of the fsa in src would point to
          // the dest state of the arc we're replaceing
          if (src_arc.label == -1) {
            oarc.dest_state = orig_dest_idx0123;
          } else {
            // this arc would point to the initial state of the fsa in src,
            // the state id bias is the count of all the ostates coresponding to
            // the original state util now, the idx4 enumerates foo index
            if (idx2 == 0) {
              int32_t idx012_t = idx01x + 0,
                      idx2_t = idx4,
                      idx012x_t = tos_row_splits3_data[idx012_t],
                      idx012x_next_t =
                        tos_row_splits3_data[idx012_t + idx2_t + 1],
                      bias = idx012x_next_t - idx012x_t;
              oarc.dest_state = idx0123 + bias - idx0xxx;
            } else {
              // this is the inner arc of the fsa in src, the bias of state id
              // is `src_arc.dest_state - idx3`
              oarc.dest_state = idx0123 + src_arc.dest_state - idx3 - idx0xxx;
            }
          }
          if (idx2 == 0) {
            // add epsion arc before fsa in src
            oarc.label = 0;
            oarc.score = index_arc.score;
            arc_index_map_idx = index_idx012;
          } else {
            // replace -1 with epsion
            oarc.label = src_arc.label == -1 ? 0 : src_arc.label;
            oarc.score = src_arc.score;
            arc_src_map_idx = src_idx012;
          }
        }
        if (arc_map_src_data)
          arc_map_src_data[idx01234] = arc_src_map_idx;
        if (arc_map_index_data)
          arc_map_index_data[idx01234] = arc_index_map_idx;
        oarcs_data[idx01234] = oarc;
      });
  // remove current axes 1 and 2... [after removing axis 1, old axis 2 becomes
  // axis 1, so remove axis 1 twice].
  RaggedShape temp = RemoveAxis(full_shape, 1);
  return FsaVec(RemoveAxis(temp, 1), oarcs);
}

FsaOrVec RemoveEpsilonSelfLoops(FsaOrVec &src,
                                Array1<int32_t> *arc_map /* = nullptr */) {
  NVTX_RANGE(K2_FUNC);
  if (src.NumAxes() == 2) {
    FsaVec temp = FsaToFsaVec(src);
    return RemoveEpsilonSelfLoops(temp, arc_map).RemoveAxis(0);
  }
  K2_CHECK_EQ(src.NumAxes(), 3);

  ContextPtr &c = src.Context();
  int32_t num_arcs = src.NumElements();
  Renumbering renumber_lists(c, num_arcs);
  char *keep_list_data = renumber_lists.Keep().Data();

  const Arc *arcs_data = src.values.Data();
  K2_EVAL(
      c, num_arcs, lambda_set_keep, (int32_t i)->void {
        Arc arc = arcs_data[i];
        char keep;
        if (arc.label == 0 && arc.src_state == arc.dest_state) {
          // This arc is an epsilon self-loop, so it should be removed
          keep = 0;
        } else {
          keep = 1;
        }
        keep_list_data[i] = keep;
      });
  FsaVec ans = Index(src, 2, renumber_lists.New2Old(), arc_map);
  return ans;
}

}  // namespace k2<|MERGE_RESOLUTION|>--- conflicted
+++ resolved
@@ -1,10 +1,6 @@
 /**
-<<<<<<< HEAD
  * Copyright (c)  2020  Xiaomi Corporation (authors: Daniel Povey, Haowen Qiu,
  *                                                   Wei Kang)
-=======
- * Copyright      2020  Xiaomi Corporation (authors: Daniel Povey, Haowen Qiu)
->>>>>>> c5ba673e
  *                      Mobvoi Inc.        (authors: Fangjun Kuang)
  *
  * See LICENSE for clarification regarding multiple authors
