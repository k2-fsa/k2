--- conflicted
+++ resolved
@@ -85,14 +85,9 @@
     Array2<typename TracebackState::DerivType *, int32_t> *arc_derivs) {
   if (IsEmpty(fsa_in_.fsa)) return beam_;
 
-<<<<<<< HEAD
-  CHECK_NOTNULL(fsa_out);
-  CHECK_NOTNULL(arc_derivs);
-=======
+
   K2_CHECK_NE(fsa_out, nullptr);
-  K2_CHECK_NE(arc_weights_out, nullptr);
   K2_CHECK_NE(arc_derivs, nullptr);
->>>>>>> db59e010
 
   std::vector<int32_t> arc_map;
   // output fsa
