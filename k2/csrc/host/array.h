// k2/csrc/array.h

// Copyright (c)  2020  Xiaomi Corporation (authors: Daniel Povey
//                                                   Haowen Qiu)

// See ../../LICENSE for clarification regarding multiple authors

#ifndef K2_CSRC_HOST_ARRAY_H_
#define K2_CSRC_HOST_ARRAY_H_

#include <algorithm>
#include <functional>

#include <iterator>
#include <limits>
#include <memory>
#include <type_traits>
#include <utility>
#include <vector>

<<<<<<< HEAD
namespace k2host {
=======
#include "k2/csrc/log.h"

namespace k2 {
>>>>>>> db59e010

/*
   We will use e.g. StridedPtr<T, I> when the stride is not 1, and
   otherwise just T* (which presumably be faster).
*/
template <typename T, typename I = int32_t>
struct StridedPtr {
  T *data;   // it is NOT owned here
  I stride;  // in number of elements, NOT number of bytes
  explicit StridedPtr(T *data = nullptr, I stride = 0)  // NOLINT
      : data(data), stride(stride) {}

  T &operator[](I i) { return data[i * stride]; }
  const T &operator[](I i) const { return data[i * stride]; }

  T &operator*() { return *data; }
  const T &operator*() const { return *data; }

  // prefix increment
  StridedPtr &operator++() {
    data += stride;
    return *this;
  }
  // postfix increment
  StridedPtr operator++(int) {
    StridedPtr tmp(*this);
    ++(*this);
    return tmp;
  }

  StridedPtr &operator+=(I n) {
    data += n * stride;
    return *this;
  }
  StridedPtr operator+(I n) const {
    StridedPtr tmp(*this);
    tmp += n;
    return tmp;
  }

  bool operator==(const StridedPtr &other) const {
    return data == other.data && stride == other.stride;
  }
  bool operator!=(const StridedPtr &other) const { return !(*this == other); }

  void Swap(StridedPtr &other) {
    std::swap(data, other.data);
    std::swap(stride, other.stride);
  }
};

template <typename Ptr, typename I = int32_t>
struct Array1 {
  // One dimensional array of something, like vector<X>
  // where Ptr is, or behaves like, X*.
  using IndexT = I;
  using PtrT = Ptr;
  using ValueType = typename std::iterator_traits<Ptr>::value_type;

  Array1() : begin(0), end(0), size(0), data(nullptr) {}
  Array1(IndexT begin, IndexT end, PtrT data)
      : begin(begin), end(end), data(data) {
    K2_CHECK_GE(end, begin);
    this->size = end - begin;
  }
  Array1(IndexT size, PtrT data) : begin(0), end(size), size(size), data(data) {
    K2_CHECK_GE(size, 0);
  }
  void Init(IndexT begin, IndexT end, PtrT data) {
    K2_CHECK_GE(end, begin);
    this->begin = begin;
    this->end = end;
    this->size = end - begin;
    this->data = data;
  }
  bool Empty() const { return begin == end; }

  // 'begin' and 'end' are the first and one-past-the-last indexes into `data`
  // that we are allowed to use.
  IndexT begin;
  IndexT end;
  IndexT size;  // the number of elements in `data` that can be accessed, equals
                // to `end - begin`
  PtrT data;
};

/*
  This struct stores the size of an Array2 object; it will generally be used as
  an output argument by functions that work out this size.
 */
template <typename I>
struct Array2Size {
  using IndexT = I;
  // `size1` is the top-level size of the array, equal to the object's .size1
  // element
  I size1;
  // `size2` is the number of elements in the array, equal to the object's
  // .size2 element
  I size2;
};

template <typename Ptr, typename I = int32_t>
struct Array2 {
  // Irregular two dimensional array of something, like vector<vector<X> >
  // where Ptr is, or behaves like, X*.
  using IndexT = I;
  using PtrT = Ptr;
  using ValueType = typename std::iterator_traits<Ptr>::value_type;

  Array2() : size1(0), size2(0), indexes(&size1), data(nullptr) {}
  Array2(IndexT size1, IndexT size2, IndexT *indexes, PtrT data)
      : size1(size1), size2(size2), indexes(indexes), data(data) {}
  void Init(IndexT size1, IndexT size2, IndexT *indexes, PtrT data) {
    this->size1 = size1;
    this->size2 = size2;
    this->indexes = indexes;
    this->data = data;
  }

  IndexT size1;
  IndexT size2;     // the number of elements in the array,  equal to
                    // indexes[size1] - indexes[0] (if the object Array2
                    // has been initialized).
  IndexT *indexes;  // indexes[0,1,...size1] should be defined; note,
                    // this means the array must be of at least
                    // size1+1.  We require that indexes[i] <=
                    // indexes[i+1], but it is not required that
                    // indexes[0] == 0, it may be greater than 0.
                    // `indexes` should point to a zero if `size1 == 0`,
                    // i.e. `indexes[0] == 0`
  PtrT data;  // `data` might be an actual pointer, or might be some object
              // supporting operator [].  data[indexes[0]] through
              // data[indexes[size1] - 1] must be accessible through this
              // object.

  /*
     If an Array2 object is initialized and `size1` == 0, it means the object is
     empty. Here we don't care about `indexes`, but it should have at least one
     element and `indexes[0] == 0` according to the definition of `indexes`.
     Users should not access `data` if the object is empty.
  */
  bool Empty() const { return size1 == 0; }

  // as we require `indexes[0] == 0` if Array2 is empty,
  // the implementation of `begin` and `end` would be fine for empty object.
  PtrT begin() { return data + indexes[0]; }              // NOLINT
  const PtrT begin() const { return data + indexes[0]; }  // NOLINT

  PtrT end() { return data + indexes[size1]; }              // NOLINT
  const PtrT end() const { return data + indexes[size1]; }  // NOLINT

  // just to replace `Swap` functions for Fsa and AuxLabels for now,
  // may delete it if we finally find that we don't need to call it.
  void Swap(Array2 &other) {
    std::swap(size1, other.size1);
    std::swap(size2, other.size2);
    std::swap(indexes, other.indexes);
    // it's OK here for Ptr=StridedPtr as we have specialized
    // std::swap for StridedPtr
    std::swap(data, other.data);
  }

  /* initialized definition:
       An Array2 object is initialized if its `size1` member and `size2` member
       are set and its `indexes` and `data` pointer allocated, and the values of
       its `indexes` array are set for indexes[0] and indexes[size1].
 */
};

template <typename Ptr, typename I>
struct Array3 {
  // Irregular three dimensional array of something, like
  // vector<vector<vector<X> > > where Ptr is or behaves like X*.
  using IndexT = I;
  using PtrT = Ptr;

  IndexT size1;  // equal to the number of Array2 object in this Array3 object;
                 // `size1 + 1` will be the number of elements in indexes1.

  IndexT size2;  // equal to indexes1[size1] - indexes1[0];
                 // `size2 + 1` will be the number of elements in indexes2;

  IndexT size3;  // the number of elements in `data`,  equal to
                 // indexes2[indexes1[size1]] - indexes2[indexes1[0]].

  IndexT *indexes1;  // indexes1[0,1,...size1] should be defined; note,
                     // this means the array must be of at least size1+1.
                     // We require that indexes[i] <= indexes[i+1], but it
                     // is not required that indexes[0] == 0, it may be greater
                     // than 0.

  IndexT *indexes2;  // indexes2[indexes1[0]]
                     // .. indexes2[indexes1[size1]] should be defined;
                     // note, this means the array must be of at least size2+1.

  Ptr data;  // `data` might be an actual pointer, or might be some object
             // supporting operator [].  data[indexes2[indexes1[0]]] through
             // data[indexes2[indexes1[size1]] - 1] must be accessible
             // through this object.

  Array2<Ptr, I> operator[](I i) const {
    K2_DCHECK_GE(i, 0);
    K2_DCHECK_LT(i, size1);

    Array2<Ptr, I> array;
    array.size1 = indexes1[i + 1] - indexes1[i];
    array.indexes = indexes2 + indexes1[i];
    array.size2 = indexes2[indexes1[i + 1]] - indexes2[indexes1[i]];
    array.data = data;
    return array;
  }

  /*
    Set `size1`, `size2` and `size3` so that we can know how much memory we need
    to allocate for `indexes1`, `indexes2` and `data` to represent the vector
    of Array2 as an Array3.
      @param [in] arrays     A vector of Array2;
      @param [in] array_size The number element of vector `arrays`
  */
  void GetSizes(const Array2<Ptr, I> *arrays, I array_size) {
    size1 = array_size;
    size2 = size3 = 0;
    for (I i = 0; i != array_size; ++i) {
      size2 += arrays[i].size1;
      size3 += arrays[i].size2;
    }
  }

  /*
    Create Array3 from the vector of Array2. `size1`, `size2` and `size3` must
    have been set by calling `GetSizes` above, and the memory of `indexes1`,
    `indexes2`and `data` must have been allocated according to those size.
      @param [in] arrays     A vector of Array2;
      @param [in] array_size The number element of vector `arrays`
   */
  void Create(const Array2<Ptr, I> *arrays, I array_size) {
    K2_CHECK_EQ(size1, array_size);
    I size2_tmp = 0, size3_tmp = 0;
    for (I i = 0; i != array_size; ++i) {
      const auto &curr_array = arrays[i];

      indexes1[i] = size2_tmp;

      // copy indexes
      K2_CHECK_LE(size2_tmp + curr_array.size1, size2);
      I begin_index = curr_array.indexes[0];  // indexes[0] is always valid and
                                              // may be greater than 0
      for (I j = 0; j != curr_array.size1; ++j) {
        indexes2[size2_tmp++] = size3_tmp + curr_array.indexes[j] - begin_index;
      }

      // copy data
      K2_CHECK_LE(size3_tmp + curr_array.size2, size3);
      for (I n = 0; n != curr_array.size2; ++n) {
        data[size3_tmp + n] = curr_array.data[n + begin_index];
      }
      size3_tmp += curr_array.size2;
    }
    K2_CHECK_EQ(size2_tmp, size2);
    K2_CHECK_EQ(size3_tmp, size3);

    indexes1[size1] = size2_tmp;
    indexes2[indexes1[size1]] = size3_tmp;
  }
};

// Note: we can create Array4 later if we need it.

/*
  `DataPtrCreator::Create` wraps data storage std::unique_ptr<value_type(Ptr)>
  as a `Ptr` and returns it, this class is just for test purpose for now.
*/
template <typename ValueType, typename I>
struct DataPtrCreator;

// General case where stride is 1 and the underlying data manager is a raw
// pointer, we will just return data_storage.get()
template <typename ValueType, typename I>
struct DataPtrCreator<ValueType *, I> {
  static ValueType *Create(const std::unique_ptr<ValueType[]> &data_storage,
                           int32_t stride) {
    K2_CHECK_EQ(stride, 1);
    return data_storage.get();
  }
};

// Specialized case where stride is bigger than 1 and the underlying data
// manager is StridedPtr, we will create a StridedPtr with data_storage and
// return it.
template <typename ValueType, typename I>
struct DataPtrCreator<StridedPtr<ValueType, I>, I> {
  static StridedPtr<ValueType, I> Create(
      const std::unique_ptr<ValueType[]> &data_storage, int32_t stride) {
    K2_CHECK_GT(stride, 1);
    StridedPtr<ValueType, I> strided_ptr(data_storage.get(), stride);
    return strided_ptr;
  }
};

// Allocate memory for Array2, this class is just for test purpose.
// It will be usually called after those `GetSizes` functions (e.g.
// FstInverter.GetSizes) to allocate memory in test code.
template <typename Ptr, typename I>
struct Array2Storage {
  using ValueType = typename Array2<Ptr, I>::ValueType;
  Array2Storage(const Array2Size<I> &array2_size, I stride)
      : indexes_storage_(new I[array2_size.size1 + 1]),
        data_storage_(new ValueType[array2_size.size2 * stride]) {
    array_.Init(array2_size.size1, array2_size.size2, indexes_storage_.get(),
                DataPtrCreator<Ptr, I>::Create(data_storage_, stride));
    // just for case of empty Array2 object, may be written by the caller
    array_.indexes[0] = 0;
  }

  void FillIndexes(const std::vector<I> &indexes) {
    K2_CHECK_EQ(indexes.size(), array_.size1 + 1);
    std::copy(indexes.begin(), indexes.end(), array_.indexes);
  }

  void FillData(const std::vector<ValueType> &data) {
    K2_CHECK_EQ(data.size(), array_.size2);
    for (auto i = 0; i != array_.size2; ++i) array_.data[i] = data[i];
  }

  Array2<Ptr, I> &GetArray2() { return array_; }

 private:
  Array2<Ptr, I> array_;
  std::unique_ptr<I[]> indexes_storage_;
  std::unique_ptr<ValueType[]> data_storage_;
};

}  // namespace k2host

namespace std {
template <typename T, typename I>
struct iterator_traits<k2host::StridedPtr<T, I>> {
  typedef T value_type;
};

template <typename T, typename I>
void swap(k2host::StridedPtr<T, I> &lhs, k2host::StridedPtr<T, I> &rhs) {
  lhs.Swap(rhs);
}

template <typename Ptr, typename I>
void swap(k2host::Array2<Ptr, I> &lhs, k2host::Array2<Ptr, I> &rhs) {
  lhs.Swap(rhs);
}

}  // namespace std

#endif  // K2_CSRC_HOST_ARRAY_H_<|MERGE_RESOLUTION|>--- conflicted
+++ resolved
@@ -17,14 +17,9 @@
 #include <type_traits>
 #include <utility>
 #include <vector>
-
-<<<<<<< HEAD
+#include "k2/csrc/log.h"
+
 namespace k2host {
-=======
-#include "k2/csrc/log.h"
-
-namespace k2 {
->>>>>>> db59e010
 
 /*
    We will use e.g. StridedPtr<T, I> when the stride is not 1, and
