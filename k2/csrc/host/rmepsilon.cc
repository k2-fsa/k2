/**
 * @brief
 * rmepsilon
 *
 * @copyright
 * Copyright (c)  2020  Xiaomi Corporation (authors: Haowen Qiu)
 *
 * @copyright
 * See LICENSE for clarification regarding multiple authors
 */

#include "k2/csrc/host/rmepsilon.h"

#include <algorithm>
#include <map>
#include <memory>
#include <queue>
#include <set>
#include <unordered_map>
#include <vector>

#include "k2/csrc/host/fsa.h"
#include "k2/csrc/host/properties.h"
#include "k2/csrc/host/util.h"

namespace {

/**
   This function identifies all states that should be kept in the input FSA
   (those kept states will be the states in the output FSA) and then maps
   input FSA's states to output FSA's states. A state should be kept if
   there is at least one labeled arc (arc.label != epsilon) entering this state.
     @param [in] fsa_in       The input FSA
     @param [out] non_eps_in  Indexed by state in `fsa_in`,
                              `non_eps_in[state] == 1` means this state should
                              be kept.
     @param [out] state_map   Indexed by state in `fsa_in`, maps states in
                              the input FSA to states in the output FSA.
                              `state_map[state] = -1` means this state will not
                              be kept and thus there's no corresponding state
                              in the output FSA.

   Returns the number of kept states which is num_states of the output FSA.
 */
static int32_t MapStates(const k2host::Fsa &fsa_in, std::vector<char> *non_eps_in,
                         std::vector<int32_t> *state_map) {
  K2_CHECK_NE(non_eps_in, nullptr);
  K2_CHECK_NE(state_map, nullptr);

  int32_t num_states_in = fsa_in.NumStates();
  K2_CHECK_EQ(num_states_in, non_eps_in->size());
  K2_CHECK_EQ(num_states_in, state_map->size());

  // identify all states that should be kept
  auto &non_eps_in_values = *non_eps_in;
  auto &state_map_values = *state_map;
  non_eps_in_values[0] = 1;  // the start state should always be kept.
  for (const auto &arc : fsa_in) {
    // We suppose the input fsa is top-sorted, but only check this in DEBUG
    // time.
<<<<<<< HEAD
    DCHECK_GE(arc.dest_state, arc.src_state);
    if (arc.label != k2host::kEpsilon) non_eps_in_values[arc.dest_state] = 1;
=======
    K2_DCHECK_GE(arc.dest_state, arc.src_state);
    if (arc.label != k2::kEpsilon) non_eps_in_values[arc.dest_state] = 1;
>>>>>>> db59e010
  }

  // map state id
  int32_t num_states_out = 0;
  for (int32_t i = 0; i != num_states_in; ++i) {
    if (non_eps_in_values[i] == 1) state_map_values[i] = num_states_out++;
  }
  return num_states_out;
}

/**
   A TraceBack function exists for MaxTracebackState or LogSumTracebackState;
   it's used in EpsilonsRemover.  It finds derivative information for all arcs
   in a sub-graph. Generally, in EpsilonsRemover, we actually get a sub-graph
   when we find a non-epsilon arc starting from a particular state `s` (from
   which we are trying to remove epsilon arcs). All leaving arcs of all states
   in this sub-graph are epsilon arcs except the last one. Then, from the last
   state, we need to trace back to state `s` to find the derivative information
   for all epsilon arcs in this graph.
       @param [in] curr_states   (This is consumed destructively, i.e. don't
                       expect it to contain the same set on exit).
                       A set of states, stored as a std::map that mapping
                       state_id in input FSA to the corresponding
                       LogSumTracebackState we created for this state;
                       we'll iteratively trace back this set one element
                       (processing all entering arcs) at a time.  At entry
                       it must have size() == 1 which contains the last
                       state mentioned above; it will also have size() == 1
                       at exit which contains the state `s` above.
       @param [in] arc_weights_in  Weights on the arcs of the input FSA
       @param [in] last_arc_index  The arc index of the last arc in the
                                   sub-graph above, it's a labeled arc,
                                   i.e. the arc's label is not epsilon.
       @param [out] deriv_out  Some derivative information at the output
                       will be written to here, which tells us how the weight
                       of the non-epsilon arc we created from the above
                       sub-graph varies as a function of the weights on the
                       arcs of the input FSA; it's a list
                       (input_arc_id, deriv) where, mathematically,
                       0 < deriv <= 1 (but we might still get exact zeros
                       due to limitations of floating point representation).
 */
static void TraceBackRmEpsilons(
    std::map<int32_t, k2host::LogSumTracebackState *> *curr_states,
    const float *arc_weights_in, int32_t last_arc_index,
    std::vector<std::pair<int32_t, float>> *deriv_out) {
  K2_CHECK_EQ(curr_states->size(), 1);
  deriv_out->clear();
  // push derivative info of the last arc
  deriv_out->emplace_back(last_arc_index, 1);

  // as the input fsa is top-sorted, we traverse states in a reverse order so we
  // can process them when they already have correct backward_prob (all leaving
  // arcs have been processed).
  k2host::LogSumTracebackState *state_ptr = curr_states->rbegin()->second;
  // In the standard forward-backward algorithm for HMMs this backward_prob
  // would, mathematically, be 0.0, but if we set it to the negative of the
  // forward prob we can avoid having to subtract the total log-prob
  // when we compute posterior/occupation probabilities for arcs.
  state_ptr->backward_prob = -state_ptr->forward_prob;
  while (!state_ptr->prev_elements.empty()) {
    double backward_prob = state_ptr->backward_prob;
    for (const auto &link : state_ptr->prev_elements) {
      auto arc_log_posterior =
          static_cast<float>(link.forward_prob + backward_prob);
      deriv_out->emplace_back(link.arc_index, expf(arc_log_posterior));
      k2host::LogSumTracebackState *prev_state = link.prev_state.get();
      double new_backward_prob = backward_prob + arc_weights_in[link.arc_index];
      auto result = curr_states->emplace(prev_state->state_id, prev_state);
      if (result.second) {
        prev_state->backward_prob = new_backward_prob;
      } else {
        prev_state->backward_prob =
            k2host::LogAdd(new_backward_prob, prev_state->backward_prob);
      }
    }
    // we have processed all entering arcs of state curr_states->rbegin(),
    // we'll remove it now. As std::map.erase() does not support passing a
    // reverse iterator, we here pass --end();
    curr_states->erase(--curr_states->end());
    K2_CHECK(!curr_states->empty());
    state_ptr = curr_states->rbegin()->second;
  }
  // we have reached the state from which we are trying to remove epsilon arcs.
  K2_CHECK_EQ(curr_states->size(), 1);
}

/**
   The TraceBack function for MaxTracebackState. See documentation of Traceback
   for LogSumTracebackState above. This version is simpler as we only keep the
   best path among alternative epsilon paths when traversing paths in
   EmpsilonRemover for MaxTracebackState, so here we just trace back the best
   path to get the derivative information.
 */
static void TraceBackRmEpsilons(
    std::map<int32_t, k2host::MaxTracebackState *> *curr_states,
    const float *unused,  // arc_weights_in, unused
    int32_t last_arc_index, std::vector<int32_t> *deriv_out) {
  K2_CHECK_EQ(curr_states->size(), 1);
  deriv_out->clear();
  // push derivative info of the last arc
  deriv_out->push_back(last_arc_index);

  k2host::MaxTracebackState *state_ptr = curr_states->begin()->second;
  while (state_ptr->prev_state != nullptr) {
    deriv_out->push_back(state_ptr->arc_id);
    state_ptr = state_ptr->prev_state.get();
  }
}
}  // namespace

namespace k2host {

template <typename TracebackState>
void EpsilonsRemover<TracebackState>::GetSizes(
    Array2Size<int32_t> *fsa_size, Array2Size<int32_t> *arc_derivs_size) {
  K2_CHECK_NE(fsa_size, nullptr);
  K2_CHECK_NE(arc_derivs_size, nullptr);
  fsa_size->size1 = fsa_size->size2 = 0;
  arc_derivs_size->size1 = arc_derivs_size->size2 = 0;

  arc_indexes_.clear();
  arcs_.clear();
  arc_weights_.clear();
  arc_derivs_.clear();

  const auto &fsa = fsa_in_.fsa;
  if (IsEmpty(fsa)) return;
  int32_t num_states_in = fsa.NumStates();
  int32_t final_state_in = fsa.FinalState();
  const auto &arcs_in = fsa.data + fsa.indexes[0];
  const float *arc_weights_in = fsa_in_.arc_weights;

  // identify all states that should be kept
  std::vector<char> non_eps_in(num_states_in, 0);
  std::vector<int32_t> state_map(num_states_in, -1);
  int32_t num_states_out = MapStates(fsa, &non_eps_in, &state_map);

  arc_indexes_.reserve(num_states_out + 1);
  int32_t arc_num_out = 0;
  int32_t derivs_num_out = 0;
  const double *forward_state_weights = fsa_in_.ForwardStateWeights();
  const double *backward_state_weights = fsa_in_.BackwardStateWeights();
  const double best_weight = forward_state_weights[final_state_in] - beam_;
  for (int32_t i = 0; i != num_states_in; ++i) {
    if (non_eps_in[i] != 1) continue;
    arc_indexes_.push_back(arc_num_out);
    int32_t curr_state_out = state_map[i];

    // as the input FSA is top-sorted, we use a set here so we can process
    // states when they already have costs over all paths they are going to get
    std::set<int32_t> qstates;
    std::unordered_map<int32_t, std::shared_ptr<TracebackState>>
        traceback_states;  // state -> TracebackState of this state
    std::shared_ptr<TracebackState> start_state(
        new TracebackState(i, forward_state_weights[i]));
    double start_forward_weights = start_state->forward_prob;
    traceback_states.emplace(i, start_state);
    qstates.insert(i);
    while (!qstates.empty()) {
      int32_t state = *(qstates.begin());
      qstates.erase(qstates.begin());

      const auto &curr_traceback_state = traceback_states[state];
      double curr_forward_weights = curr_traceback_state->forward_prob;
      int32_t arc_end = fsa.indexes[state + 1];
      for (int32_t arc_index = fsa.indexes[state]; arc_index != arc_end;
           ++arc_index) {
        const int32_t curr_arc_index = arc_index - fsa.indexes[0];
        int32_t next_state = arcs_in[curr_arc_index].dest_state;
        int32_t label = arcs_in[curr_arc_index].label;
        float curr_arc_weight = arc_weights_in[curr_arc_index];
        double next_weight = curr_forward_weights + curr_arc_weight;
        if (next_weight + backward_state_weights[next_state] >= best_weight) {
          if (label == kEpsilon) {
            auto result = traceback_states.emplace(next_state, nullptr);
            if (result.second) {
              result.first->second = std::make_shared<TracebackState>(
                  next_state, curr_traceback_state, curr_arc_index,
                  curr_arc_weight);
              qstates.insert(next_state);
            } else {
              result.first->second->Accept(curr_traceback_state, curr_arc_index,
                                           curr_arc_weight);
            }
          } else {
            arcs_.emplace_back(curr_state_out, state_map[next_state], label);
            arc_weights_.push_back(curr_forward_weights + curr_arc_weight -
                                   start_forward_weights);

            std::vector<typename TracebackState::DerivType> curr_arc_deriv;
            std::map<int32_t, TracebackState *> curr_states;
            curr_states.emplace(state, curr_traceback_state.get());
            TraceBackRmEpsilons(&curr_states, arc_weights_in, curr_arc_index,
                                &curr_arc_deriv);
            std::reverse(curr_arc_deriv.begin(), curr_arc_deriv.end());
            derivs_num_out += curr_arc_deriv.size();
            arc_derivs_.emplace_back(std::move(curr_arc_deriv));
            ++arc_num_out;
          }
        }
      }
    }
  }
  // duplicate of final state
  arc_indexes_.push_back(arc_indexes_.back());

  fsa_size->size1 = num_states_out;
  fsa_size->size2 = arcs_.size();
  arc_derivs_size->size1 = arcs_.size();
  arc_derivs_size->size2 = derivs_num_out;
}

template <typename TracebackState>
void EpsilonsRemover<TracebackState>::GetOutput(
    Fsa *fsa_out, float *arc_weights_out,
    Array2<typename TracebackState::DerivType *, int32_t> *arc_derivs) {
  if (IsEmpty(fsa_in_.fsa)) return;

  K2_CHECK_NE(fsa_out, nullptr);
  K2_CHECK_NE(arc_weights_out, nullptr);
  K2_CHECK_NE(arc_derivs, nullptr);

  // output FSA
  K2_CHECK_EQ(arc_indexes_.size(), fsa_out->size1 + 1);
  std::copy(arc_indexes_.begin(), arc_indexes_.end(), fsa_out->indexes);
  K2_CHECK_EQ(arcs_.size(), fsa_out->size2);
  std::copy(arcs_.begin(), arcs_.end(), fsa_out->data);

  // output arc weights
  std::copy(arc_weights_.begin(), arc_weights_.end(), arc_weights_out);

  // output arc derivative information
  K2_CHECK_EQ(arc_derivs_.size(), arc_derivs->size1);
  int32_t num_derivs = 0;
  for (int32_t i = 0; i != arc_derivs->size1; ++i) {
    arc_derivs->indexes[i] = num_derivs;
    const auto &curr_arc_deriv = arc_derivs_[i];
    std::copy(curr_arc_deriv.begin(), curr_arc_deriv.end(),
              arc_derivs->data + num_derivs);
    num_derivs += curr_arc_deriv.size();
  }
  arc_derivs->indexes[arc_derivs->size1] = num_derivs;
}

// explicit instantiation here
template class EpsilonsRemover<MaxTracebackState>;
template class EpsilonsRemover<LogSumTracebackState>;

}  // namespace k2host<|MERGE_RESOLUTION|>--- conflicted
+++ resolved
@@ -58,13 +58,9 @@
   for (const auto &arc : fsa_in) {
     // We suppose the input fsa is top-sorted, but only check this in DEBUG
     // time.
-<<<<<<< HEAD
-    DCHECK_GE(arc.dest_state, arc.src_state);
+
+    K2_DCHECK_GE(arc.dest_state, arc.src_state);
     if (arc.label != k2host::kEpsilon) non_eps_in_values[arc.dest_state] = 1;
-=======
-    K2_DCHECK_GE(arc.dest_state, arc.src_state);
-    if (arc.label != k2::kEpsilon) non_eps_in_values[arc.dest_state] = 1;
->>>>>>> db59e010
   }
 
   // map state id
