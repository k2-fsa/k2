--- conflicted
+++ resolved
@@ -139,13 +139,8 @@
     K2_CHECK_GE(start, 0);
     K2_CHECK_LE(start, Dim());
     K2_CHECK_GE(size, 0);
-<<<<<<< HEAD
-    K2_CHECK_LE(size, Dim() - start);
+    K2_CHECK_LE(size + start, Dim());
     return Array1(size, region_, byte_offset_ + start * ElementSize(), dtype_);
-=======
-    K2_CHECK_LE(size + start, Dim());
-    return Array1(size, region_, byte_offset_ + start * ElementSize());
->>>>>>> 9865b000
   }
 
   /* Return sub-part of this array (shares the underlying data with this
