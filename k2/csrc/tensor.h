--- conflicted
+++ resolved
@@ -121,7 +121,7 @@
   Tensor(Dtype type, const Shape &shape, RegionPtr region,
          int32_t bytes_offset);
 
-  Tensor(Tensor &other): impl_(other.impl_) { }
+  Tensor(Tensor &other) : impl_(other.impl_) {}
 
   // Returns pointer to elem with index all-zeros... will check that the type
   // matches the correct one.
@@ -143,26 +143,18 @@
   // Tensor with one fewer axis.
   Tensor Index(int32_t axis, int32_t index) const;
 
-<<<<<<< HEAD
-=======
+  // Assignment is shallow.
+  Tensor &operator=(const Tensor &other) { impl_ = other.impl_; }
 
-  // Assignment is shallow.
-  Tensor &operator =(const Tensor &other) { impl_ = other.impl_; }
-
->>>>>>> 93e06110
   Dtype GetDtype() const { return impl_->dtype; }
   const Shape &GetShape() const { return impl_->shape; }
   int32_t ByteOffset() const { return impl_->bytes_offset; }
   std::shared_ptr<Region> &GetRegion() { return impl_->data; }
 
   // Forward some funtions from the shape.  Will forward more later.
-<<<<<<< HEAD
   inline bool SameDim(const Tensor &other) const {
     return impl_->shape.SameDims(other.GetShape());
   }
-=======
-  inline bool SameDim(const Tensor &other) const { return other->impl_.shape.SameDim(shape); }
->>>>>>> 93e06110
   inline bool NumAxes() const { return impl_->shape.NumAxes(); }
   inline int32_t Dim(int32_t i) { return impl_->shape.Dim(i); }
   inline int32_t Stride(int32_t i) { return impl_->shape.Stride(i); }
@@ -189,7 +181,6 @@
   */
   Tensor To(ContextPtr ctx);
 
-
   ContextPtr GetContext() { return impl_->data->context; }
 
  private:
