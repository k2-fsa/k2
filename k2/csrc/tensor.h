/**
 * @brief
 * tensor
 *
 * @copyright
 * Copyright (c)  2020  Xiaomi Corporation (authors: Daniel Povey
 *                                                   Haowen Qiu)
 *
 * @copyright
 * See LICENSE for clarification regarding multiple authors
 */

#ifndef K2_CSRC_TENSOR_H_
#define K2_CSRC_TENSOR_H_

#include <memory>

#include "k2/csrc/context.cuh"
#include "k2/csrc/dtype.h"
#include "k2/csrc/log.cuh"

namespace k2 {
class Shape {
 public:
  int32_t NumAxes() const { return num_axes_; }

  int32_t Dim(int32_t i) const {
    K2_CHECK_GE(i, 0);
    K2_CHECK_LT(i, num_axes_);
    return dims_[i];
  }

  int32_t Stride(int32_t i) const {
    K2_CHECK_GE(i, 0);
    K2_CHECK_LT(i, num_axes_);
    return strides_[i];
  }

  int32_t Nelement() const { return num_element_; }
  // storage size in elements

  std::vector<int32_t> Dims() const {
    return std::vector<int32_t>(dims_, dims_ + num_axes_);
  }

  std::vector<int32_t> Strides() const {
    return std::vector<int32_t>(strides_, strides_ + num_axes_);
  }

  int32_t StorageSize() const { return storage_size_; }

  bool IsContiguous() const { return is_contiguous_; }

  // Returns true if the two shapes have the same dims (but not necessarily
  // strides).
  bool SameDims(const Shape &other) const {
    if (num_axes_ != other.NumAxes()) return false;
    const int32_t *other_dims = other.dims_;
    for (int32_t i = 0; i != num_axes_; ++i) {
      if (dims_[i] != other_dims[i]) return false;
    }
    return true;
  }

  Shape() : num_axes_(0), num_element_(0), is_contiguous_(true) {}

  explicit Shape(const std::vector<int32_t> &dims);

  explicit Shape(const std::vector<int32_t> &dims,
                 const std::vector<int32_t> strides);

  Shape(const Shape &other) = default;

 private:
  static const int32_t kMaxDim = 4;  // Will increase this as needed

  int32_t num_axes_;  // Must be >= 0
  int32_t num_element_;
  int32_t storage_size_;
  bool is_contiguous_;

  // elements of dims_ and strides_ >= num_axes_ are currently not set;
  // in future we may change this.
  int32_t dims_[kMaxDim];
  int32_t strides_[kMaxDim];  // Strides in elements

  // compute the number of elements
  int32_t ComputeNumElement() const;
  int32_t ComputeStorageSize() const;
  bool CheckContiguous() const;
};

struct TensorImpl : public std::enable_shared_from_this<TensorImpl> {
  // This struct is not visible to the user and should be accessed via the
  // public
  // interface of Tensor.
  Shape shape;
  Dtype dtype;
  int32_t bytes_offset;
  // note: unlike Array1 and Array2, there is no support for data_ == nullptr,
  // i.e.  we will require that data_ is always allocated.  (This is because
  // we plan to generally hold Tensors as pointers, so there isn't much
  // need for an empty constructor).
  std::shared_ptr<Region> data;
};

using TensorImplPtr = std::shared_ptr<TensorImpl>;

/*
  Tensor is similar to PyTorch or TF Tensor.  Note, we don't use this that
  often: more often, we use templated types that make stronger assumptions about
  the dtype and layout, such as Array1, Array2 and Ragged.

  Note, it's allowable for some but not all of the dimensions to be zero,
  e.g. shapes like (0,4) are allowed.
 */
// TODO(haowen): we now only support positive strides
class Tensor {
 public:
  // Creates Tensor backed by uninitialized memory
  Tensor(ContextPtr c, Dtype type, const Shape &shape);

  // Creates Tensor backed by uninitialized memory
  Tensor(ContextPtr c, Dtype type, const std::vector<int32_t> &dims);

  // Create Tensor backed by existing memory.
  Tensor(Dtype type, const Shape &shape, RegionPtr region,
         int32_t bytes_offset);

  Tensor(const Tensor &other) = default;
  Tensor &operator=(const Tensor &other) = default;

  // Returns pointer to elem with index all-zeros... will check that the type
  // matches the correct one.
  template <typename T>
  T *Data() {
    K2_CHECK_EQ(impl_->dtype, DtypeOf<T>::dtype);
    return reinterpret_cast<T *>(reinterpret_cast<char *>(impl_->data->data) +
                                 impl_->bytes_offset);
  }

  template <typename T>
  const T *Data() const {
    K2_CHECK_EQ(impl_->dtype, DtypeOf<T>::dtype);
    return reinterpret_cast<const T *>(
        reinterpret_cast<char *>(impl_->data->data) + impl_->bytes_offset);
  }

  // Return the result of indexing one of the axes, which will result in a
  // Tensor with one fewer axis.
  Tensor Index(int32_t axis, int32_t index) const;

  Dtype GetDtype() const { return impl_->dtype; }
  const Shape &GetShape() const { return impl_->shape; }
  int32_t ByteOffset() const { return impl_->bytes_offset; }
  std::shared_ptr<Region> &GetRegion() { return impl_->data; }

  // Forward some functions from the shape.  Will forward more later.
  inline bool SameDim(const Tensor &other) const {
    return impl_->shape.SameDims(other.GetShape());
  }
<<<<<<< HEAD
  inline int32_t NumAxes() const { return impl_->shape.NumAxes(); }
  inline int32_t Dim(int32_t i) const { return impl_->shape.Dim(i); }
  inline int32_t Stride(int32_t i) const { return impl_->shape.Stride(i); }
  inline int32_t Nelement(int32_t i) const { return impl_->shape.Nelement(); }
  inline bool IsContiguous() const { return impl_->shape.IsContiguous(); }
=======
  inline bool NumAxes() const { return impl_->shape.NumAxes(); }

  inline int32_t Dim(int32_t i) { return impl_->shape.Dim(i); }
  inline std::vector<int32_t> Dims() { return impl_->shape.Dims(); }
  inline int32_t Stride(int32_t i) { return impl_->shape.Stride(i); }
  inline std::vector<int32_t> Strides() { return impl_->shape.Strides(); }
  inline int32_t Nelement(int32_t i) { return impl_->shape.Nelement(); }
  inline bool IsContiguous() { return impl_->shape.IsContiguous(); }
>>>>>>> b7494f06

  /*  
    Convert to possibly-different context, may require CPU/GPU transfer.
    The returned value may share the same underlying `data` memory as *this.
    This should work even for tensors with empty data.

    If dim_ == 0 and region_ is NULL, this will return a direct copy of *this
    (i.e.  with region_ also NULL)

    If dim == 0 and region_ is non-NULL, it will return a copy of *this with an
    empty region with the supplied context (if different from current region's
    context).

    Note: the answer will always be contiguous, i.e. there is a possibility that
    it will have a different memory layout than the input.  [Internally it will
    call `Contiguous()`.

    @todo: implement it.
  */
  Tensor To(ContextPtr ctx);

  ContextPtr Context() { return impl_->data->context; }

 private:
  void Init(ContextPtr c);
  TensorImplPtr impl_;  // Must always be non-NULL.
};

}  // namespace k2
#endif  // K2_CSRC_TENSOR_H_<|MERGE_RESOLUTION|>--- conflicted
+++ resolved
@@ -14,6 +14,7 @@
 #define K2_CSRC_TENSOR_H_
 
 #include <memory>
+#include <vector>
 
 #include "k2/csrc/context.cuh"
 #include "k2/csrc/dtype.h"
@@ -159,22 +160,14 @@
   inline bool SameDim(const Tensor &other) const {
     return impl_->shape.SameDims(other.GetShape());
   }
-<<<<<<< HEAD
   inline int32_t NumAxes() const { return impl_->shape.NumAxes(); }
+
   inline int32_t Dim(int32_t i) const { return impl_->shape.Dim(i); }
+  inline std::vector<int32_t> Dims() { return impl_->shape.Dims(); }
   inline int32_t Stride(int32_t i) const { return impl_->shape.Stride(i); }
+  inline std::vector<int32_t> Strides() { return impl_->shape.Strides(); }
   inline int32_t Nelement(int32_t i) const { return impl_->shape.Nelement(); }
   inline bool IsContiguous() const { return impl_->shape.IsContiguous(); }
-=======
-  inline bool NumAxes() const { return impl_->shape.NumAxes(); }
-
-  inline int32_t Dim(int32_t i) { return impl_->shape.Dim(i); }
-  inline std::vector<int32_t> Dims() { return impl_->shape.Dims(); }
-  inline int32_t Stride(int32_t i) { return impl_->shape.Stride(i); }
-  inline std::vector<int32_t> Strides() { return impl_->shape.Strides(); }
-  inline int32_t Nelement(int32_t i) { return impl_->shape.Nelement(); }
-  inline bool IsContiguous() { return impl_->shape.IsContiguous(); }
->>>>>>> b7494f06
 
   /*  
     Convert to possibly-different context, may require CPU/GPU transfer.
