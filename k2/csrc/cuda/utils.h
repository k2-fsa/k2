// k2/csrc/cuda/utils.h

// Copyright (c)  2020  Xiaomi Corporation (authors: Daniel Povey)

// See ../../LICENSE for clarification regarding multiple authors

#ifndef K2_CSRC_CUDA_UTILS_H_
#define K2_CSRC_CUDA_UTILS_H_

#include <algorithm>

#include "k2/csrc/cuda/context.h"

namespace k2 {

// Some quite low-level utilities.
// CAUTION: this is not up to date, I will simplify this probably.

/*
  sizes concept

  A vector of sizes is a vector of non-negative integers, like [ 5 4 0 1 3 ].
  This just establishes a naming convention.  In most cases the 'sizes' will
  be the lengths of sub-lists in a list of lists.

  Relation to other concepts:
   A vector of sizes can be seen as the difference of successive elements of
  a vector of row_splits, i.e. sizes[i] = row_splits[i+1] - row_splits[i].
*/

/*
  row_splits concept / row-splits concept
  (Note, this has been named for compatibility with TensorFlow's RaggedTensor).

  An row_splits vector is a vector of the form, say, [ 0 5 9 9 10 13 ].
  i.e. it starts with 0 and is non-decreasing.  It will often be encountered
  as the exclusive-sum of a vector of 'sizes' (see 'sizes concept' above),
  with a size one greater than that of the corresponding 'sizes'.  It
  will represent the positions in a single linearized list, of where we
  put the elements of a list of sub-lists.  So in the example above,
  sub-list 0 occupies positions 0,1,2,3,4, sub-list 1 occupies positions
  5,6,7,8, and so on.  Caution: the number of elements of the row_splits vector
  equals the number of sub-lists PLUS ONE.

  Relation to other concepts:
    See 'row_ids concept' where its relation to 'row_splits' is described.
    If row_splits = [ 0 2 3 5 ], the corresponding 'row_ids' is:
    row_ids = [ 0 0 1 2 2 ].
*/

/*
  row_ids concept / row-ids concept
  (Note, this has been named for compatibility with TensorFlow's RaggedTensor).


  A vector of row_ids is a vector of the form
    [ 0 0 0 1 1 2 2 2 ]
  or in the general case any nonnegative, non-decreasing list of integers.  Each
  group represents the index of the sub-list to which that position belongs; for
  instance, if we had a list-of-lists like [ a b c ] [ d e ] [ f g h ], the
  above vector of row_ids would describe its structure.

  Relation to other concepts:
    A vector of row_ids can arise as the cumulative sum of a vector of tails.
    A vector of row_ids and a vector of row_splits represent the same
  information in different ways, satisfying row_splits[row_ids[i]] <= i <
  row_splits[row_ids[i] + 1] and row_splits[row_splits.size() - 1] ==
  row_ids.size().

*/

/*
  tails concept

  A vector of tails is a vector containing zeros and ones; each '1' represents
  the last element of a sub-list.  For example [ 0 1 0 0 0 1 1 ] to represent
  a list of sub-lists like [ x x ] [ y y y y ] [ z ].  The last element will
  always be 1.

  Relation to other concepts:
    The exclusive cumulative sum of a vector of tails is a vector of row_ids.
  E.g. the above example, with exclusive cumulative sum, is:
    [ 0 0 1 1 1 1 2 ].
 */

/*

  Index naming scheme

  In a ragged tensor with n axes (say, 3) the actual elements will be written
  in a linear array we'll have various levels of indexes that allow us to
  look up an element given the hierarchical indexes and vice versa.  A 3-d
  ragged tensor will have RowIds1(), RowSplits1(), RowIds2(), RowSplits2(),
  and the actual elements.  We have a naming scheme that expresses what
  information is packed into a single integer.

  Some entry-level facts about the naming scheme are:

     - The hierarchical indexes into the tensor (3 of them for a tensor with 3
       axes), we call idx0, idx1 and idx2
     - The linear index into the elements, we call idx012 because it includes
       all 3 values.
     - The RowSplits1() would map from an idx0 to an idx0x.  The x here
       takes the place of a 1 and that replacement means "actually the index
       here is definitely zero".  Any specific idx0x that we have will be
       for a particular idx0.

   For more details, it's best to use an example.


     # below is pseudocode
     RaggedTensor3 t = [ [ [ 1 2 ] [ 5 ] ] [ [ 7 8 9 ] ] ]

     # which will give us:
     t.row_splits1 == [ 0 2 3 ]    # indexed by idx0, elements are idx0x
     t.row_ids1 == [ 0 0 1 ]       # indexed by idx01, elements are idx0
     t.row_splits2 == [ 0 2 3 6 ]  # indexed by idx01, elements are idx01x
     t.row_ids2 == [ 0 0 1 2 2 2 ] # indexed by idx012, elements are idx01
     t.values == [ 1 2 5 7 8 9 ]   # indexed by idx012, elements are whatever
                                   # values we're storing.

     Sometimes we'll want to know the number of elements in sub-lists, and we
     have a notation for the computations involved in that.  Suppose we want to
     know the number of elements in T[0].  We'll compute:
       int idx0 = 0,
           idx0x = t.row_splits1[idx0],
           idx0x_next = t.row_splits1[idx0 + 1],
           idx0xx = t.row_splits2[idx0],
           idx0xx_next = t.row_splits2[idx0x_next],
           size_0xx = idx0xx_next - idx0xx
     (The _next suffix is used when we're querying the most specific known index
     plus one, in this case index 0 but for instance, idx01x_next would mean
     that we were querying idx01x after incrementing the index on axis 1.)

     We also might sometimes want to know an offset of an element within the
     part of the array that starts with a particular prefix of that index.
     E.g. suppose we want the offset of element t[ idx0, idx1, idx2 ]
     relative to the start of the sub-array t[idx0].  We'd do this as
     follows:
        int idx0, idx1, idx2;  # provided
        int idx0x = t.row_splits1[idx0],
            idx01 = idx0x + idx1,
            idx01x = t.row_splits2[idx1],
            idx012 = idx01x + idx2,
            idx0xx = t.row_splits2[idx0x],
            idx12 = idx012 - idx0xx;
     In the last line above, when we subtract idx012 - idx0xx we lose the
     leading "0" because the zeroth index was the same in the two things being
     subtracted.  Note: in an expression like idx0xx_next - idx0xx we don't get
     idxxxx because index zero is *different*.  However, the result of
     idx01x_next - idx01x would be written idx1x because index zero would be
     the same.

     The advantage of this naming scheme is that the 'type' that operations give
     is intuitively obvious and any mismatches will tend to be obvious in
     an individual line of code once you have understood the naming scheme
     and its rules.
*/

/**
   Perform exclusive cumulative sum: dest[i] = 0 + src[0] + src[1] + ...
  src[i-1] for 0 <= i < n.  Note: although the input for 0 <= i < n-1 is all
  that affects the output, the last element src[n-1] may still be accessed in
  the CUDA kernel so you should make sure it was allocated as part of the array
  being summed even if the value was not set.

      @param [in] D     Device.  If n > 0 must be kCpu or kGpu; if n == 0, kUnk
                                 is also allowed.

      @param [in] n     Number of elements in the input and output arrays
                        (although only items up to n-1 in the input array will
                        affect the result).  Must be >= 0

      @param [out] s       Array to which to write the exclusive sum (device
                           pointer); size must be at least t.size() + 1.

      @param [out] cpu_total  Optionally (if non-NULL), the sum of the elements
                           of t will be written to here, to a CPU address.
    This function may not wait for the kernel to terminate if cpu_total == NULL.

  IMPLEMENTATION NOTES:
     - If size of t is small enough that it makes sense to do it in one
  cooperative thread group (and maybe a small internal loop if needed), do that.
     - Otherwise, do it with 3 consecutive kernels:
       consider the input array to be made up of blocks of size BLOCK_SIZE,
  equal to some power of 2.  First, invoke the same kernel we used above to
  write the this-block-only partial sum for each block (note: only the 1st
  kernel should write the initial 0, to avoid race conditions), so e.g. if the
       input was [ 1 2 3 4 5 ] and BLOCK_SIZE = 2, the temporary array would be
       [ 0 1 3 3 7 5 ].  Then use a single thread block to inclusive-sum the
       values at multiples of BLOCK_SIZE, so the array looks like [ 0 1 3 3 10 5
  ] (note: only the 7 changed, to 10 here).  Then use a single simple kernel to,
  for each index i that is not a multiple of BLOCK_SIZE, add to it the value at
  the most recent multiple of BLOCK_SIZE, so the array would look like [ 0 1 3 6
  10 15 ].
 */
template <typename SrcPtr, typename DestPtr>
void ExclusiveSum(ContextPtr &c, int n, SrcPtr src, DestPtr dest);

/* Return the maximum value of the device array 't'.  Note: the sum will be
   initialized with T(0).

   Implementation notes: similar to ExclusiveSum.  We might at some point
   combine this with ExclusiveSum to (optionally) get the max value with little
   additional cost.
 */
template <typename T>
T MaxValue(Context *c, size_t nelems, T *t);

/*
  This is a rather special purpose function that is used in RaggedShape.

  It sets row_ids[i] to the index j to which position i 'belongs' according to
  the array `row_splits`.  (`row_ids` has an extra element at the end which is
  the number of rows). `row_ids` is expected to be an array containing the
  exclusive sum of a sequence of nonnegative integers, so suppose there was a
  original sequence sizes = [ 2 1 0 4 ] and  row_splits = [ 0 2 3 3 7 ] then we
  would fill row_ids with: row_ids = [ 0 0 1 3 3 3 3 4 ]

       @param [in] c   ContextPtr, points to the context to which the
                       data belongs (e.g. CPU or GPU).
       @param [in] num_rows
                       Number of rows in the ragged matrix; must be >= 0.
       @param [in] row_splits
                       Start of row_splits vector, must be non-decreasing and
                       start from zero.  Length is num_rows + 1.
                       row_splits[0] must equal 0 and row_splits[num_rows] must
                       equal num_elems.
       @param [in] num_elems  Number of elements, in all the rows together.
                       Note: the length of row_ids equals num_elems + 1
                       (row_ids[num_elems] == num_rows, at exit).
       @param [out] row_ids   Start of row_ids vector, we write the output to
                              here. Length is num_elems + 1.
*/
void RowSplitsToRowIds(ContextPtr &c, int32_t num_rows,
                       const int32_t *row_splits, int32_t num_elems,
                       int32_t *row_ids);

/*
  This function works out the row_id of `this` index from row-splits, using
  binary search.  Specifically, it returns i such that row_splits[i] <= index <
  row_splits[i+1]. row_splits should be a vector with at least num_rows+1
  elements.

       @param [in] num_rows      Number of rows (row-id will be less than this)
       @param [in] row_splits    Row-splits vector, of size num_rows + 1 (search
                                 for `row_splits concept` near the top of
                                 utils.h for more info)
       @param [in] index         Linear index (e.g. idx01) for which we're
                                 querying which row it is from
       @param [in] num_indexes   Total number of indexes (should equal
                                 row_splits[num_rows]); right now it's not used,
                                 but in future it might be used for a heuristic,
                                 for the initial guess of where to start the
                                 binary search.

       @return                   Returns i such that row_splits[i] <= index <
                                 row_splits[i+1] and 0 <= i < num_rows;
                                 will die with assertion in debug mode if such
                                 an i does not exist.

   TODO(dan): make this compile, apparently std::lower_bound won't work on GPU
   so we should manually do the binary search.
 */
__forceinline__ __host__ __device__ int32_t
RowIdFromRowSplits(int32_t num_rows, const int32_t *row_splits, int32_t index,
                   int32_t num_indexes) {
  // lower_bound gives the first i in row_splits that's greater than `index`.
  // That implies the previous one is <= index.
  //
  auto i =
      std::lower_bound(row_splits + 1, row_splits + num_rows + 1, index) - 1;
  // K2_DCHECK(static_cast<uint32_t>(i) < static_cast<uint32_t>(num_rows));
  return *i;
}

/*
  See above for 'row_ids concept' and 'row_splits' concept.
  This function turns a vector of row_ids into a vector of row_splits,
  e.g. given [ 0 0 1 1 1 2 ] it would produce [ 0 2 5 6 ].

   @param [in] c    ContextPtr, points to the context to which the
                    data belongs (e.g. CPU or GPU).
   @param [in] num_elems   The number of elements in the irregular array
   @param [in] row_ids   row_ids vector of length num_elems + 1 (
                    row_ids[num_elems] must equal num_rows). Must be
                    non-decreasing.
   @param [in] no_empty_rows   If the caller happens to know that no rows
                    of the irregular array are empty
                    (i.e. that row_ids[i] +1 >= row_ids[i+1]) they may
                    set this to true, which will improve speed.
                    If you are not sure, set this to false.
   @param [in] num_rows   Number of rows in the irregular array, must
                    be greater than any element of row_ids
   @param [out] row_splits  Row-splits vector that this function
                    writes to, of length num_rows + 1.  row_splits[num_rows]
                    will equal num_elems.
 */
void RowIdsToRowSplits(ContextPtr &c, int32_t num_elems, const int32_t *row_ids,
                       bool no_empty_rows, int32_t num_rows,
                       int32_t *row_splits);

// Note: there will be one TaskRedirect per job, with 0 <= j < t*num_tasks if
// j is the job-index.  (I know that job and task are synonyms; jobs are
// the `split-up pieces of tasks`, like sub-tasks).
struct TaskRedirect {
  // task_id will satisfy 0 <= task_id < num_tasks (w.r.t. the `num_tasks`
  // provided to GetTaskRedirect().  These are the original tasks that we were
  // trying to allocate jobs to.  Each job is assigned a task_id.
  int32_t task_id;
  // The number of jobs allocated to this task; will be at least 1.  All the
  // TaskRedirect objects with the same task_id will have the same
  // `num_jobs`
  uint16_t num_jobs_this_task;
  // The job_id, will satisfy 0 <= job_id_this_task < num_jobs_this_task.  All
  // those job_id values will be represented in the array of TaskRedirect, but
  // they won't all be consecutive (the array has two halves; in one, the
  // task_id goes 0,1,2,..., and in the second half the task_is is allocated
  // more proportionally to the size of the task.
  uint16_t job_id_this_task;
};

/*
  This quite general-purpose function allows you to allocate thread-blocks in a
  way that's roughly proportional to the magnitude of the task that those
  thread-blocks need to execute.

      @param [in] c  Pointer to the context in which to execute this;
                    if it's a GPU context the pointers should be GPU pointers.
      @param [in] num_tasks   The original number of tasks 0 <= task_id <
                               num_tasks that we want to distribute
      @param [in] row_splits   A non-decreasing vector (does not necessarily
                   have to start at 0).  The "magnitude" of the task is the
                   difference between successive values of the `row_splits`
                   vector.
      @param [out] redirect_out  An array of TaskRedirect objects with size
                   num_jobs == 2*num_tasks.  See documentation of its members
                   for more details.

   The way we allocate the jobs (2*num_tasks of them) to input tasks is:
   the first `num_tasks` jobs are assigned one-to-one to input tasks
   (this ensures that each input task gets at least one job).  We
   allocate the other half of the jobs by placing regularly spaced
   integers j on the interval [0,row_splits[num_tasks]] and seeing which of the
   input tasks the 'fall into', in the sense row_splits[i] <= j <
   row_splits[i+1].  The result is of course somewhat random, but this strategy
   ensures that the work per job (i.e. the difference in row-splits
   divided by the num-jobs for that input-task ) can never be >= double
   the average `work per job`.

   Note: we imagine (hope?) that in general row_splits won't be that large,
   maybe <= 1024, and we'll care more about latency than throughput.  The idea
   is that this is used to determine allocate threads for a larger number of
   jobs in a separate kernel.
 */
void GetTaskRedirect(ContextPtr &c, int32_t num_tasks,
                     const int32_t *row_splits, TaskRedirect *redirect_out);

/*
  EvalWithRedirect() is like Eval() but for when the task have variable
  amounts of work to do (most naturally involving loops).  You would call
  this after calling GetTaskRedirect().

<<<<<<< HEAD
          @param [in] stream   Stream to execute this in (or k2_cudaStreamInvalid for CPU).
          @param [in] num_jobs  size of the array of tasks; this will be equal to
                               num_tasks * 2 where `num_tasks` is hte number of
                               tasks given to GetTaskRedirect().
          @param [in] redirect  The array written to by GetTaskRedirect().
          @param [in] min_threads_per_task This would typically be something like 8, 16 or 32.
                               It is the smallest allowed num_threads that we allocate
                               for each task; the number of threads per job is a multiple of
                               this (and then the number of threads per task is that times
                               how many jobs for this task, which is at least one).
                               It's important for hardware reasons
                               that this be a power of 2 and not too small, so we
                               can keep one warp per job.  We call it 'per_task' because
                               the jobs are kept fairly invisible to the user.
=======
          @param [in] stream   Stream to execute this in (or
                               kCudaStreamInvalid for CPU).
          @param [in] num_tasks  The num_tasks provided to GetTaskRedirect().
          @param [in] redirect  The array written to by GetTaskRedirect().  Must
                                be of length num_tasks * 2.
          @param [in] min_threads_per_task This would typically be something
                         like 8, 16 or 32. It is the smallest allowed
                         num_threads that we allocate for each task; the
                         number of threads per job is a multiple of this
                         (and then the number of threads per task is that
                         times how many jobs for this task, which is
                         at least one). It's important for hardware reasons
                         that this be a power of 2 and not too small, so we
                         can keep one warp per job.  We call it 'per_task'
                         because the jobs are kept fairly invisible to the user.
>>>>>>> ae619680
          @param [in] tot_work   The total amount of work that must be done over
                               all the tasks (this will commonly be equal to
                               row_splits[num_tasks] w.r.t. the args to
                               GetTaskRedirect()).  This is used to allocate the
<<<<<<< HEAD
                               number of threads per job.  (The number of threads
                               per task will be a multiple of the number of
                               threads per job, at least 1 and on average 2).
           @param [in] target_num_loops  This will typically be in the range 1 to 4,
                               depending on your concern for latency (->smaller)
                               or throughput (->larger).  Is is the average
                               number of `work items` per thread this code aims
                               for when deiding the threads_per_job.
           @param [in] include_final_task  If true, the lambda will be called once
                               with task_idx=num_tasks=num_jobs/2, num_threads=1, thread_idx=0;
                               This happens to be useful quite a bit.
=======
                               number of threads per job.  (The number of
                               threads per task will be a multiple of the number
                               of threads per job, at least 1 and on average 2).
           @param [in] target_num_loops  This will typically be in the range 1
                                   to 4, depending on your concern for latency
                                   (->smaller) or throughput (->larger).  Is is
                                   the average number of `work items` per thread
                                   this code aims for when deiding the threads
                                   _per_job.
           @param [in] include_final_task  If true, the lambda will be called
                                 once with task_idx=num_tasks, num_threads=1,
                                 thread_idx=0; This happens to be useful quite
                                 a bit.
>>>>>>> ae619680
           @param [in] lambda  The lambda expression to run; this is to be run
                               as, lambda(task_idx, num_threads_this_task,
                               thread_idx), which will be called with
                               0 <= task_idx < num_tasks and 0 <= thread_idx
                               < num_threads_this_task, where num_threads
                               _this_task is a multiple of min_threads
                               _per_task (a multiple that is specific to
                               the task). LambdaU will be called exactly
                               once (on the device).

     Also see the other template of EvalWithRedirect() that takes an extra
  lambda to do a 'one-off task' (invoked once in the resulting kernel).
 */
<<<<<<< HEAD
emplate<typename LambdaT, typename lambdaU>
  void EvalWithRedirect(cudaStream_t stream, int32_t num_jobs,
                        TaskRedirect *redirect, int32_t min_threads_per_job,
                        int32_t tot_work, int32_t target_num_loops,
                        bool include_final_task, LambdaT &lambda) {


  lambda_one_off();
=======
template <typename LambdaT, typename lambdaU>
void EvalWithRedirect(cudaStream_t stream, int32_t num_tasks,
                      TaskRedirect *redirect, int32_t min_threads_per_job,
                      int32_t tot_work, int32_t target_num_loops,
                      bool include_final_task, LambdaT &lambda) {
  // lambda_one_off();
>>>>>>> ae619680
  // TODO..
}

__host__ __device__ __forceinline__ int32_t FloatAsInt(float f) {
  union {
    float f;
    int i;
  } u;
  u.f = f;
  return u.i;
}

__host__ __device__ __forceinline__ float IntAsFloat(int32_t i) {
  union {
    float f;
    int i;
  } u;
  u.i = i;
  return u.f;
}

/*
 1:1 Conversion float <---> sortable int We convert floats to sortable ints in
 order to use native atomics operation, which are way faster than looping over
 atomicCAS
*/
__host__ __device__ __forceinline__ int32_t FloatToOrderedInt(float f) {
  int32_t i = FloatAsInt(f);
  return (i >= 0) ? i : i ^ 0x7FFFFFFF;
}

__host__ __device__ __forceinline__ float OrderedIntToFloat(int32_t i) {
  return IntAsFloat((i >= 0) ? i : i ^ 0x7FFFFFFF);
}

/*
  Host version of Cuda's atomicMax function, marked __host__ (the default) for
  clarity.  So we can use this in lambdas that run on both host and device.
 */
__host__ int32_t atomicMax(int32_t *address, int32_t val) {
  int32_t old = *address;
  if (old < val) *address = val;
  return old;
}

}  // namespace k2

#define IS_IN_K2_CSRC_CUDA_UTILS_H_
#include "k2/csrc/cuda/utils_inl.h"
#undef IS_IN_K2_CSRC_CUDA_UTILS_H_

#endif  // K2_CSRC_CUDA_UTILS_H_<|MERGE_RESOLUTION|>--- conflicted
+++ resolved
@@ -361,8 +361,7 @@
   amounts of work to do (most naturally involving loops).  You would call
   this after calling GetTaskRedirect().
 
-<<<<<<< HEAD
-          @param [in] stream   Stream to execute this in (or k2_cudaStreamInvalid for CPU).
+          @param [in] stream   Stream to execute this in (or kCudaStreamInvalid for CPU).
           @param [in] num_jobs  size of the array of tasks; this will be equal to
                                num_tasks * 2 where `num_tasks` is hte number of
                                tasks given to GetTaskRedirect().
@@ -376,28 +375,10 @@
                                that this be a power of 2 and not too small, so we
                                can keep one warp per job.  We call it 'per_task' because
                                the jobs are kept fairly invisible to the user.
-=======
-          @param [in] stream   Stream to execute this in (or
-                               kCudaStreamInvalid for CPU).
-          @param [in] num_tasks  The num_tasks provided to GetTaskRedirect().
-          @param [in] redirect  The array written to by GetTaskRedirect().  Must
-                                be of length num_tasks * 2.
-          @param [in] min_threads_per_task This would typically be something
-                         like 8, 16 or 32. It is the smallest allowed
-                         num_threads that we allocate for each task; the
-                         number of threads per job is a multiple of this
-                         (and then the number of threads per task is that
-                         times how many jobs for this task, which is
-                         at least one). It's important for hardware reasons
-                         that this be a power of 2 and not too small, so we
-                         can keep one warp per job.  We call it 'per_task'
-                         because the jobs are kept fairly invisible to the user.
->>>>>>> ae619680
           @param [in] tot_work   The total amount of work that must be done over
                                all the tasks (this will commonly be equal to
                                row_splits[num_tasks] w.r.t. the args to
                                GetTaskRedirect()).  This is used to allocate the
-<<<<<<< HEAD
                                number of threads per job.  (The number of threads
                                per task will be a multiple of the number of
                                threads per job, at least 1 and on average 2).
@@ -409,21 +390,6 @@
            @param [in] include_final_task  If true, the lambda will be called once
                                with task_idx=num_tasks=num_jobs/2, num_threads=1, thread_idx=0;
                                This happens to be useful quite a bit.
-=======
-                               number of threads per job.  (The number of
-                               threads per task will be a multiple of the number
-                               of threads per job, at least 1 and on average 2).
-           @param [in] target_num_loops  This will typically be in the range 1
-                                   to 4, depending on your concern for latency
-                                   (->smaller) or throughput (->larger).  Is is
-                                   the average number of `work items` per thread
-                                   this code aims for when deiding the threads
-                                   _per_job.
-           @param [in] include_final_task  If true, the lambda will be called
-                                 once with task_idx=num_tasks, num_threads=1,
-                                 thread_idx=0; This happens to be useful quite
-                                 a bit.
->>>>>>> ae619680
            @param [in] lambda  The lambda expression to run; this is to be run
                                as, lambda(task_idx, num_threads_this_task,
                                thread_idx), which will be called with
@@ -437,23 +403,12 @@
      Also see the other template of EvalWithRedirect() that takes an extra
   lambda to do a 'one-off task' (invoked once in the resulting kernel).
  */
-<<<<<<< HEAD
+
 emplate<typename LambdaT, typename lambdaU>
   void EvalWithRedirect(cudaStream_t stream, int32_t num_jobs,
                         TaskRedirect *redirect, int32_t min_threads_per_job,
                         int32_t tot_work, int32_t target_num_loops,
                         bool include_final_task, LambdaT &lambda) {
-
-
-  lambda_one_off();
-=======
-template <typename LambdaT, typename lambdaU>
-void EvalWithRedirect(cudaStream_t stream, int32_t num_tasks,
-                      TaskRedirect *redirect, int32_t min_threads_per_job,
-                      int32_t tot_work, int32_t target_num_loops,
-                      bool include_final_task, LambdaT &lambda) {
-  // lambda_one_off();
->>>>>>> ae619680
   // TODO..
 }
 
