--- conflicted
+++ resolved
@@ -1132,11 +1132,7 @@
     RaggedShape, 1,2,4 to construct the second output RaggedShape, 6 and a empty
     list to construct the third output RaggedShape.
  */
-<<<<<<< HEAD
-static void SelectAxis0(RaggedShape &src, const Ragged<int32_t> &indexes,
-=======
 /*static*/ void SelectAxis0(RaggedShape &src, const Ragged<int32_t> &indexes,
->>>>>>> 1b29f0a9
     std::vector<RaggedShape> *out, std::vector<Array1<int32_t>> *split_map) {
   NVTX_RANGE(K2_FUNC);
   ContextPtr &c = src.Context();
