--- conflicted
+++ resolved
@@ -1317,25 +1317,16 @@
   }
 }
 
-<<<<<<< HEAD
-void Unstack(RaggedShape &src, int32_t axis, std::vector<RaggedShape> *out,
-             std::vector<Array1<int32_t>> *split_map) {
-=======
 void Unstack(RaggedShape &src, int32_t axis, bool pad_right,
              std::vector<RaggedShape> *out,
              std::vector<Array1<int32_t>> *split_map) {
   NVTX_RANGE(K2_FUNC);
->>>>>>> 0f65420f
   ContextPtr &c = src.Context();
   if (axis == 0) {
     if (src.NumAxes() == 2) {
         auto new_src = ComposeRaggedShapes(
             TrivialShape(c, src.TotSize(0)), src);
-<<<<<<< HEAD
-        return Unstack(new_src, 1, out, split_map);
-=======
         return Unstack(new_src, 1, pad_right, out, split_map);
->>>>>>> 0f65420f
     }
     auto indexes = Ragged<int32_t>(RegularRaggedShape(c, src.Dim0(), 1),
         Arange(c, 0, src.Dim0()));
@@ -1350,25 +1341,11 @@
     const int32_t *row_splits_axis = src.RowSplits(axis).Data(),
                   *row_ids_axis = src.RowIds(axis).Data();
 
-<<<<<<< HEAD
-    // Get the number of elements of current axis on each sublist
-    Array1<int32_t> sublists_size(c, tot_size_axis_minus1);
-    int32_t *sublists_size_data = sublists_size.Data();
-    K2_EVAL(c, tot_size_axis_minus1, lambda_get_sublists_size, (int32_t i) {
-        sublists_size_data[i] = row_splits_axis[i + 1] - row_splits_axis[i];
-    });
-
-=======
->>>>>>> 0f65420f
     // Each sublist contains the elements of axis `axis`, unstack operation will
     // split all these elements in a sublist to different RaggedShapes, so the
     // number of output RaggedShapes is the size of the sublist with max
     // elements.
-<<<<<<< HEAD
-    int32_t num_out = MaxValue(sublists_size);
-=======
     int32_t num_out = src.MaxSize(axis);
->>>>>>> 0f65420f
 
     out->resize(num_out);
     if (split_map != nullptr) split_map->resize(num_out);
@@ -1384,10 +1361,6 @@
     K2_EVAL(c, tot_size_axis, lambda_set_indexes, (int32_t idx01) {
         int32_t idx0 = row_ids_axis[idx01],
                 idx0x = row_splits_axis[idx0],
-<<<<<<< HEAD
-                idx1 = idx01 - idx0x;
-        indexes_data[idx1 * tot_size_axis_minus1 + idx0] = idx01;
-=======
                 idx1 = idx01 - idx0x,
                 idx_row = idx1;
         if (!pad_right) {
@@ -1396,7 +1369,6 @@
           idx_row = num_out - num_elems + idx1;
         }
         indexes_data[idx_row * tot_size_axis_minus1 + idx0] = idx01;
->>>>>>> 0f65420f
     });
 
     // To make `DecomposeRaggedShape` work, we add a RegularRaggedShape
@@ -1441,14 +1413,11 @@
   }
 }
 
-<<<<<<< HEAD
-=======
 void Unstack(RaggedShape &src, int32_t axis, std::vector<RaggedShape> *out,
              std::vector<Array1<int32_t>> *split_map /*= nullptr*/) {
   Unstack(src, axis, true/*pad_right*/, out, split_map);
 }
 
->>>>>>> 0f65420f
 RaggedShape Merge(int32_t num_srcs, RaggedShape **src,
                   const Array1<uint32_t> &merge_map,
                   Array1<uint32_t> *merge_map_out) {
