--- conflicted
+++ resolved
@@ -137,22 +137,11 @@
  */
 Ragged<int32_t> GetStateBatches(FsaVec &fsas, bool transpose = true);
 
-<<<<<<< HEAD
-
-=======
->>>>>>> 8dbee1c2
 /*
   Returns a ragged tensor of arc-indexes of arcs leaving states in `fsas`, in
   batches that can be processed sequentially in top-sorted FSAs.
 
      @param [in] fsas   Input FSAs, with `fsas.NumAxes() == 3`.
-<<<<<<< HEAD
-     @param [in] state_batches  Batches of states as returned from `GetStateBatches(fsas, true)`,
-                        indexed [batch][fsa][state_list].
-     @return   Returns a tensor with `ans.NumAxes() == 4`, containing arc_idx012's into
-               `fsas`.  Axes 0,1,2 correspond to those of `state_batches`; the last
-               axis is a list of arcs, i.e. the indexing is [batch][fsa][state_list][arc_list]
-=======
      @param [in] state_batches  Batches of states as returned from
                `GetStateBatches(fsas, true)`, indexed
                [batch][fsa][state_list].
@@ -160,7 +149,6 @@
                arc_idx012's into `fsas`.  Axes 0,1,2 correspond to
                those of `state_batches`; the last axis is a list of
                arcs, i.e. the indexing is [batch][fsa][state_list][arc_list]
->>>>>>> 8dbee1c2
  */
 Ragged<int32_t> GetLeavingArcIndexBatches(FsaVec &fsas,
                                           Ragged<int32_t> &state_batches);
@@ -171,42 +159,21 @@
 
      @param [in] fsas  Input FSAs, with `fsas.NumAxes() == 3`.
      @param [in] incoming_arcs  A tensor containing the arc-indexes of the
-<<<<<<< HEAD
-                       arcs entering each state in `fsas`, indexed [fsa][state][arc_list].
-=======
                        arcs entering each state in `fsas`, indexed
                        [fsa][state][arc_list].
->>>>>>> 8dbee1c2
-
      @param [in] state_batches  Batches of states as returned from
                   `GetStateBatches(fsas, true)`, indexed
                   [batch][fsa][state_list].
 
  */
-<<<<<<< HEAD
-Ragged<int32_t> GetEnteringArcIndexBatches(FsaVec &fsas, Ragged<int32_t> &incoming_arcs,
-                                           Ragged<int32_t> &state_batches);
-
-=======
 Ragged<int32_t> GetEnteringArcIndexBatches(FsaVec &fsas,
                                            Ragged<int32_t> &incoming_arcs,
                                            Ragged<int32_t> &state_batches);
->>>>>>> 8dbee1c2
 
 /*
   Returns a ragged tensor of incoming arc-indexes for the states in `fsas`.
 
        @param [in] fsas          Input FsaVec (must have 3 axes)
-<<<<<<< HEAD
-       @param [in] dest_states   Array of destination-states of each arc, in the idx01 format
-                              (i.e. idx01's of dest states), as returned by
-                              `GetDestStates(fsas, true)`.
-       @return     Returns a tensor with 3 axes, indexed [fsa][state][list_of_arcs],
-                   containing the idx012's of arcs entering states in `fsas`  Its values will
-                   be a permutation of the numbers 0 through fsas.NumElements() - 1.
- */
-Ragged<int32_t> GetIncomingArcs(FsaVec &fsas, const Array1<int32_t> &dest_states);
-=======
        @param [in] dest_states   Array of destination-states of each arc, in the
                     idx01 format (i.e. idx01's of dest states), as returned by
                    `GetDestStates(fsas, true)`.
@@ -217,7 +184,6 @@
  */
 Ragged<int32_t> GetIncomingArcs(FsaVec &fsas,
                                 const Array1<int32_t> &dest_states);
->>>>>>> 8dbee1c2
 
 /*
    Compute and return forward scores per state (like alphas in Baum-Welch),
@@ -313,11 +279,6 @@
                                const Array1<FloatType> &backward_scores,
                                bool log_semiring);
 
-<<<<<<< HEAD
-
-
-=======
->>>>>>> 8dbee1c2
 /*
   Returns an array of the destination-states for all arcs in an FsaVec
 
