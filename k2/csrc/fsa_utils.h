/**
 * @brief Utilities for creating FSAs.
 *
 * Note that serializations are done in Python.
 *
 * @copyright
 * Copyright (c)  2020  Mobvoi Inc.        (authors: Fangjun Kuang)
 *                      Guoguo Chen
 *                      Xiaomi Corporation (authors: Daniel Povey, Haowen Qiu)
 *
 * @copyright
 * See LICENSE for clarification regarding multiple authors
 */

#ifndef K2_CSRC_FSA_UTILS_H_
#define K2_CSRC_FSA_UTILS_H_

#include <string>

#include "k2/csrc/array.h"
#include "k2/csrc/fsa.h"

namespace k2 {

/*
  Create an Fsa from string.

  The string `s` consists of lines. Every line, except the line for
  the final state, has one of the following two formats:

  (1)
      src_state dest_state label cost
  which means the string represents an acceptor.

  (2)
      src_state dest_state label aux_label cost
  which indicates the string is a transducer.

  The line for the final state has the following format when `openfst` is false:

      final_state

  This is because final state in k2 does not bear a cost. Instead, we put the
  cost on the arc that connects to the final state, and set its label to -1.
  When `openfst` is true, we expect the more generic OpenFst sytle final state
  format :

      final_state cost

  And we allow more than one final states when `openfst` is true.

  Note that fields are separated by spaces and tabs. There can exist
  multiple tabs and spaces.

  CAUTION: The first column has to be in non-decreasing order.

  @param [in]   s   The input string. See the above description for its format.
  @param [in]   openfst
                    If true, the string form has the weights as costs, not
                    scores, so we negate them as we read. We will also allow
                    multiple final states with weights associated with them.
  @param [out]  aux_labels
                    If NULL, we treat the input as an acceptor; otherwise we
                    treat the input as an transducer, and store the
                    corresponding output labels to it. It is allocated inside
                    the function and will contain aux_label of each arc.
                    Note that it is allocated on CPU if needed.

  @return It returns an Fsa on CPU.
 */
Fsa FsaFromString(const std::string &s, bool openfst = false,
                  Array1<int32_t> *aux_labels = nullptr);

/* Convert an FSA to a string.

   If the FSA is an acceptor, i.e., aux_labels == nullptr,  every arc
   is converted to a line with the following form:

      src_state dest_state label score

   If the FSA is a transducer, i.e., aux_labels != nullptr, every arc
   is converted to a lien with the following form:

      src_state dest_state label aux_label score

   The last line of the resulting string contains:

      final_state

   NOTE: Fields are separated by only ONE space.
   There are no leading or trailing spaces.

   NOTE: If `openfst` is true, scores are first negated and then printed.

   @param [in]  fsa   The input FSA

   @param [in]  openfst
                      If true, the scores will first be negated and
                      then printed.
   @param in]   aux_labels
                      If not NULL, the FSA is a transducer and it contains the
                      aux labels of each arc.
 */
std::string FsaToString(const Fsa &fsa, bool openfst = false,
                        const Array1<int32_t> *aux_labels = nullptr);

/*  Returns a renumbered version of the FsaVec `src`.
      @param [in] src    An FsaVec, assumed to be valid, with NumAxes() == 3
      @param [in] order  An ordering of states in `src` (contains idx01's in
                    `src`).  Does not need to contain all states in `src`.  The
                    order of FSAs in `src` must not be changed by this: i.e., if
                    we get the old fsa-index for each element of `order`, they
                    must be non-decreasing.
      @param [out] arc_map  If non-NULL, this will be set to a new Array1 that
                   maps from arcs in the returned FsaVec to the original
                   arc-index in `fsas`.
      @return  Returns renumbered FSA.
*/
FsaVec RenumberFsaVec(FsaVec &src, const Array1<int32_t> &order,
                      Array1<int32_t> *arc_map);

/*
  Returns a ragged tensor representing batches of states in top-sorted FSAs
  `fsas` which can be processed sequentially with each batch of states only
  having arcs to later-numbered batches.

      @param [in] fsas  Input FSAs, with NumAxes() == 3.  Must have property
                kFsaPropertiesTopSortedAndAcyclic, although this is not
                checked.  (Note: this really just means top-sorted, as a truly
                top-sorted FSA cannot have cycles).
      @param [in] transpose    If true, the result will be indexed
                [batch][fsa_idx][state]; if false, it will be
                indexed [fsa_idx][batch][state].

      @return  Returns batches of states (contains idx01s into `fsas`).
             Normally (transpose==true) these will be indexed
             [batch][fsa][state_list]
 */
Ragged<int32_t> GetStateBatches(FsaVec &fsas, bool transpose = true);

/*
  Returns a ragged tensor of arc-indexes of arcs leaving states in `fsas`, in
  batches that can be processed sequentially in top-sorted FSAs.

     @param [in] fsas   Input FSAs, with `fsas.NumAxes() == 3`.
     @param [in] state_batches  Batches of states as returned from
               `GetStateBatches(fsas, true)`, indexed
               [batch][fsa][state_list].
     @return   Returns a tensor with `ans.NumAxes() == 4`, containing
               arc_idx012's into `fsas`.  Axes 0,1,2 correspond to
               those of `state_batches`; the last axis is a list of
               arcs, i.e. the indexing is [batch][fsa][state_list][arc_list]
 */
Ragged<int32_t> GetLeavingArcIndexBatches(FsaVec &fsas,
                                          Ragged<int32_t> &state_batches);

/*
 Returns a ragged tensor of the arc-indexes of arcs entering states in `fsas`,
 in batches that can be processed sequentially in top-sorted FSAs.

     @param [in] fsas  Input FSAs, with `fsas.NumAxes() == 3`.
     @param [in] incoming_arcs  A tensor containing the arc-indexes of the
                       arcs entering each state in `fsas`, indexed
                       [fsa][state][arc_list].
     @param [in] state_batches  Batches of states as returned from
                  `GetStateBatches(fsas, true)`, indexed
                  [batch][fsa][state_list].
     @return   Returns a tensor with `ans.NumAxes() == 4`, containing
               arc_idx012's into `fsas`.  Axes 0,1,2 correspond to
               those of `state_batches`; the last axis is a list of
               arcs, i.e. the indexing is [batch][fsa][state_list][arc_list]

 */
Ragged<int32_t> GetEnteringArcIndexBatches(FsaVec &fsas,
                                           Ragged<int32_t> &incoming_arcs,
                                           Ragged<int32_t> &state_batches);

/*
  Returns a ragged tensor of incoming arc-indexes for the states in `fsas`.

       @param [in] fsas          Input FsaVec (must have 3 axes)
       @param [in] dest_states   Array of destination-states of each arc, in the
                    idx01 format (i.e. idx01's of dest states), as returned by
                   `GetDestStates(fsas, true)`.
       @return     Returns a tensor with 3 axes, indexed
                   [fsa][state][list_of_arcs], containing the idx012's of arcs
                   entering states in `fsas`  Its values will be a permutation
                   of the numbers 0 through fsas.NumElements() - 1.
 */
Ragged<int32_t> GetIncomingArcs(FsaVec &fsas,
                                const Array1<int32_t> &dest_states);

/*
   Compute and return forward scores per state (like alphas in Baum-Welch),
   or forward best-path scores if log_semiring == false.

      @param [in] fsas  Input FsaVec (must have 3 axes).  Must be
                 top-sorted and without self loops, i.e. would have the
                 property kFsaPropertiesTopSortedAndAcyclic if you were
                 to compute properties.
      @param [in] state_batches  Batches of states, as returned by
                 GetStateBatches(fsas, true) (must have 3 axes:
                 [iter][fsa][state_list]).
      @param [in] entering_arc_batches  Arcs-indexes (idx012's in fsas) of arcs
                 entering states in `state_batches`, indexed
                 [iter][fsa][state_list][arc_list], as returned by
                 EnteringArcIndexBatches().
      @param [in] log_semiring   If true, combine path with LogAdd
                  (i.e., mathematically, `log(exp(a)+exp(b))`); if false,
                   combine as `max(a,b)`.
      @param [out,optional] entering_arcs   If non-NULL and if
                log_semiring == false, will be set to
                a new Array1, indexed by state_idx01 into `fsas`,
                saying which arc_idx012 is the best arc entering it,
                or -1 if there is no such arc.  It is an error if this
                is non-NULL and log_semiring == true.
      @return   Returns vector indexed by state-index (idx01 into fsas), i.e.
               `ans.Dim()==fsas.TotSize(1)`, containing forward scores.
                (these will be zero for the start-states).
*/
template <typename FloatType>
Array1<FloatType> GetForwardScores(FsaVec &fsas, Ragged<int32_t> &state_batches,
                                   Ragged<int32_t> &entering_arc_batches,
                                   bool log_semiring,
                                   Array1<int32_t> *entering_arcs = nullptr);

/*
  Return array of total scores (one per FSA), e.g. could be interpreted as
  the data probability or partition function.
         @param [in] fsas   Input FsaVec (must have 3 axes)
         @param [in] forward_scores  Array of forward scores, as returned
                          by GetForwardScores with the same FsaVec `fsas`.
         @return  Returns array of total scores, of dimension fsas.Dim0(),
                   which will contain the scores in the final-states of
                   `forward_scores`, or -infinity for FSAs that had no
                   states.
*/
template <typename FloatType>
Array1<FloatType> GetTotScores(FsaVec &fsas,
                               const Array1<FloatType> &forward_scores);

/*
   Compute and return backward scores per state (like betas in Baum-Welch),
   or backward best-path scores if log_semiring == false.
      @param [in] fsas  Input FsaVec (must have 3 axes).  Must be
                 top-sorted and without self loops, i.e. would have the
                 property kFsaPropertiesTopSortedAndAcyclic if you were
                 to compute properties.
       @param [in] state_batches  Batches of states, as returned by
                  GetBatches (must have 3 axes: [iter][fsa][state_list]).
       @param [in] leaving_arc_batches  Arcs-indexes (idx012's in fsas) of arcs
                 leaving states in `state_batches`, indexed
                 [iter][fsa][state_list][arc_list], as returned by
                 LeavingArcIndexBatches().
       @param [in] tot_scores  If provided, we'll treat the backward
                  scores of final-states as the negative of these
                  tot_scores (which must have
                  `tot_scores->Dim() == fsas.Dim0())`; otherwise
                  as zero.
       @param [in] log_semiring  If true, use LogAdd to combine
                  scores; if false, use max.
       @return  Returns a vector indexed by state-index (idx01 in fsas), with
               `ans.Dim() == fsas.TotSize(1)`, containing backward
               scores.
 */
template <typename FloatType>
Array1<FloatType> GetBackwardScores(
    FsaVec &fsas, Ragged<int32_t> &state_batches,
    Ragged<int32_t> &leaving_arc_batches,
    const Array1<FloatType> *tot_scores = nullptr, bool log_semiring = true);

/*
  Compute and return arc-level forward-backward scores, which are:
   `forward_score[src_state] + arc.score + backward_score[dest_state]`.

   If you provided the `tot_scores` argument to GetBackwardScores, and if
   log_semiring == true, then you can think of these as the log probability that
   you go through that arc, which would be log(1.0) = 0.0 for an FSA with only
   one path.

       @param [in] fsas   The FSAs that we want the arc-level probabilities
                         from
       @param [in] forward_scores  The state-level forward scores, which
                        should have been computed by GetForwardScores() with
                        the same `fsas` and log_semiring that
                        GetBackwardScores used to compute `backward_scores`.
       @param [in] backward_scores  The state-level backward scores, which
                        should have been computed using GetBackwardScores()
                        with the same `fsas` and log_semiring that
                        GetForwardScores used to compute `forward_scores`.
       @return    returns scores for arcs, indexed by arc_idx012 in `fsas`,
                  with ans.Dim() == fsas.NumElements().
*/
template <typename FloatType>
Array1<FloatType> GetArcScores(FsaVec &fsas,
                               const Array1<FloatType> &forward_scores,
                               const Array1<FloatType> &backward_scores);

/*
  Returns an array of the destination-states for all arcs in an FsaVec

     @param [in] fsas       Source FsaVec; must have NumAxes() == 3.
     @param [in] as_idx01   If true, return dest-states in the idx01 format
                            instead of idx1. (See "Index naming scheme"
                            in utils.h).
     @return                Returns a vector with dimension equal to the
                            number of arcs in `fsas` (i.e. fsas.NumElements()),
                            containing idx01's of dest-states if as_
                            idx01 == true, else idx1's of dest-states.
                            Note: if you want this as a ragged tensor you can
                            use the constructor:
                            Ragged<int32>(fsas.shape,
                                          GetDestStates(fsas, as_idx01))
*/
Array1<int32_t> GetDestStates(FsaVec &fsas, bool as_idx01);

/*
  Convert a DenseFsaVec to an FsaVec.  Intended for use in testing code.

     @param [in] src  DenseFsaVec to convert
     @return          Returns the DenseFsaVec converted to FsaVec format.

  TODO(Dan): maybe at some point add an arc_map argument which will enable
  testing of arc_map-related things.
 */
FsaVec ConvertDenseToFsaVec(DenseFsaVec &src);

/*
  Return a random Fsa, with a CPU context. Intended for testing.

     @param [in] acyclic     If true, generated Fsa will be acyclic.
     @param [in] max_symbol  Maximum symbol on arcs. Generated arcs' symbols
                             will be in range [-1,max_symbol], note -1 is
                             kFinalSymbol; must be at least 0;
     @param [in] min_num_arcs Minimum number of arcs; must be at least 0.
     @param [in] max_num_arcs Maximum number of arcs; must be >= min_num_arcs.
 */
Fsa RandomFsa(bool acyclic = true, int32_t max_symbol = 50,
              int32_t min_num_arcs = 0, int32_t max_num_arcs = 1000);
/*
  Return a random FsaVec, with a CPU context. Intended for testing.

     @param [in] min_num_fsas Minimum number of fsas we'll generated in the
                              returned FsaVec;  must be at least 0.
     @param [in] max_num_fsas Maximum number of fsas we'll generated in the
                              returned FsaVec; must be >= min_num_fsas.
     @param [in] acyclic     If true, generated Fsas will be acyclic.
     @param [in] max_symbol  Maximum symbol on arcs. Generated arcs' symbols
                             will be in range [-1,max_symbol], note -1 is
                             kFinalSymbol; must be at least 0.
     @param [in] min_num_arcs Minimum number of arcs in each Fsa;
                              must be at least 0.
     @param [in] max_num_arcs Maximum number of arcs in each Fsa;
                              must be >= min_num_arcs.
 */
FsaVec RandomFsaVec(int32_t min_num_fsas = 0, int32_t max_num_fsas = 1000,
                    bool acyclic = true, int32_t max_symbol = 50,
                    int32_t min_num_arcs = 0, int32_t max_num_arcs = 1000);

<<<<<<< HEAD
=======
}  // namespace k2

>>>>>>> c2cdd23e
#endif  //  K2_CSRC_FSA_UTILS_H_<|MERGE_RESOLUTION|>--- conflicted
+++ resolved
@@ -357,9 +357,6 @@
                     bool acyclic = true, int32_t max_symbol = 50,
                     int32_t min_num_arcs = 0, int32_t max_num_arcs = 1000);
 
-<<<<<<< HEAD
-=======
 }  // namespace k2
 
->>>>>>> c2cdd23e
 #endif  //  K2_CSRC_FSA_UTILS_H_