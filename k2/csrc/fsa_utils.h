/**
 * @brief Utilities for creating FSAs.
 *
 * Note that serializations are done in Python.
 *
 * @copyright
 * Copyright (c)  2020  Mobvoi Inc.        (authors: Fangjun Kuang)
 *                      Guoguo Chen
 *
 * @copyright
 * See LICENSE for clarification regarding multiple authors
 */

#ifndef K2_CSRC_FSA_UTILS_H_
#define K2_CSRC_FSA_UTILS_H_

#include <string>

#include "k2/csrc/array.h"
#include "k2/csrc/fsa.h"

namespace k2 {

/*
  Create an Fsa from string.

  The string `s` consists of lines. Every line, except the line for
  the final state, has one of the following two formats:

  (1)
      src_state dest_state label cost
  which means the string represents an acceptor.

  (2)
      src_state dest_state label aux_label cost
  which indicates the string is a transducer.

  The line for the final state has the following format when `openfst` is false:

      final_state

  This is because final state in k2 does not bear a cost. Instead, we put the
  cost on the arc that connects to the final state, and set its label to -1.
  When `openfst` is true, we expect the more generic OpenFst sytle final state
  format :

      final_state cost

  And we allow more than one final states when `openfst` is true.

  Note that fields are separated by spaces and tabs. There can exist
  multiple tabs and spaces.

  CAUTION: The first column has to be in non-decreasing order.

  @param [in]   s   The input string. See the above description for its format.
  @param [in]   openfst
                    If true, the string form has the weights as costs, not
                    scores, so we negate them as we read. We will also allow
                    multiple final states with weights associated with them.
  @param [out]  aux_labels
                    If NULL, we treat the input as an acceptor; otherwise we
                    treat the input as an transducer, and store the
                    corresponding output labels to it. It is allocated inside
                    the function and will contain aux_label of each arc.
                    Note that it is allocated on CPU if needed.

  @return It returns an Fsa on CPU.
 */
Fsa FsaFromString(const std::string &s, bool openfst = false,
                  Array1<int32_t> *aux_labels = nullptr);

/* Convert an FSA to a string.

   If the FSA is an acceptor, i.e., aux_labels == nullptr,  every arc
   is converted to a line with the following form:

      src_state dest_state label score

   If the FSA is a transducer, i.e., aux_labels != nullptr, every arc
   is converted to a lien with the following form:

      src_state dest_state label aux_label score

   The last line of the resulting string contains:

      final_state

   NOTE: Fields are separated by only ONE space.
   There are no leading or trailing spaces.

   NOTE: If `openfst` is true, scores are first negated and then printed.

<<<<<<< HEAD
   @param [in]  fsa   The input FSA
=======
   @param [in]  fsa   The input FSA, which MUST be on CPU.
>>>>>>> e290a39a
   @param [in]  openfst
                      If true, the scores will first be negated and
                      then printed.
   @param in]   aux_labels
                      If not NULL, the FSA is a transducer and it contains the
                      aux labels of each arc.
 */
std::string FsaToString(const Fsa &fsa, bool openfst = false,
                        const Array1<int32_t> *aux_labels = nullptr);





/*  Returns a renumbered version of the FsaVec `src`.
      @param [in] src    An FsaVec, assumed to be valid, with NumAxes() == 3
      @param [in] order  An ordering of states in `src` (contains idx01's in
                    `src`).  Does not need to contain all states in `src`.  The
                    order of FSAs in `src` must not be changed by this: i.e., if
                    we get the old fsa-index for each element of `order`, they
                    must be non-decreasing.
      @param [out] arc_map  If non-NULL, this will be set to a new Array1 that
                   maps from arcs in the returned FsaVec to the original arc-index
                   in `fsas`.
      @return  Returns renumbered FSA.
*/
FsaVec RenumberFsaVec(FsaVec &fsas, const Array1<int32_t> &order,
                      Array1<int32_t> *arc_map);


/*
  Returns a ragged array representing batches of states in top-sorted FSAs
  `fsas` which can be processed sequentially with each batch of states only
  having arcs to later-numbered batches.

      @param [in] fsas  Input FSAs.  Must have property
                kFsaPropertiesTopSortedAndAcyclic, although this is not
                checked.  (Note: this really just means top-sorted, as a truly
                top-sorted FSA cannot have cycles).
      @param [in] transpose    If true, the result will be indexed [batch][fsa_idx][state];
                if false, it will be indexed [fsa_idx][batch][state].

      @return  Returns batches
 */
Ragged<int32_t> GetBatches(FsaVec &fsas, bool transpose = true);


/*
  Returns an array of the destination-states for all arcs in an FsaVec

     @param [in] fsas       Source FsaVec; must have NumAxes() == 3.
     @param [in] as_idx01   If true, return dest-states in the idx01 format instead of idx1.
                            (See "Index naming scheme" in utils.h).
     @return                Returns a vector with dimension equal to the
                            number of arcs in `fsas` (i.e. fsas.NumElements()),
                            containing idx01's of dest-states if as_idx01 == true,
                            else idx1's of dest-states.
     Note: if you want this as a ragged tensor you can use the constructor:
     Ragged<int32>(fsas.shape, GetDestStates(fsas, as_idx01))
*/
Array1<int32_t> GetDestStates(FsaVec &fsas, bool as_idx01);




}  // namespace k2

#endif  //  K2_CSRC_FSA_UTILS_H_<|MERGE_RESOLUTION|>--- conflicted
+++ resolved
@@ -91,11 +91,8 @@
 
    NOTE: If `openfst` is true, scores are first negated and then printed.
 
-<<<<<<< HEAD
    @param [in]  fsa   The input FSA
-=======
-   @param [in]  fsa   The input FSA, which MUST be on CPU.
->>>>>>> e290a39a
+
    @param [in]  openfst
                       If true, the scores will first be negated and
                       then printed.
