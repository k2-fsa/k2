# Make project root dir as the INCLUDE_DIRECTORIES of all tagets in csrc/.
# The header should be included as `#include "k2/csrc/.."`, to avoid conflicts.
include_directories(${CMAKE_SOURCE_DIR})

add_subdirectory(host)

#---------------------------- Build K2 CUDA sources ----------------------------

# to make code static analysis work
# @todo delete this include line before release
include_directories(${CUDAToolkit_INCLUDE_DIRS})

# the target
<<<<<<< HEAD
add_library(context
    array_ops.cu
    context.cc
    context.cu
    dtype.cu
    tensor.cu
    tensor_ops.cu
    utils.cu
#    ragged.cc
=======
add_library(context STATIC
    context.cu
    dtype.cu
    math.cu
    ragged.cu
    tensor.cu
    utils.cu
>>>>>>> 677388ed
)
set_target_properties(context PROPERTIES CUDA_SEPARABLE_COMPILATION ON)

# lib deps
target_link_libraries(context PUBLIC cub)

#---------------------------- Test K2 CUDA sources ----------------------------

# please sort the source files alphabetically
set(cuda_tests
    array_ops_test
    array_test
    log_test
    # TODO(haowen): uncomment this after build ragged
    # ragged_test
    ragged_shape_test
    tensor_test
    utils_test
    )

# utility function to add gtest
function(k2_add_cuda_test name)
  # TODO(haowen): add prefix `cu` for now to avoid name conflicts
  # with files in k2/csrc/, will remove this finally.
  set(target_name "cu_${name}")
  add_executable(${target_name} "${name}.cu")
  set_target_properties(${target_name} PROPERTIES CUDA_SEPARABLE_COMPILATION ON)
  target_link_libraries(${target_name}
      PRIVATE
      context
      gtest
      gtest_main
      )
  add_test(NAME "Test.Cuda.${target_name}"
      COMMAND
      $<TARGET_FILE:${target_name}>
      )
endfunction()

foreach(name IN LISTS cuda_tests)
  k2_add_cuda_test(${name})
endforeach()<|MERGE_RESOLUTION|>--- conflicted
+++ resolved
@@ -11,25 +11,17 @@
 include_directories(${CUDAToolkit_INCLUDE_DIRS})
 
 # the target
-<<<<<<< HEAD
-add_library(context
+add_library(context STATIC
     array_ops.cu
     context.cc
-    context.cu
-    dtype.cu
-    tensor.cu
-    tensor_ops.cu
-    utils.cu
-#    ragged.cc
-=======
-add_library(context STATIC
     context.cu
     dtype.cu
     math.cu
     ragged.cu
     tensor.cu
+    tensor_ops.cu
     utils.cu
->>>>>>> 677388ed
+#    ragged.cc
 )
 set_target_properties(context PROPERTIES CUDA_SEPARABLE_COMPILATION ON)
 
@@ -56,7 +48,6 @@
   # with files in k2/csrc/, will remove this finally.
   set(target_name "cu_${name}")
   add_executable(${target_name} "${name}.cu")
-  set_target_properties(${target_name} PROPERTIES CUDA_SEPARABLE_COMPILATION ON)
   target_link_libraries(${target_name}
       PRIVATE
       context
