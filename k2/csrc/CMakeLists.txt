# Make project root dir as the INCLUDE_DIRECTORIES of all tagets in csrc/.
# The header should be included as `#include "k2/csrc/.."`, to avoid conflicts.
include_directories(${CMAKE_SOURCE_DIR})

add_subdirectory(host)

#---------------------------- Build K2 CUDA sources ----------------------------

configure_file(version.h.in ${CMAKE_CURRENT_BINARY_DIR}/version.h @ONLY)
message(STATUS "Generated ${CMAKE_CURRENT_BINARY_DIR}/version.h")

add_library(k2_log log.cu)
if(K2_HAVE_EXECINFO_H)
  target_compile_definitions(k2_log PRIVATE K2_HAVE_EXECINFO_H=1)
endif()

if(K2_HAVE_CXXABI_H)
  target_compile_definitions(k2_log PRIVATE K2_HAVE_CXXABI_H=1)
endif()

add_library(k2_nvtx INTERFACE)
target_include_directories(k2_nvtx INTERFACE ${CMAKE_SOURCE_DIR})
if(K2_ENABLE_NVTX)
  target_compile_definitions(k2_nvtx INTERFACE K2_ENABLE_NVTX=1)
endif()

# please keep it sorted
set(context_srcs
  algorithms.cu
  array_ops.cu
  intersect.cu
  intersect_pruned.cu
  top_sort.cu
  context.cu
  dtype.cu
  fsa.cu
  fsa_algo.cu
  fsa_utils.cu
  host_shim.cu
  math.cu
  moderngpu_allocator.cu
  ragged.cu
  ragged_ops.cu
  rm_epsilon.cu
  tensor.cu
  tensor_ops.cu
  timer.cu
  utils.cu
)

if(K2_USE_PYTORCH)
  list(APPEND context_srcs pytorch_context.cu)
else()
  list(APPEND context_srcs default_context.cu)
endif()

# the target
add_library(context SHARED ${context_srcs})
set_target_properties(context PROPERTIES CUDA_SEPARABLE_COMPILATION ON)
set_target_properties(context PROPERTIES OUTPUT_NAME "k2context")

# lib deps
target_link_libraries(context PUBLIC cub)
target_link_libraries(context PUBLIC fsa)
target_link_libraries(context PUBLIC k2_log)
target_link_libraries(context PUBLIC k2_nvtx)
target_link_libraries(context PUBLIC moderngpu)
if(K2_USE_PYTORCH)
  target_link_libraries(context PUBLIC ${TORCH_LIBRARIES})
endif()

#---------------------------- Test K2 CUDA sources ----------------------------

add_library(test_utils SHARED test_utils.cu)
target_link_libraries(test_utils PUBLIC context gtest)

# please sort the source files alphabetically
set(cuda_tests
  algorithms_test
  array_ops_test
  array_test
  fsa_algo_test
  fsa_test
  fsa_utils_test
  host_shim_test
  intersect_test
  log_test
  macros_test
  nvtx_test
  ragged_shape_test
  ragged_test
<<<<<<< HEAD
  tensor_ops_test
=======
  rm_epsilon_test
>>>>>>> 866065dd
  tensor_test
  top_sort_test
  utils_test
)

# utility function to add gtest
function(k2_add_cuda_test name)
  # TODO(haowen): add prefix `cu` for now to avoid name conflicts
  # with files in k2/csrc/, will remove this finally.
  set(target_name "cu_${name}")
  add_executable(${target_name} "${name}.cu")
  set_target_properties(${target_name} PROPERTIES CUDA_SEPARABLE_COMPILATION ON)
  target_link_libraries(${target_name}
    PRIVATE
    context
    fsa  # for code in k2/csrc/host
    gtest
    gtest_main
    test_utils
  )
  add_test(NAME "Test.Cuda.${target_name}"
    COMMAND
    $<TARGET_FILE:${target_name}>
  )
endfunction()

foreach(name IN LISTS cuda_tests)
  k2_add_cuda_test(${name})
endforeach()<|MERGE_RESOLUTION|>--- conflicted
+++ resolved
@@ -89,11 +89,8 @@
   nvtx_test
   ragged_shape_test
   ragged_test
-<<<<<<< HEAD
+  rm_epsilon_test
   tensor_ops_test
-=======
-  rm_epsilon_test
->>>>>>> 866065dd
   tensor_test
   top_sort_test
   utils_test
