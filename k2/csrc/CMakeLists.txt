# Make project root dir as the INCLUDE_DIRECTORIES of all tagets in csrc/.
# The header should be included as `#include "k2/csrc/.."`, to avoid conflicts.
include_directories(${CMAKE_SOURCE_DIR})

# it is located in k2/csrc/cmake/transform.cmake
include(transform)

#---------------------------- Build K2 CUDA sources ----------------------------

configure_file(version.h.in ${CMAKE_CURRENT_BINARY_DIR}/version.h @ONLY)
message(STATUS "Generated ${CMAKE_CURRENT_BINARY_DIR}/version.h")

set(log_srcs log.cu)
if(NOT K2_WITH_CUDA)
  transform(OUTPUT_VARIABLE log_srcs SRCS ${log_srcs})
endif()
add_library(k2_log ${log_srcs})
if(UNIX AND NOT APPLE AND NOT K2_WITH_CUDA)
  # Without linking to libpthread.so, it throws
  # in std::call_once
  #
  # It happens only on Linux, that's why
  # we use the above guard to link against -pthread
  #
  # See https://gcc.gnu.org/bugzilla/show_bug.cgi?id=60662
  target_link_libraries(k2_log -pthread)
endif()

if(K2_HAVE_EXECINFO_H)
  target_compile_definitions(k2_log PRIVATE K2_HAVE_EXECINFO_H=1)
endif()

if(K2_HAVE_CXXABI_H)
  target_compile_definitions(k2_log PRIVATE K2_HAVE_CXXABI_H=1)
endif()

add_library(k2_nvtx INTERFACE)
target_include_directories(k2_nvtx INTERFACE ${CMAKE_SOURCE_DIR})
if(K2_ENABLE_NVTX)
  target_compile_definitions(k2_nvtx INTERFACE K2_ENABLE_NVTX=1)
endif()

add_subdirectory(host)

# please keep it sorted
set(context_srcs
  algorithms.cu
  array_ops.cu
  context.cu
  dtype.cu
  fsa.cu
  fsa_algo.cu
  fsa_utils.cu
  hash.cu
  host_shim.cu
  intersect.cu
  intersect_dense.cu
  intersect_dense_pruned.cu
  math.cu
  moderngpu_allocator.cu
  pinned_context.cu
  ragged.cu
  ragged_ops.cu
  ragged_utils.cu
  rand.cu
  rm_epsilon.cu
  tensor.cu
  tensor_ops.cu
  thread_pool.cu
  timer.cu
  top_sort.cu
  utils.cu
)

if(K2_USE_PYTORCH)
  list(APPEND context_srcs pytorch_context.cu)
else()
  list(APPEND context_srcs default_context.cu)
endif()

if(NOT K2_WITH_CUDA)
  transform(OUTPUT_VARIABLE context_srcs SRCS ${context_srcs})
else()
  list(APPEND context_srcs cudpp/cudpp.cu)
endif()

# the target
add_library(context ${context_srcs})
target_compile_definitions(context PUBLIC K2_TORCH_VERSION_MAJOR=${K2_TORCH_VERSION_MAJOR})
target_compile_definitions(context PUBLIC K2_TORCH_VERSION_MINOR=${K2_TORCH_VERSION_MINOR})

set_target_properties(context PROPERTIES CUDA_SEPARABLE_COMPILATION ON)
set_target_properties(context PROPERTIES OUTPUT_NAME "k2context")

# lib deps
if(K2_WITH_CUDA AND CUDA_VERSION VERSION_LESS 11.0)
  target_link_libraries(context PUBLIC cub)
endif()

if(K2_WITH_CUDA)
  target_link_libraries(context PUBLIC moderngpu)
endif()

target_link_libraries(context PUBLIC fsa)
target_link_libraries(context PUBLIC k2_log)
target_link_libraries(context PUBLIC k2_nvtx)
if(K2_USE_PYTORCH)
  target_link_libraries(context PUBLIC ${TORCH_LIBRARIES})
  if(UNIX AND NOT APPLE)
    # It causes errors on macOS
    target_link_libraries(context PUBLIC ${TORCH_DIR}/lib/libtorch_python.so)
    # CAUTION: It is PYTHON_LIBRARY on unix
    target_link_libraries(context PUBLIC ${PYTHON_LIBRARY})
    message(STATUS "PYTHON_LIBRARIES: ${PYTHON_LIBRARY}")
  elseif(WIN32)
    target_link_libraries(context PUBLIC ${TORCH_DIR}/lib/torch_python.lib)
    # CAUTION: It is PYTHON_LIBRARIES on Windows
    target_link_libraries(context PUBLIC ${PYTHON_LIBRARIES})
    message(STATUS "PYTHON_LIBRARIES: ${PYTHON_LIBRARIES}")
  endif()
endif()
target_include_directories(context PUBLIC ${PYTHON_INCLUDE_DIRS})

#---------------------------- Test K2 CUDA sources ----------------------------

set(test_utils_srcs test_utils.cu)
if(NOT K2_WITH_CUDA)
  transform(OUTPUT_VARIABLE test_utils_srcs SRCS ${test_utils_srcs})
endif()

add_library(test_utils ${test_utils_srcs})
target_link_libraries(test_utils PUBLIC context gtest)

# please sort the source files alphabetically
<<<<<<< HEAD
set(cuda_tests
  algorithms_test
  array_ops_test
  array_test
  dtype_test
  fsa_algo_test
  fsa_test
  fsa_utils_test
  hash_test
  host_shim_test
  intersect_test
  log_test
  macros_test
  math_test
  nvtx_test
  pinned_context_test
  pytorch_context_test
  ragged_shape_test
  ragged_test
  ragged_utils_test
  rand_test
  rm_epsilon_test
  tensor_ops_test
  tensor_test
  thread_pool_test
  top_sort_test
  utils_test
=======
set(cuda_test_srcs
  algorithms_test.cu
  array_ops_test.cu
  array_test.cu
  dtype_test.cu
  fsa_algo_test.cu
  fsa_test.cu
  fsa_utils_test.cu
  hash_test.cu
  host_shim_test.cu
  intersect_test.cu
  log_test.cu
  macros_test.cu
  math_test.cu
  nvtx_test.cu
  pinned_context_test.cu
  ragged_shape_test.cu
  ragged_test.cu
  ragged_utils_test.cu
  rand_test.cu
  rm_epsilon_test.cu
  tensor_ops_test.cu
  tensor_test.cu
  thread_pool_test.cu
  top_sort_test.cu
  utils_test.cu
>>>>>>> 7ba916e6
)
if(NOT K2_WITH_CUDA)
  transform(OUTPUT_VARIABLE cuda_test_srcs SRCS ${cuda_test_srcs})
endif()

# utility function to add gtest
function(k2_add_cuda_test source)
  # TODO(haowen): add prefix `cu` for now to avoid name conflicts
  # with files in k2/csrc/, will remove this finally.
  get_filename_component(name ${source} NAME_WE)
  set(target_name "cu_${name}")
  add_executable(${target_name} "${source}")
  set_target_properties(${target_name} PROPERTIES CUDA_SEPARABLE_COMPILATION ON)
  target_link_libraries(${target_name}
    PRIVATE
    context
    fsa  # for code in k2/csrc/host
    gtest
    gtest_main
    test_utils
  )

  # NOTE: We set the working directory here so that
  # it works also on windows. The reason is that
  # the required DLLs are inside ${TORCH_DIR}/lib
  # and they can be found by the exe if the current
  # working directory is ${TORCH_DIR}\lib
  add_test(NAME "Test.Cuda.${target_name}"
    COMMAND
    $<TARGET_FILE:${target_name}>
    WORKING_DIRECTORY ${TORCH_DIR}/lib
  )
endfunction()

foreach(source IN LISTS cuda_test_srcs)
  k2_add_cuda_test(${source})
endforeach()

if(K2_ENABLE_BENCHMARK)
  add_subdirectory(benchmark)
endif()<|MERGE_RESOLUTION|>--- conflicted
+++ resolved
@@ -132,35 +132,6 @@
 target_link_libraries(test_utils PUBLIC context gtest)
 
 # please sort the source files alphabetically
-<<<<<<< HEAD
-set(cuda_tests
-  algorithms_test
-  array_ops_test
-  array_test
-  dtype_test
-  fsa_algo_test
-  fsa_test
-  fsa_utils_test
-  hash_test
-  host_shim_test
-  intersect_test
-  log_test
-  macros_test
-  math_test
-  nvtx_test
-  pinned_context_test
-  pytorch_context_test
-  ragged_shape_test
-  ragged_test
-  ragged_utils_test
-  rand_test
-  rm_epsilon_test
-  tensor_ops_test
-  tensor_test
-  thread_pool_test
-  top_sort_test
-  utils_test
-=======
 set(cuda_test_srcs
   algorithms_test.cu
   array_ops_test.cu
@@ -187,7 +158,6 @@
   thread_pool_test.cu
   top_sort_test.cu
   utils_test.cu
->>>>>>> 7ba916e6
 )
 if(NOT K2_WITH_CUDA)
   transform(OUTPUT_VARIABLE cuda_test_srcs SRCS ${cuda_test_srcs})
