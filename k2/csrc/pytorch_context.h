/**
 * Copyright      2020  Xiaomi Corporation (authors: Daniel Povey)
 *                      Mobvoi Inc.        (authors: Fangjun Kuang)
 *
 * See LICENSE for clarification regarding multiple authors
 *
 * Licensed under the Apache License, Version 2.0 (the "License");
 * you may not use this file except in compliance with the License.
 * You may obtain a copy of the License at
 *
 *     http://www.apache.org/licenses/LICENSE-2.0
 *
 * Unless required by applicable law or agreed to in writing, software
 * distributed under the License is distributed on an "AS IS" BASIS,
 * WITHOUT WARRANTIES OR CONDITIONS OF ANY KIND, either express or implied.
 * See the License for the specific language governing permissions and
 * limitations under the License.
 */

#ifndef K2_CSRC_PYTORCH_CONTEXT_H_
#define K2_CSRC_PYTORCH_CONTEXT_H_

#include <memory>

#include "k2/csrc/context.h"
<<<<<<< HEAD
#include "torch/script.h"
=======
#include "torch/all.h"
>>>>>>> c3a7404e

namespace k2 {

class ManagedTensor {
 public:
  explicit ManagedTensor(torch::Tensor tensor) : handle_(tensor) {}

 private:
  torch::Tensor handle_;  // retain a copy of the tensor passed from Python
};

// Construct a region from a `torch::Tensor`.
//
// The resulting region shares the underlying memory with
// the given tensor.
RegionPtr NewRegion(torch::Tensor tensor);

}  // namespace k2

#endif  // K2_CSRC_PYTORCH_CONTEXT_H_<|MERGE_RESOLUTION|>--- conflicted
+++ resolved
@@ -23,11 +23,7 @@
 #include <memory>
 
 #include "k2/csrc/context.h"
-<<<<<<< HEAD
-#include "torch/script.h"
-=======
 #include "torch/all.h"
->>>>>>> c3a7404e
 
 namespace k2 {
 
