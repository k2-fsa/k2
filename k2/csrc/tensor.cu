/**
 * @brief
 * tensor
 *
 * @copyright
 * Copyright (c)  2020  Xiaomi Corporation (authors: Haowen Qiu)
 *
 * @copyright
 * See LICENSE for clarification regarding multiple authors
 */

#include <algorithm>
#include <memory>

#include <glog/logging.h>
#include "k2/csrc/dtype.h"
#include "k2/csrc/log.h"
#include "k2/csrc/tensor.h"

namespace k2 {

<<<<<<< HEAD
Shape::Shape(const std::vector<int32_t> &dims) : num_axes_(static_cast<int32_t>(dims.size())) {
  CHECK_LT(num_axes_, kMaxDim);
=======
Shape::Shape(const std::vector<int32_t> &dims)
    : num_axes_(static_cast<int32_t>(dims.size())) {
  K2_CHECK_LT(num_axes_, kMaxDim);
>>>>>>> ea5633f2

  std::copy(dims.begin(), dims.end(), dims_);

  // compute strides_
  if (num_axes_ > 0) strides_[num_axes_ - 1] = 1;

  for (int32_t i = num_axes_ - 2; i >= 0; --i) {
    strides_[i] = strides_[i + 1] * dims_[i + 1];
  }

  num_element_ = ComputeNumElement();
  is_contiguous_ = true;  // always be true here as we compute strides from dims
  storage_size_ = ComputeStorageSize();
}

Shape::Shape(const std::vector<int32_t> &dims,
             const std::vector<int32_t> strides)
    : num_axes_(static_cast<int32_t>(dims.size())) {
<<<<<<< HEAD
  CHECK_LT(num_axes_, kMaxDim);
  CHECK_EQ(strides.size(), num_axes_);
=======
  K2_CHECK_LT(num_axes_, kMaxDim);
  K2_CHECK_EQ(static_cast<int32_t>(strides.size()), num_axes_);
>>>>>>> ea5633f2
  std::copy(dims.begin(), dims.end(), dims_);
  std::copy(strides.begin(), strides.end(), strides_);
  num_element_ = ComputeNumElement();
  is_contiguous_ = CheckContiguous();
  storage_size_ = ComputeStorageSize();
}

int32_t Shape::ComputeNumElement() const {
  if (num_axes_ == 0) return 0;

  int32_t elements = 1;
  for (int32_t i = 0; i < num_axes_; ++i) {
    elements *= dims_[i];
  }
  return elements;
}

int32_t Shape::ComputeStorageSize() const {
  if (num_axes_ == 0) return 0;

  int32_t size = 1;
  for (int32_t i = 0; i < num_axes_; ++i) {
    size += (dims_[i] - 1) * strides_[i];
  }
  return size;
}

bool Shape::CheckContiguous() const {
  int32_t z = 1;
  for (int32_t i = num_axes_ - 1; i >= 0; --i) {
    K2_CHECK_GE(strides_[i], z);
    if (dims_[i] != 1) {
      if (strides_[i] != z) return false;
      z *= dims_[i];
    }
  }
  return true;
}

Tensor::Tensor(ContextPtr c, Dtype type, const Shape &shape)
    : impl_(std::make_shared<TensorImpl>()) {
  impl_->dtype = type;
  impl_->shape = shape;
  Init(c);
}

Tensor::Tensor(ContextPtr c, Dtype type, const std::vector<int32_t> &dims)
    : impl_(std::make_shared<TensorImpl>()) {
  impl_->dtype = type;
  impl_->shape = Shape(dims);
  Init(c);
}

Tensor::Tensor(Dtype type, const Shape &shape, RegionPtr region,
               int32_t bytes_offset)
    : impl_(std::make_shared<TensorImpl>()) {
  int32_t storage_size = shape.StorageSize();
  int32_t element_size = TraitsOf(type).NumBytes();
  impl_->dtype = type;
  impl_->shape = shape;
  impl_->data = region;
  impl_->bytes_offset = bytes_offset;
  K2_CHECK_GE(impl_->data->num_bytes - impl_->bytes_offset,
              storage_size * element_size);
}

Tensor Tensor::Index(int32_t axis, int32_t index) const {
  const auto &this_shape = impl_->shape;
  K2_CHECK_LT(axis, this_shape.NumAxes());
  K2_CHECK_LT(index, this_shape.Dim(axis));
  std::vector<int32_t> dims(this_shape.Dims(),
                            this_shape.Dims() + this_shape.NumAxes());
  std::vector<int32_t> strides(this_shape.Strides(),
                               this_shape.Strides() + this_shape.NumAxes());
  dims.erase(dims.begin() + axis);
  strides.erase(strides.begin() + axis);
  Shape shape(dims, strides);
  int32_t bytes_offset =
      impl_->bytes_offset +
      index * this_shape.Stride(axis) * TraitsOf(impl_->dtype).NumBytes();
  return Tensor(impl_->dtype, shape, impl_->data, bytes_offset);
}

void Tensor::Init(ContextPtr c) {
  int32_t storage_size = impl_->shape.StorageSize();
  int32_t element_size = TraitsOf(impl_->dtype).NumBytes();
  impl_->data = NewRegion(c, static_cast<size_t>(storage_size * element_size));
  impl_->bytes_offset = 0;
}

Tensor Tensor::To(ContextPtr ctx) {
  ContextPtr foo;
  return Tensor(foo, kInt64Dtype, k2::Shape());
}

}  // namespace k2<|MERGE_RESOLUTION|>--- conflicted
+++ resolved
@@ -19,14 +19,9 @@
 
 namespace k2 {
 
-<<<<<<< HEAD
-Shape::Shape(const std::vector<int32_t> &dims) : num_axes_(static_cast<int32_t>(dims.size())) {
-  CHECK_LT(num_axes_, kMaxDim);
-=======
 Shape::Shape(const std::vector<int32_t> &dims)
     : num_axes_(static_cast<int32_t>(dims.size())) {
   K2_CHECK_LT(num_axes_, kMaxDim);
->>>>>>> ea5633f2
 
   std::copy(dims.begin(), dims.end(), dims_);
 
@@ -45,13 +40,8 @@
 Shape::Shape(const std::vector<int32_t> &dims,
              const std::vector<int32_t> strides)
     : num_axes_(static_cast<int32_t>(dims.size())) {
-<<<<<<< HEAD
-  CHECK_LT(num_axes_, kMaxDim);
-  CHECK_EQ(strides.size(), num_axes_);
-=======
   K2_CHECK_LT(num_axes_, kMaxDim);
   K2_CHECK_EQ(static_cast<int32_t>(strides.size()), num_axes_);
->>>>>>> ea5633f2
   std::copy(dims.begin(), dims.end(), dims_);
   std::copy(strides.begin(), strides.end(), strides_);
   num_element_ = ComputeNumElement();
