/**
 * @brief
 * remove epsilon
 *
 * @copyright
 * Copyright (c)  2020  Xiaomi Corporation (authors: Daniel Povey, Haowen Qiu)
 *
 * @copyright
 * See LICENSE for clarification regarding multiple authors
 */

#include <limits>
#include <vector>

#include "k2/csrc/algorithms.h"
#include "k2/csrc/array_ops.h"
#include "k2/csrc/fsa_algo.h"
#include "k2/csrc/fsa_utils.h"
#include "k2/csrc/macros.h"
#include "k2/csrc/ragged_ops.h"
#include "k2/csrc/rm_epsilon.h"

namespace k2 {
void ComputeEpsilonSubset(FsaVec &src, FsaVec *dest, Array1<int32_t> *state_map,
                          Array1<int32_t> *arc_map) {
  NVTX_RANGE(K2_FUNC);
  K2_CHECK(dest != nullptr && state_map != nullptr && arc_map != nullptr);
  K2_CHECK_EQ(src.NumAxes(), 3);
  ContextPtr &c = src.Context();
  int32_t num_fsas = src.Dim0(), num_states = src.TotSize(1),
          num_arcs = src.TotSize(2);
  const int32_t *src_row_splits1_data = src.RowSplits(1).Data(),
                *src_row_ids1_data = src.RowIds(1).Data(),
                *src_row_splits2_data = src.RowSplits(2).Data(),
                *src_row_ids2_data = src.RowIds(2).Data();
  const Arc *src_arcs_data = src.values.Data();
  // only keep states with epsilons entering them or leaving them
  Renumbering state_renumbering(c, num_states, true);
  // `state_renumbering.Keep()` has been initialized with 0s as we only set 1s
  // in below lambda.
  char *state_keep_data = state_renumbering.Keep().Data();
  // only keep epsilon arcs
  Renumbering arc_renumbering(c, num_arcs);
  char *arc_keep_data = arc_renumbering.Keep().Data();
  K2_EVAL(
      c, num_arcs, lambda_set_keep, (int32_t arc_idx012)->void {
        int32_t state_idx01 = src_row_ids2_data[arc_idx012],
                fsa_idx0 = src_row_ids1_data[state_idx01];
        // note start_state is idx0x
        int32_t start_state_this_fsa = src_row_splits1_data[fsa_idx0],
                start_state_next_fsa = src_row_splits1_data[fsa_idx0 + 1],
                first_arc_idx0xx_this_fsa =
                    src_row_splits2_data[start_state_this_fsa];
        Arc cur_arc = src_arcs_data[arc_idx012];
        // we only keep epsilon arcs
        arc_keep_data[arc_idx012] = (cur_arc.label == 0);
        if (cur_arc.label == 0) {
          // we keep any state who has entering or leaving epsilon arcs.
          int32_t cur_arc_src_state_idx01 =
              start_state_this_fsa + cur_arc.src_state;
          int32_t cur_arc_dest_state_idx01 =
              start_state_this_fsa + cur_arc.dest_state;
          state_keep_data[cur_arc_src_state_idx01] = 1;
          state_keep_data[cur_arc_dest_state_idx01] = 1;
        }
        // We always keep start state and final state for each non-empty fsa,
        // but only set `state_keep_data` when we process the first arc
        // of this fsa.
        if (start_state_next_fsa > start_state_this_fsa &&
            arc_idx012 == first_arc_idx0xx_this_fsa) {
          state_keep_data[start_state_this_fsa] = 1;
          state_keep_data[start_state_next_fsa - 1] = 1;
        }
      });

  Array1<int32_t> state_new_to_old = state_renumbering.New2Old();
  Array1<int32_t> state_old_to_new = state_renumbering.Old2New();
  Array1<int32_t> arc_new_to_old = arc_renumbering.New2Old();
  const int32_t *state_old_to_new_data = state_old_to_new.Data(),
                *arc_new_to_old_data = arc_new_to_old.Data();

  // get row_splits1 and row_ids of dest
  Array1<int32_t> dest_row_splits1 = state_old_to_new[src.RowSplits(1)];
  Array1<int32_t> dest_row_ids1 = src.RowIds(1)[state_new_to_old];

  // get arcs and row_ids2 of dest
  int32_t dest_num_arcs = arc_renumbering.NumNewElems();
  Array1<int32_t> dest_row_ids2 = Array1<int32_t>(c, dest_num_arcs);
  int32_t *dest_row_ids2_data = dest_row_ids2.Data();
  Array1<Arc> dest_arcs = Array1<Arc>(c, dest_num_arcs);
  Arc *dest_arcs_data = dest_arcs.Data();
  K2_EVAL(
      c, dest_num_arcs, lambda_set_dest_arc_and_row_ids2,
      (int32_t dest_arc_idx012)->void {
        int32_t src_arc_idx012 = arc_new_to_old_data[dest_arc_idx012],
                src_state_idx01 = src_row_ids2_data[src_arc_idx012],
                dest_state_idx01 = state_old_to_new_data[src_state_idx01];
        // set row_ids2 of dest
        dest_row_ids2_data[dest_arc_idx012] = dest_state_idx01;
        int32_t fsa_idx0 = src_row_ids1_data[src_state_idx01];
        int32_t src_start_state_idx0x = src_row_splits1_data[fsa_idx0],
                dest_start_state_idx0x =
                    state_old_to_new_data[src_start_state_idx0x];
        Arc cur_src_arc = src_arcs_data[src_arc_idx012];
        K2_DCHECK_EQ(cur_src_arc.label, 0);
        int32_t cur_src_arc_dest_state_idx01 =
            cur_src_arc.dest_state + src_start_state_idx0x;
        int32_t cur_dest_arc_dest_state_idx01 =
            state_old_to_new_data[cur_src_arc_dest_state_idx01];
        dest_arcs_data[dest_arc_idx012] =
            Arc(dest_state_idx01 - dest_start_state_idx0x,
                cur_dest_arc_dest_state_idx01 - dest_start_state_idx0x, 0,
                cur_src_arc.score);
      });
  *state_map = state_new_to_old;
  *arc_map = arc_new_to_old;
  RaggedShape dest_shape = RaggedShape3(&dest_row_splits1, &dest_row_ids1, -1,
                                        nullptr, &dest_row_ids2, dest_num_arcs);
  *dest = FsaVec(dest_shape, dest_arcs);
}

void ComputeNonEpsilonSubset(FsaVec &src, FsaVec *dest, Renumbering *state_map,
                             Array1<int32_t> *arc_map) {
  NVTX_RANGE(K2_FUNC);
  K2_CHECK(dest != nullptr && state_map != nullptr && arc_map != nullptr);
  K2_CHECK_EQ(src.NumAxes(), 3);
  ContextPtr &c = src.Context();
  int32_t num_fsas = src.Dim0(), num_states = src.TotSize(1),
          num_arcs = src.TotSize(2);
  const int32_t *src_row_splits1_data = src.RowSplits(1).Data(),
                *src_row_ids1_data = src.RowIds(1).Data(),
                *src_row_splits2_data = src.RowSplits(2).Data(),
                *src_row_ids2_data = src.RowIds(2).Data();
  const Arc *src_arcs_data = src.values.Data();
  // only keep states with non-epsilons entering them or leaving them
  *state_map = Renumbering(c, num_states, true);
  Renumbering &state_renumbering = *state_map;
  // `state_renumbering.Keep()` has been initialized with 0s as we only set 1s
  // in below lambda.
  char *state_keep_data = state_renumbering.Keep().Data();
  // only keep non-epsilon arcs
  Renumbering arc_renumbering(c, num_arcs);
  char *arc_keep_data = arc_renumbering.Keep().Data();
  K2_EVAL(
      c, num_arcs, lambda_set_keep, (int32_t arc_idx012)->void {
        int32_t state_idx01 = src_row_ids2_data[arc_idx012],
                fsa_idx0 = src_row_ids1_data[state_idx01];
        // note start_state is idx0x
        int32_t start_state_this_fsa = src_row_splits1_data[fsa_idx0],
                start_state_next_fsa = src_row_splits1_data[fsa_idx0 + 1],
                first_arc_idx0xx_this_fsa =
                    src_row_splits2_data[start_state_this_fsa];
        Arc cur_arc = src_arcs_data[arc_idx012];
        // we only keep non-epsilon arcs
        arc_keep_data[arc_idx012] = (cur_arc.label != 0);
        if (cur_arc.label != 0) {
          // we keep any state who has entering or leaving non-epsilon arcs.
          int32_t cur_arc_src_state_idx01 =
              start_state_this_fsa + cur_arc.src_state;
          int32_t cur_arc_dest_state_idx01 =
              start_state_this_fsa + cur_arc.dest_state;
          state_keep_data[cur_arc_src_state_idx01] = 1;
          state_keep_data[cur_arc_dest_state_idx01] = 1;
        }
        // We always keep start state and final state for each non-empty fsa,
        // but only set `state_keep_data` when we process the first arc
        // of this fsa.
        if (start_state_next_fsa > start_state_this_fsa &&
            arc_idx012 == first_arc_idx0xx_this_fsa) {
          state_keep_data[start_state_this_fsa] = 1;
          state_keep_data[start_state_next_fsa - 1] = 1;
        }
      });

  Array1<int32_t> state_new_to_old = state_renumbering.New2Old();
  Array1<int32_t> state_old_to_new = state_renumbering.Old2New();
  Array1<int32_t> arc_new_to_old = arc_renumbering.New2Old();
  const int32_t *state_old_to_new_data = state_old_to_new.Data(),
                *arc_new_to_old_data = arc_new_to_old.Data();

  // get row_splits1 and row_ids of dest
  Array1<int32_t> dest_row_splits1 = state_old_to_new[src.RowSplits(1)];
  Array1<int32_t> dest_row_ids1 = src.RowIds(1)[state_new_to_old];

  // get arcs and row_ids2 of dest
  int32_t dest_num_arcs = arc_renumbering.NumNewElems();
  Array1<int32_t> dest_row_ids2 = Array1<int32_t>(c, dest_num_arcs);
  int32_t *dest_row_ids2_data = dest_row_ids2.Data();
  Array1<Arc> dest_arcs = Array1<Arc>(c, dest_num_arcs);
  Arc *dest_arcs_data = dest_arcs.Data();
  K2_EVAL(
      c, dest_num_arcs, lambda_set_dest_arc_and_row_ids2,
      (int32_t dest_arc_idx012)->void {
        int32_t src_arc_idx012 = arc_new_to_old_data[dest_arc_idx012],
                src_state_idx01 = src_row_ids2_data[src_arc_idx012],
                dest_state_idx01 = state_old_to_new_data[src_state_idx01];
        // set row_ids2 of dest
        dest_row_ids2_data[dest_arc_idx012] = dest_state_idx01;
        int32_t fsa_idx0 = src_row_ids1_data[src_state_idx01];
        int32_t src_start_state_idx0x = src_row_splits1_data[fsa_idx0],
                dest_start_state_idx0x =
                    state_old_to_new_data[src_start_state_idx0x];
        Arc cur_src_arc = src_arcs_data[src_arc_idx012];
        K2_DCHECK_NE(cur_src_arc.label, 0);
        int32_t cur_src_arc_dest_state_idx01 =
            cur_src_arc.dest_state + src_start_state_idx0x;
        int32_t cur_dest_arc_dest_state_idx01 =
            state_old_to_new_data[cur_src_arc_dest_state_idx01];
        dest_arcs_data[dest_arc_idx012] =
            Arc(dest_state_idx01 - dest_start_state_idx0x,
                cur_dest_arc_dest_state_idx01 - dest_start_state_idx0x,
                cur_src_arc.label, cur_src_arc.score);
      });
  *arc_map = arc_new_to_old;
  RaggedShape dest_shape = RaggedShape3(&dest_row_splits1, &dest_row_ids1, -1,
                                        nullptr, &dest_row_ids2, dest_num_arcs);
  *dest = FsaVec(dest_shape, dest_arcs);
}

void MapFsaVecStates(FsaVec &src, Array1<int32_t> &state_row_splits,
                     Array1<int32_t> &state_row_ids,
                     const Array1<int32_t> &state_map, FsaVec *dest,
                     Array1<int32_t> *arc_map) {
  NVTX_RANGE(K2_FUNC);
  K2_CHECK(dest != nullptr && arc_map != nullptr);
  K2_CHECK_EQ(src.NumAxes(), 3);
  ContextPtr c = GetContext(src, state_row_splits, state_row_ids, state_map);
  int32_t num_fsas = src.Dim0(), src_num_states = src.TotSize(1),
          src_num_arcs = src.TotSize(2);
  K2_CHECK_EQ(src_num_states, state_map.Dim());
  int32_t dest_num_states = state_row_ids.Dim();
  const int32_t *state_map_data = state_map.Data();
#if !defined(NDEBUG)
  ValidateRowSplitsAndIds(state_row_splits, state_row_ids);
  // check if state_map is valid or not
  Array1<int32_t> state_map_status(c, 1, 0);
  int32_t *state_map_status_data = state_map_status.Data();
  K2_EVAL(
      c, src_num_states, lambda_check_state_map,
      (int32_t src_state_idx01)->void {
        int32_t dest_state_idx01 = state_map_data[src_state_idx01];
        if (dest_state_idx01 != -1 &&
            (dest_state_idx01 < 0 || dest_state_idx01 >= dest_num_states))
          state_map_status_data[0] = 1;
      });
  K2_CHECK_EQ(state_map_status[0], 0);
#endif

  const int32_t *src_row_splits1_data = src.RowSplits(1).Data(),
                *src_row_ids1_data = src.RowIds(1).Data(),
                *src_row_splits2_data = src.RowSplits(2).Data(),
                *src_row_ids2_data = src.RowIds(2).Data();
  const Arc *src_arcs_data = src.values.Data();
  // only keep arcs whose src_state and dest_state are both kept in dest
  Renumbering arc_renumbering(c, src_num_arcs);
  char *arc_keep_data = arc_renumbering.Keep().Data();
  K2_EVAL(
      c, src_num_arcs, lambda_set_keep, (int32_t arc_idx012)->void {
        int32_t state_idx01 = src_row_ids2_data[arc_idx012],
                fsa_idx0 = src_row_ids1_data[state_idx01],
                start_state_idx0x = src_row_splits1_data[fsa_idx0];
        const Arc &cur_arc = src_arcs_data[arc_idx012];
        // noted src_state and dest_state are idx1, we need to convert them to
        // idx01 as state_map is indexed by idx01.
        arc_keep_data[arc_idx012] =
            (state_map_data[start_state_idx0x + cur_arc.src_state] != -1 &&
             state_map_data[start_state_idx0x + cur_arc.dest_state] != -1);
      });

  Array1<int32_t> arc_old_to_new = arc_renumbering.Old2New();
  Array1<int32_t> arc_new_to_old = arc_renumbering.New2Old();
  const int32_t *arc_new_to_old_data = arc_new_to_old.Data();
  // Suppose we generate an FsaVec `temp` with only arcs kept above, then
  // `temp_row_splits2` is the row_splits2 of `temp`. Let dest_state_idx01 =
  // state_map[temp_state_idx01] (note temp_state_idx01 is state_idx01 in temp,
  // it equals to the corresponding state_idx01 in src (i.e. src_state_idx01)
  // as we did not delete any state in `src` while generating temp), then
  // arc_nums leaving dest_state_idx01 will equal to arc_nums leaving
  // temp_state_idx01.
  Array1<int32_t> temp_row_splits2 = arc_old_to_new[src.RowSplits(2)];
  Array1<int32_t> temp_row_ids2 = src.RowIds(2)[arc_new_to_old];
  // init dest_row_splits2 with `0` as we only set arc_nums for those kept
  // states in `state_map`, note the number of states in dest may be smaller or
  // larger than num_states in src.
  Array1<int32_t> dest_row_splits2(c, dest_num_states + 1, 0);
  int32_t *dest_row_splits2_data = dest_row_splits2.Data();
  const int32_t *temp_row_splits2_data = temp_row_splits2.Data(),
                *temp_row_ids2_data = temp_row_ids2.Data();
  K2_EVAL(
      c, src_num_states, lambda_set_arc_nums_in_each_state,
      (int32_t temp_state_idx01)->void {
        int32_t dest_state_idx01 = state_map_data[temp_state_idx01];
        if (dest_state_idx01 != -1)
          dest_row_splits2_data[dest_state_idx01] =
              temp_row_splits2_data[temp_state_idx01 + 1] -
              temp_row_splits2_data[temp_state_idx01];
      });
  ExclusiveSum(dest_row_splits2.Arange(0, dest_num_states), &dest_row_splits2);

  int32_t dest_num_arcs = arc_renumbering.NumNewElems();
  // TODO(haowen): remove below check after testing
  K2_DCHECK_EQ(dest_num_arcs, dest_row_splits2.Back());
  Array1<Arc> dest_arcs(c, dest_num_arcs);
  *arc_map = Array1<int32_t>(c, dest_num_arcs);
  Arc *dest_arcs_data = dest_arcs.Data();
  int32_t *arc_map_data = arc_map->Data();
  const int32_t *dest_row_splits1_data = state_row_splits.Data(),
                *dest_row_ids1_data = state_row_ids.Data();
  K2_EVAL(
      c, dest_num_arcs, lambda_set_dest_arc_and_arc_map,
      (int32_t temp_arc_idx012)->void {
        // note `temp_arc_idx012` is arc_idx012 corresponds to FsaVec `temp` we
        // declare in comments above.
        int32_t temp_state_idx01 = temp_row_ids2_data[temp_arc_idx012],
                temp_arc_idx01x = temp_row_splits2_data[temp_state_idx01],
                temp_arc_idx2 = temp_arc_idx012 - temp_arc_idx01x;
        int32_t src_arc_idx012 = arc_new_to_old_data[temp_arc_idx012];
        const Arc &src_arc = src_arcs_data[src_arc_idx012];
        // noted below we use temp_state_idx01 as src_state_idx01 as they
        // equal to each other (recalling that we didn't delete any state in
        // `src` when generating `temp`.
        int32_t fsa_idx0 = src_row_ids1_data[temp_state_idx01],
                src_state_idx0x = src_row_splits1_data[fsa_idx0];
        // TODO(haowen): remove below check after testing
        int32_t src_arc_src_state_idx01 = src_state_idx0x + src_arc.src_state;
        K2_DCHECK_EQ(src_arc_src_state_idx01, temp_state_idx01);
        int32_t src_arc_dest_state_idx01 = src_state_idx0x + src_arc.dest_state;
        int32_t dest_state_idx01 = state_map_data[temp_state_idx01],
                dest_arc_idx01x = dest_row_splits2_data[dest_state_idx01],
                dest_arc_idx012 = dest_arc_idx01x + temp_arc_idx2,
                dest_fsa_idx0 = dest_row_ids1_data[dest_state_idx01],
                dest_state_idx0x = dest_row_splits1_data[dest_fsa_idx0];
        dest_arcs_data[dest_arc_idx012] =
            Arc(dest_state_idx01 - dest_state_idx0x,
                state_map_data[src_arc_dest_state_idx01] - dest_state_idx0x,
                src_arc.label, src_arc.score);
        arc_map_data[dest_arc_idx012] = src_arc_idx012;
      });
  RaggedShape dest_shape =
      RaggedShape3(&state_row_splits, &state_row_ids, -1, &dest_row_splits2,
                   nullptr, dest_num_arcs);
  *dest = FsaVec(dest_shape, dest_arcs);
}

void ComputeEpsilonClosure(FsaVec &epsilon_fsa, FsaVec *closure_fsa,
                           Ragged<int32_t> *arc_map) {
  K2_LOG(FATAL) << "Not Implemented!";
}

void ComputeEpsilonClosureOneIter(FsaVec &epsilon_fsa, FsaVec *closure_fsa,
                                  Ragged<int32_t> *arc_map) {
  K2_LOG(FATAL) << "Not Implemented!";
}

void RemoveEpsilonsIterativeTropical(FsaVec &src_fsa, FsaVec *dest_fsa,
                                     Ragged<int32_t> *arc_map_out) {
  ContextPtr c = GetContext(src_fsa, *dest_fsa, *arc_map_out);
  Array1<int32_t> epsilons_state_map, epsilons_arc_map;
  FsaVec epsilon_fsa;
  ComputeEpsilonSubset(src_fsa, &epsilon_fsa, &epsilons_state_map,
                       &epsilons_arc_map);

  FsaVec epsilon_fsa_closure;
  Ragged<int32_t> epsilon_closure_arc_map;
  ComputeEpsilonClosure(epsilon_fsa, &epsilon_fsa_closure,
                        &epsilon_closure_arc_map);
  // make epsilon_closure_arc_map refer back to 'src_fsa'.
  epsilon_closure_arc_map.values =
      epsilons_arc_map[epsilon_closure_arc_map.values];

  FsaVec non_epsilon_fsa;
  Renumbering non_epsilon_state_renumbering;
  Array1<int32_t> non_epsilon_arc_map;
  ComputeNonEpsilonSubset(src_fsa, &non_epsilon_fsa,
                          &non_epsilon_state_renumbering, &non_epsilon_arc_map);

  // Combine the info in epsilons_state_map
  // and non_epsilon_state_renumbering.Old2New(),
  // to create a state-map from the states in (epsilon_fsa or
  // epsilon_fsa_closure) to those in non_epsilon_fsa (or -1 for those states
  // which are not present in non_epsilon_fsa.
  Array1<int32_t> epsilon_to_noneps_state_map(c, epsilon_fsa.TotSize(1));
  // [lambda here to set epsilon_to_noneps_state_map)

  // `epsilon_closure_mapped` will have (a subset of) the arcs of the
  // epsilon-closure FSA in the same numbering as those of non_epsilon_fsa.
  FsaVec epsilon_closure_mapped;
  Array1<int32_t> epsilon_closure_mapped_arc_map1;
  MapFsaVecStates(epsilon_fsa_closure, non_epsilon_fsa.RowSplits(1),
                  non_epsilon_fsa.RowSplits(1), epsilon_to_noneps_state_map,
                  &epsilon_closure_mapped, &epsilon_closure_mapped_arc_map1);

  // arc_map from epsilon_closure_mapped back to `src_fsa`.
  Ragged<int32_t> epsilon_closure_mapped_arc_map =
      Index(epsilon_closure_arc_map, epsilon_closure_mapped_arc_map1);

  // we will need the row_splits of this to get the number of non-epsilon arcs
  // entering each state in non_epsilon_fsa.
  Ragged<int32_t> non_epsilon_incoming_arcs =
      GetIncomingArcs(non_epsilon_fsa, GetDestStates(non_epsilon_fsa, true));

  // epsilon_prec_renumbering will remap the arcs in epsilon_closure_mapped to
  // the subset of arcs that we'll combine with the *preceding* arc (i.e.
  // entering their src_state).
  Renumbering epsilon_prec_renumbering(c, epsilon_closure_mapped.NumElements());
  char *epsilon_prec_renumbering_keep_data =
      epsilon_prec_renumbering.Keep().Data();

  Array1<int32_t> epsilon_num_foll_arcs(
      c, epsilon_closure_mapped.NumElements() + 1);
  int32_t *epsilon_num_foll_arcs_data = epsilon_num_foll_arcs.Data();

  // Lambda:
  //   For each epsilon arc in epsilon_closure_mapped, we'll decide whether to
  //   combine it with *following* non-epsilon arcs or *preceding* non-epsilon
  //   arcs. We combine it with *following* non-epsilon arcs if it is leaving
  //   from the start-state or if the num-non-epsilon-arcs leaving its dest
  //   state is less than the num-non-epsilon-arcs entering its src state.
  //
  //   If we decided to combine it with following non-epsilon arcs then we set
  //   epsilon_num_foll_arcs_data to the number of non-epsilon-arcs leaving
  //   the dest-state, and set epsilon_prec_renumbering_keep_data to 0.
  //   Else (combining with preceding arcs) we set epsilon_num_foll_arcs_data to
  //   0 and set epsilon_prec_renumbering_keep_data to 1.

  // `combined_foll` will be set to an FSA, with the same state numbering as
  // `non_epsilon_fsa`, containing the arcs which arose by combining epsilon
  // arcs with non-epsilon arcs following them.
  FsaVec combined_foll;
  Ragged<int32_t> combined_foll_arc_map;
  {  // This block will set combined_foll and combined_foll_arc_map
    ExclusiveSum(epsilon_num_foll_arcs, &epsilon_num_foll_arcs);
    Array1<int32_t> &foll_row_splits = epsilon_num_foll_arcs;
    int32_t num_arcs = foll_row_splits.Back();
    Array1<int32_t> foll_row_ids(c, num_arcs);
    RowSplitsToRowIds(foll_row_splits, &foll_row_ids);
    // This shape just says, for each arc in epsilon_closure_mapped
    // that is to be combined with following arcs, how many following
    // arcs it is combined with (else 0).
    RaggedShape foll_shape =
        RaggedShape2(&foll_row_splits, &foll_row_ids, num_arcs);

    // foll_non_eps_arc_idx will be set in the lambda to the arc-index within
    // non_epsilon_fsa of the following arc which we're combining this epsilon
    // arc with
    Array1<int32_t> foll_non_eps_arc_idx(c, num_arcs);
    Array1<Arc> arcs(c, num_arcs);
    {
      // lambda that sets foll_non_eps_arc_idx and arcs.
    }

    RaggedShape epsilon_closure_combined_with_fool =
        ComposeRaggedShapes(epsilon_closure_mapped.shape, foll_shape);
    RaggedShape foll_fsa_shape =
        RemoveAxis(epsilon_closure_combined_with_fool, 2);

    combined_foll = FsaVec(foll_fsa_shape, arcs);

    Ragged<int32_t> epsilon_closure_mapped_arc_map_foll =
        Index(epsilon_closure_mapped_arc_map, foll_row_ids);
    combined_foll_arc_map =
        AddSuffixToRagged(epsilon_closure_mapped_arc_map_foll,
                          non_epsilon_arc_map[foll_non_eps_arc_idx]);
  }

  FsaVec epsilon_closure_prec =
      SubsampleRagged(epsilon_closure_mapped, epsilon_prec_renumbering);
  Ragged<int32_t> epsilon_closure_prec_arc_map =
      Index(epsilon_closure_mapped_arc_map, epsilon_prec_renumbering.New2Old());

  // `combined_prec` will be set to an FSA, with the same state numbering as
  // `non_epsilon_fsa`, containing the arcs which arose by combining epsilon
  // arcs with non-epsilon arcs preceding them.
  FsaVec combined_prec;
  Ragged<int32_t> combined_prec_arc_map;

  {  //  This block will set combined_prec and combined_prec_arc_map
    //  nonepsilon_num_foll_eps[i] tells us, for each arc in non_epsilon_fsa,
    // how many epsilon arcs leave the state that follows it.
    Array1<int32_t> nonepsilon_num_foll_eps(c,
                                            non_epsilon_fsa.NumElements() + 1);
    // will set nonepsilon_num_foll_eps using a lambda that uses the row-ids
    // (etc.) of epsilon_closure_prec.

    ExclusiveSum(nonepsilon_num_foll_eps, &nonepsilon_num_foll_eps);

    // The basic logic of this block will be similar to the block in
    // which we set combined_foll, except the order of non-epsilon and
    // epsilon are different.  By indexing/numbering things by the *first*
    // of the two arcs (rather than, say, by the epsilon) we ensure
    // that there is no need to re-sort the arcs, which could be slow.
  }

  // NOTE: important that order matches with `arc_maps` below.
  FsaVec *vecs[3] = {&combined_foll, &combined_prec, &non_epsilon_fsa};
  int32_t axis = 2;

  // Caution: currently Append() does not support axis > 1; but actually this is
  // not a fundamental limitation because it doesn't interact non-trivially with
  // the earlier axes, as long as they are identical among all inputs.  For
  // instance, we could do RemoveAxis() to remove axis 0 of all the inputs, then
  // Append() with axis 1, then do ComposeRaggedShapes() to combine with axis 0
  // of the inputs (we could obtain that by doing RemoveAxis(one_of_the_inputs,
  // 2)).  We just require that the earlier axes all be the same, which they are
  // here.  I'm not saying we need such a recursive implementation, necessarily;
  // only that there is not a fundamental reason why Append() can't work in this
  // case.
  Array1<uint32_t> arcs_merge_map;
  FsaVec dest_fsa_unsorted = Append(axis, 2, vecs, &arcs_merge_map);

  Ragged<int32_t> non_epsilon_arc_map_ragged(
      RegularRaggedShape(c, non_epsilon_fsa.NumElements(),
                         non_epsilon_fsa.NumElements()),
      non_epsilon_arc_map);

  Ragged<int32_t> dest_unsorted_arc_map;
<<<<<<< HEAD
  {  // This block creates 'dest_unsorted_arc_map' which combines
     // combined_foll_arc_map, combined_prec_arc_map and non_epsilon_arc_map.
     //
  }

  // TODO: work out how to combine the arc maps.
  // Can do arc-sorting *after* combining the arc maps, which will make
  // the reordering of the arc-maps.
=======
  if (arc_map_out != nullptr) {
    // This block creates 'dest_unsorted_arc_map' which combines combined_foll_arc_map,
     // combined_prec_arc_map and non_epsilon_arc_map_ragged

    // NOTE: important that order matches with `vecs` above.
    Ragged<int32_t> *arc_maps_full[] = { &combined_foll_arc_map,
                                         &combined_prec_arc_map,
                                         &non_epsilon_arc_map_ragged };

    dest_unsorted_arc_map = Merge(3, arc_maps_full, arcs_merge_map,
                                  nullptr);
  }


  int32_t props = GetFsaBasicProperties(dest_fsa_unsorted);
  if (props & kFsaPropertiesArcSorted == 0) {
    // `dest_fsa_unsorted` was not arc sorted.
    Array1<int32_t> arcsort_arc_map;
    ArcSort(dest_fsa_unsorted, dest_fsa, &arcsort_arc_map);
    if (arc_map_out != nullptr)
      *arc_map_out = Index(dest_unsorted_arc_map, arcsort_arc_map);
  } else {
    *dest_fsa = dest_fsa_unsorted;
    if (arc_map_out != nullptr)
      *arc_map_out = dest_unsorted_arc_map;
  }
>>>>>>> 759a6af2
}

}  // namespace k2<|MERGE_RESOLUTION|>--- conflicted
+++ resolved
@@ -514,29 +514,18 @@
       non_epsilon_arc_map);
 
   Ragged<int32_t> dest_unsorted_arc_map;
-<<<<<<< HEAD
-  {  // This block creates 'dest_unsorted_arc_map' which combines
-     // combined_foll_arc_map, combined_prec_arc_map and non_epsilon_arc_map.
-     //
+  if (arc_map_out != nullptr) {
+    // This block creates 'dest_unsorted_arc_map' which combines
+    // combined_foll_arc_map, combined_prec_arc_map and
+    // non_epsilon_arc_map_ragged
+
+    // NOTE: important that order matches with `vecs` above.
+    Ragged<int32_t> *arc_maps_full[] = {&combined_foll_arc_map,
+                                        &combined_prec_arc_map,
+                                        &non_epsilon_arc_map_ragged};
+
+    dest_unsorted_arc_map = Merge(3, arc_maps_full, arcs_merge_map, nullptr);
   }
-
-  // TODO: work out how to combine the arc maps.
-  // Can do arc-sorting *after* combining the arc maps, which will make
-  // the reordering of the arc-maps.
-=======
-  if (arc_map_out != nullptr) {
-    // This block creates 'dest_unsorted_arc_map' which combines combined_foll_arc_map,
-     // combined_prec_arc_map and non_epsilon_arc_map_ragged
-
-    // NOTE: important that order matches with `vecs` above.
-    Ragged<int32_t> *arc_maps_full[] = { &combined_foll_arc_map,
-                                         &combined_prec_arc_map,
-                                         &non_epsilon_arc_map_ragged };
-
-    dest_unsorted_arc_map = Merge(3, arc_maps_full, arcs_merge_map,
-                                  nullptr);
-  }
-
 
   int32_t props = GetFsaBasicProperties(dest_fsa_unsorted);
   if (props & kFsaPropertiesArcSorted == 0) {
@@ -547,10 +536,8 @@
       *arc_map_out = Index(dest_unsorted_arc_map, arcsort_arc_map);
   } else {
     *dest_fsa = dest_fsa_unsorted;
-    if (arc_map_out != nullptr)
-      *arc_map_out = dest_unsorted_arc_map;
+    if (arc_map_out != nullptr) *arc_map_out = dest_unsorted_arc_map;
   }
->>>>>>> 759a6af2
 }
 
 }  // namespace k2