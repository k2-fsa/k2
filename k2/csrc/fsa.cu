--- conflicted
+++ resolved
@@ -87,12 +87,7 @@
     Arc arc = arcs_data[idx012];
     Arc prev_arc;
     if (idx012 > 0) prev_arc = arcs_data[idx012 - 1];
-<<<<<<< HEAD
-    int32_t idx01 = row_ids2_data[idx012],
-            idx01x = row_splits2_data[idx01],
-=======
     int32_t idx01 = row_ids2_data[idx012], idx01x = row_splits2_data[idx01],
->>>>>>> 8f24f75e
             idx2 = idx012 - idx01x, idx0 = row_ids1_data[idx01],
             idx0x = row_splits1_data[idx0],
             idx0x_next = row_splits1_data[idx0 + 1], idx1 = idx01 - idx0x,
@@ -142,15 +137,8 @@
         reachable_data[num_states + idx01] = 1;
     } else {
       int32_t symbol_diff = arc.symbol - prev_arc.symbol;
-<<<<<<< HEAD
-      if (symbol_diff <= 0) neg_property |= kFsaPropertiesArcSortedAndDeterministic;
-      if (symbol_diff < 0) neg_property |= kFsaPropertiesArcSorted;
-    }
-=======
       if (symbol_diff <= 0)
         neg_property |= kFsaPropertiesArcSortedAndDeterministic;
->>>>>>> 8f24f75e
-
       if (symbol_diff < 0) neg_property |= kFsaPropertiesArcSorted;
     }
 
