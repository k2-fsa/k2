--- conflicted
+++ resolved
@@ -29,12 +29,7 @@
 
 // Currently, only used in k2/csrc/rnnt_decode.cu
 // See https://github.com/k2-fsa/k2/pull/951#issuecomment-1096650842
-<<<<<<< HEAD
-__host__ __device__ __forceinline__ int64_t Pow(int64_t base,
-=======
-K2_CUDA_HOSTDEV __forceinline__ int64_t Pow(int64_t base,
->>>>>>> c3a7404e
-                                                int64_t exponent) {
+K2_CUDA_HOSTDEV __forceinline__ int64_t Pow(int64_t base, int64_t exponent) {
   K2_CHECK_GE(exponent, 0);
   int64_t exp = 0;
   int64_t result = 1;
