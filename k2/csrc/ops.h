/**
 * @brief
 * ops
 *
 * @copyright
 * Copyright (c)  2020  Xiaomi Corporation (authors: Daniel Povey
 *                                                   Haowen Qiu)
 *
 * @copyright
 * See LICENSE for clarification regarding multiple authors
 */

#ifndef K2_CSRC_OPS_H_
#define K2_CSRC_OPS_H_

#include <cassert>
#include <type_traits>

#include "k2/csrc/array.h"
#include "k2/csrc/context.h"
#include "k2/csrc/log.h"
#include "k2/csrc/ragged.h"

// Note, I'm not sure about the name of this file, they are not ops like in
// TensorFlow, but procedures..

namespace {
// TODO(haowen): manage/load block config with some classes? then we can get
// different configuration depending on num_elements and data type.
// block size for matrix transpose.
constexpr int kTransTileDim = 32;
constexpr int kTransBlockRows = 8;
}  // namespace

namespace k2 {
// TODO(haowen): move the implementations to file `op_inl.h` or
// `op.cu`(specialized on device and data type)?
template <typename T>
__global__ void TransposeKernel(int32_t rows, int32_t cols, const T *input,
                                T *output) {
  // TODO(haowen): here we need to handle different type of T to avoid bank
  // conflicts, the size of cache now is fine for type size with 32bit (e.g.
  // int32 or float).
  __shared__ T cache[kTransTileDim][kTransTileDim + 1];

  // input index, in a coalesced manner.
  int32_t x = threadIdx.x + blockIdx.x * kTransTileDim;
  int32_t y = threadIdx.y + blockIdx.y * kTransTileDim;

  for (int32_t i = 0; i < kTransTileDim; i += kTransBlockRows) {
    if (x < cols && (y + i) < rows) {
      cache[threadIdx.y + i][threadIdx.x] = input[(y + i) * cols + x];
    }
  }

  __syncthreads();

  // output index, in a coalesced manner
  x = threadIdx.x + blockIdx.y * kTransTileDim;
  y = threadIdx.y + blockIdx.x * kTransTileDim;
  for (int32_t i = 0; i < kTransTileDim; i += kTransBlockRows) {
    if (x < rows && (y + i) < cols) {
      output[(y + i) * rows + x] = cache[threadIdx.x][threadIdx.y + i];
    }
  }
}

/*
  Transpose a matrix.  Require src.Size0() == dest.Size1() and src.Size1() ==
  dest.Size0().  This is not the only way to transpose a matrix, you can also
  do: dest = Array2<T>(src.ToTensor().Transpose(0,1)), which will likely call
  this function

     @param [in] c   Context to use, must satisfy
                     `c.IsCompatible(src.Context())` and
                     `c.IsCompatible(dest->Context())`.
     @param [in] src  Source array to transpose
     @param [out] dest  Destination array; must satisfy
                        `dest->Size1() == src.Size0()` and
                        `dest->Size0() == src.Size1()`.
                        At exit, we'll have dest[i,j] == src[j,i].
*/
template <typename T>
void Transpose(ContextPtr &c, const Array2<T> &src, Array2<T> *dest) {
  assert(c->IsCompatible(*src.Context()));
  assert(c->IsCompatible(*dest->Context()));
  int32_t rows = src.Dim0();
  int32_t cols = src.Dim1();
  // TODO(haowen): limit the number of elements?
  assert(rows == dest->Dim1());
  assert(cols == dest->Dim0());
  const T *src_data = src.Data();
  T *dest_data = dest->Data();
  DeviceType d = c->GetDeviceType();
  using SumType = typename std::decay<decltype(dest[0])>::type;
  if (d == kCpu) {
    for (int i = 0; i < cols; ++i) {
      for (int j = 0; j < rows; ++j) {
        dest_data[i * rows + j] = src_data[j * cols + i];
      }
    }
  } else {
    assert(d == kCuda);
    dim3 block_size(kTransTileDim, kTransBlockRows, 1);
    dim3 grid_size(NumBlocks(cols, kTransTileDim),
                   NumBlocks(rows, kTransTileDim));
    TransposeKernel<<<grid_size, block_size, 0, c->GetCudaStream()>>>(
        rows, cols, src_data, dest_data);
    auto ret = cudaDeviceSynchronize();
    K2_CHECK_CUDA_ERROR(ret);
  }
}

/*
  Sets 'dest' to exclusive prefix sum of 'src'.
    @param [in] src    Source data, to be summed.
    @param [out] dest  Destination data (possibly &src).  Must satisfy
                       dest.Size() == src.Size() or dest.Size() == src.Size() +
  1,
                       but in the latter case
                       we require that the memory region inside src be allocated
                       with at least one extra element, because the
                       exclusive-sum code may read from it even though it
                       doesn't affect the result.

                       At exit, will satisfy dest[i] == sum_{j=0}^{i-1} src[j].
                       Must be on same device as src.
 */
template <typename S, typename T>
void ExclusiveSum(Array1<S> &src, Array1<T> *dest) {
  // TODO(haowen): implement
}

/*  wrapper for the ExclusiveSum above.  Will satisfy
     ans[i] = sum_{k=0}^{i-1} src[i].
 */
template <typename T>
void ExclusiveSum(Array1<T> &src) {
  Array1<T> ans(src.Context(), src.Dim());
  ExclusiveSum(src, &ans);
  return ans;
}


/*
  Sets 'dest' to exclusive prefix sum of the result of dereferinging the
  elements of 'src'.
    @param [in] src    Source data, to be dereferenced and then summed.
    @param [out] dest  Destination data.  Must satisfy dest.Size() == src.Size()
                       or dest.Size() == src.Size() + 1, but in the latter case
                       we require that the memory region inside src be allocated
                       with at least one extra element, because the
                       exclusive-sum code may read from it even though it
                       doesn't affect the result.

                       At exit, will satisfy dest[i] == sum_{j=0}^{i-1} src[j].
                       Must be on same device as src.
 */
template <typename T>
void ExclusiveSumDeref(Array1<T *> &src, Array1<T> *dest);

/*
  Sets 'dest' to exclusive prefix sum of 'src', along a specified axis.
    @param [in] src    Source data, to be summed.
    @param [out] dest  Destination data; allowed to be the same as src.
                       For axis==1, for example, at exit it will satisfy
                       dest[i][j] == sum_{k=0}^{j-1} src[i][k].
                       Must have the same size on the other axis; on the axis
                       being summed, must be either the same size as src,
                       or one greater. as src.
    @param [in] axis   Determines in what direction we sum, e.g. axis = 0 means
                       summation is over row axis (slower because we have to
                       transpose), axis = 1 means summation is over column axis.
 */
template <typename T>
void ExclusiveSum(ContextPtr &c, Array2<T> &src, Array2<T> *dest, int axis);

template <typename T>
void ExclusiveSum(Array2<T> &src, Array2<T> *dest) {
  // TODO(haowen): implement it
}

/*
  Append a list of Array1<T> to create a longer array.

  For now we can just use a simple loop; later there are lots of opportunities
  to optimize this, including multiple streams and using a single kernel making
  use of RaggedShape.
      @param [in] src_size  Number of arrays to append.  Must be > 0.
      @param [in] src     Array of pointers to arrays, of size `src_size`.
      @return       Returns the appended array
 */
template <typename T>
Array1<T> Append(int32_t src_size, const Array1<T> **src);

/*
   This is a little like Append(), but with special treatment of the last
   elements (it's intended for use with row_splits and row_ids vectors, which
   have a single "extra" last element).

   It appends the arrays with an offset.  Define:
        offset[i] = (sum of last element of src[j] for j < i).
   This function appends the arrays, while leaving out the last element
   of all but the last of the arrays in `src`, and also adding the
   offsets mentioned above for each array.

   arrays in 'src', except they all overlap by one element, and for i > 0
   we add an offset o[i] to the arrays in src[i], with the offsets being
   chosen so that in the overlapping elements there is no conflict between
   the two values being written (this means that src[i] is the sum of
   the final element of each of the arrays in src[j] for j < i).

      @param [in] src_size  Number of arrays to append
      @param [in] src     Array of pointers to arrays, of size `src_size`.
      @return       Returns the appended array

 */
Array1<int32_t> Splice(int32_t src_size, const Array1<int32_t> **src);

/*
  Output to an array `max_values` the maximum of each sub-list in `src`
  i.e. the max taken over axis 1), or `default_value`, whichever was larger.

     @param [in] src            Input ragged array; must have src.NumAxes()
                                 == 2. Is allowed to be empty.
     @param [in] default_value  Value to use for maximum operation as a default
                                so max is taken over this and the elements
                                of sub-lists in `src`.
     @param [out] max_values    Array to which the maximum values will be
                                written. Must satisfy max_values->Dim() == src.
 */
template <typename T>
void MaxPerSublist(Ragged<T> &src, T default_value, Array1<T> *max_values);

/*
  Get the maximum value from the array `src`, or `default_value`, whichever is
  greater.
         @param [in] src   Array to find the '&'-based reduction of
         @param [in] default_value   Value to initialize the reduction with, and
                                     to use if src is empty.  Would typically be
                                     the most negative T possible.
         @param [out] dest  Output array, which must have dim == 1.
 */
template <typename T>
void Max(Array1<T> &src, T default_value, Array1<T> *dest);

/*
  Get the '&'-based (bitwise and) reduction of the array `src`, using
  `default_value` (e.g. all ones) to initialize the reduction.

         @param [in] src   Array to find the '&maximum of
         @param [in] default_value   Value to initialize the reduction with, and
                                     to use if src is empty.  Would typically be
                                     the most negative T possible.
         @param [out] dest  Output array, which must have dim == 1.
                            Note: it is allowable for the output array
                            to be an element of `src`.
 */
template <typename T>
void And(Array1<T> &src, T default_value, Array1<T> *dest);

/*
  Output to an array `and_values` the result of reducing each sub-list in
  `src` with operator &, i.e. bit-wise and.

     @param [in] src            Input ragged array; must have src.NumAxes()
                                == 2. Is allowed to be empty.
     @param [in] default_value  Value to initialize the reduction with; should
                                probably be all-ones.
     @param [out] and_values    Array to which the bitwise-and values will be
                                written. Must satisfy max_values->Dim() == src.

   TODO: implement this after debugging MaxPerSublist; it's mostly a matter of
   changing the reduction-operator object.
*/
template <typename T>
void AndPerSublist(Ragged<T> &src, T default_value, Array1<T> *and_values);

/*
  Returns a random Array1, uniformly distributed betwen `min_value` and
  `max_value`.  CAUTION: this will be randomly generated on the CPU, for now,
  and transferred to the CPU, so it will be slow if c is not a CPU context.

    @param[in] c  Context for this array; note, this function will be slow
                  if this is not a CPU context
    @param [in] dim    Dimension
    @param[in] min_value  Minimum value allowed in the array
    @param[in] max_value  Maximum value allowed in the array;
                           require max_value >= min_value.
    @return    Returns the randomly generated array

 */
template <typename T>
<<<<<<< HEAD
Array1<T> RandUniformArray1(ContextPtr &c, int32_t dim, T min_value, T max_value);
=======
Array1<T> RandUniformArray1(ContextPtr &c, int32_t dim, T min_value,
                            T max_value);
>>>>>>> 4e672cbe

/*
  Return a newly allocated Array1 whose values form a linear sequence,
   so ans[i] = first_value + i * inc.
*/
template <typename T>
Array1<T> Range(ContextPtr &c, int32_t dim, T first_value, T inc = 1);

<<<<<<< HEAD

/*
   Validate a row_ids vector; this just makes sure its elements are nonnegative
   and non-decreasing.

     @param [in] row_ids  row_ids to validate
     @param [in] temp     The user may supply a nonempty array on the same device (or host)
                          as `row_ids` that can be used temporarily (just the first
                          element is needed).  This saves an allocation.
     @return   Returns true if `row_ids` is a plausible row_ids vector.
*/
bool ValidateRowIds(Array1<int32_t> &row_ids, Array1<int32_t> *temp = nullptr);

/*
   Validate a row_splits vector; this just makes sure its elements are
   non-decreasing, its dimension is at least 1 and row_splits[0] == 0.

     @param [in] row_splits  row_splits to validate
     @param [in] temp     The user may supply a nonempty array on the same device (or host)
                          as `row_splits` that can be used temporarily (just the first
                          element is needed).  This saves an allocation.
     @return   Returns true if `row_splits` is a plausible row_splits vector.
*/
bool ValidateRowSplits(Array1<int32_t> &row_splits, Array1<int32_t> *temp = nullptr);


/*
  Jointly validate row_splits and row_ids vectors, making sure they are
  plausible and consistent with each other.

     @param [in] row_splits  row_splits to validate
     @param [in] row_ids     row_ids to validate
     @param [in] temp     The user may supply a nonempty array on the same device (or host)
                          as `row_splits` that can be used temporarily (just the first
                          element is needed).  This saves an allocation.
     @return   Returns true if the vectors are plausible and agree with each other.
*/
bool ValidateRowSplitsAndIds(Array1<int32_t> &row_splits,
                             Array1<int32_t> &row_ids,
                             Array1<int32_t> *temp = nullptr);


=======
>>>>>>> 4e672cbe
}  // namespace k2

#define IS_IN_K2_CSRC_OPS_H_
#include "k2/csrc/ops_inl.h"
#undef IS_IN_K2_CSRC_OPS_H_

#endif  // K2_CSRC_OPS_H_<|MERGE_RESOLUTION|>--- conflicted
+++ resolved
@@ -291,12 +291,8 @@
 
  */
 template <typename T>
-<<<<<<< HEAD
-Array1<T> RandUniformArray1(ContextPtr &c, int32_t dim, T min_value, T max_value);
-=======
 Array1<T> RandUniformArray1(ContextPtr &c, int32_t dim, T min_value,
                             T max_value);
->>>>>>> 4e672cbe
 
 /*
   Return a newly allocated Array1 whose values form a linear sequence,
@@ -305,7 +301,6 @@
 template <typename T>
 Array1<T> Range(ContextPtr &c, int32_t dim, T first_value, T inc = 1);
 
-<<<<<<< HEAD
 
 /*
    Validate a row_ids vector; this just makes sure its elements are nonnegative
@@ -348,8 +343,6 @@
                              Array1<int32_t> *temp = nullptr);
 
 
-=======
->>>>>>> 4e672cbe
 }  // namespace k2
 
 #define IS_IN_K2_CSRC_OPS_H_
