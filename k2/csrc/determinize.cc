--- conflicted
+++ resolved
@@ -5,8 +5,6 @@
 
 // See ../../LICENSE for clarification regarding multiple authors
 
-<<<<<<< HEAD
-=======
 #include "k2/csrc/determinize.h"
 
 #include <algorithm>
@@ -14,338 +12,13 @@
 #include <queue>
 #include <unordered_map>
 #include <unordered_set>
->>>>>>> 967ca08f
 #include <utility>
 #include <vector>
-#include <algorithm>
 
 #include "k2/csrc/fsa_algo.h"
 
 namespace k2 {
 
-<<<<<<< HEAD
-using std::shared_ptr;
-using std::weak_ptr;
-using std::vector;
-using std::priority_queue;
-using std::pair;
-
-
-/*
-  HOW THIS WORKS
-
-  This is FSA determinization that also outputs derivative information that says how
-  the weights on the arcs in the output FSA vary with the weights on the arcs in the
-  input FSA.
-
-  INTRO TO DETERMINIZATION.
-
-  The problem in determinization of a weighted FSA is to find a deterministic
-  FSA (i.e. one that has no two arcs leaving any given state with the same symbol
-  on), which is equivalent to the input FSA (meaning: the weight it assigns
-  to any given symbol-sequence is the same as the input FSA).  In this explanation,
-  assume epsilons don't exist, if the input FSA had epsilons we'd get rid of
-  them prior to determinization.
-
-
-  SUBSET-BASED ALGORITHMS
-
-   In general, in determinization algorithms, states in the output FSA correspond
-   to weighted subsets of states in the input FSA.  The overall structure of these
-   algorithms will be:
-
-   - Let state 0 in the output FSA correspond to the weighted subset { 0, 0.0 }
-     in the input FSA, where the 0 is the start state-id in the input FSA
-     and the 0.0 is the weight (interpret this as a log-prob).
-     Put that in the queue.
-
-   - While (queue is not empty)
-     Pop output-state from the queue
-     Process successor states of this output-state.
-
-  Obviously most of the detail in the outline above resides in "Process
-  successor states of this output-state."  Let's discuss the unweighted
-  case first.
-
-   *Unweighted case
-
-   Each output-state corresponds to some subset of input-states, say, { s1, s2,
-   .. }.  The set of labels on arcs leaving the output-state will correspond to
-   the set of labels on all the arcs leaving s1, s2 and so on; and the
-   destination-states of those arcs will correspond to the sets of
-   destination-states of those arcs.  The algorithm requires us to store a map
-   from (subset of input-state-ids) to (output-state-id).
-
-   *Weighted case
-
-   In the weighted case, the difference is that instead of a set of
-   input-state-ids we have a weighted subset of them, and the map is from these
-   weighted subsets to state-ids in the output FSA.  The weights in the weighted
-   subsets have to be normalized somehow.  The natural normalization is in the
-   "max/tropical-semiring" case to have the most negative weight be 0.0, and in
-   the "log-sum/log-semiring" case to have the log-sum be 0.0.  Imagine
-   we have a function:
-      Normalize (unnormalized-weighted-subset) -> normalized-weighted-subset, leftover-weight
-   E.g., in the Max case:
-      Normalize( { (6, 1.0), (7, 5.0) } ) -> { (6, 0.0), (7, 4.0) }, 1.0
-   The "leftover-weights" become the weights on the arcs in the output FSA.
-
-
-   *The problem with differentability
-
-   Consider how to differentiate the weights of the output weighted FSA
-   w.r.t. those of the input.  The problem with differentiability if we use the
-   algorithm above is the case of special symmetries.  What if two weighted
-   subsets happen to coincide because there was an exact relationship between the
-   values of the weights in the input FSA, but there was no *structural* reason
-   in the input FSA why those weighted subsets have to be the same?  Then we
-   have a problem with how to differentiate, because any small change in the
-   input weights would lead to a structural change in the output FSA.
-
-
-  OUR ALGORITHM
-
-    *Different representation of subsets
-
-    Our algorithm is still very similar to the subset-based algorithms mentioned
-    above, and it still involves weighted subsets, but we use a different
-    representation of them.  Our representation (think of this as the key in
-    the map) is:  ( base_state, symbol_sequence ).  The relationship with
-    the weighted subset is: start from state `base_state` in the input FSA,
-    traverse all sequences of arcs that have sequence `symbol_sequence` on them,
-    and the weighted set of states you end up with is the weighted subset
-    in the algorithm above.
-
-    *Different normalization
-
-    Our form of "normalization" of this representation is differen too.  The
-    normalization is to make `symbol_sequence` as short as possible, and advance
-    `base_state` to compensate.  For instance, if `symbol_sequence` is `a b c
-    d`, but the weighted subset of states we can reach by this symbol sequence
-    is the same as what we'd get by moving `base_state` forward two steps and
-    letting `symbol_sequence` be just `c d`, then the latter representation is
-    the canonical one (assuming that was the largest prefix we could remove).
-    Algorithmically, finding the "most recent base_state" involves finding the
-    most recent common ancestor in a directed tree of paths through the input
-    FSA (in the max case) or a directed lattice of paths through the input FSA
-    (in the log-sum case).
-
-    The weights on arcs are related to the total weight of paths from `original
-    base_state` to `new base_state`, (counting only paths that have the removed
-    symbol sequence `a b`).  Just as with the subset algorithm, these
-    weights are what gets "spit out" by the normalization process; we simply
-    have a different normalization process.
-
-
-  PRUNED DETERMINIZATION
-
-    We support pruned determinization.  We won't describe all of the details
-    here, but it involves a priority queue of determinized states, so we always
-    process the "best" queue element first, and we may terminate before the
-    queue is empty.
-
-
-  IMPLEMENTATION DETAILS
-
-    A few details on the implementation:
-
-     - To save memory space, the process of hashing from `base_state, symbol_seq`
-       to output state-id maps them to a fixed-size 128-bit value.  This could
-       in principle generate collisions which would generate incorrect output,
-       but we consider that vanishingly improbable.
-
- */
-
-struct MaxTracebackState {
-  using DerivType = int32_t;
-
-  int32_t state_id;  // state-id in the input FSA
-
-  int32_t arc_id;    // arc-id in input FSA of the arc that enters state
-                     // `state_id` (or -1 if this is the start state).  It will
-                     // be the best arc if there were multiple possible arcs
-                     // from the base_state to this state with the same symbol
-                     // sequence.
-
-  // prev_state is the state we trace back to (the previous state), which is the
-  // src_state of the arc numbered arc_id.  It will be nullptr if state_id == 0
-  // (start state).
-  shared_ptr<MaxTracebackState> prev_state;
-
-  double forward_prob;    // The best forward log-probability from the start
-                          // state to this state (along whichever specific
-                          // sequence of symbols we took to get here)
-
-  // This constructor is for the start-state (state zero) of the input FSA.
-  MaxTracebackState(): state_id(0), arc_id(-1),
-                       prev_state(nullptr), forward_prob(0.0) { }
-
-  /**
-     @param [in] state_id  State in input FSA that this corresponds to
-     @param [in] src   Previous LogSumTracebackState that we'll point back
-                      to, or NULL
-     @param [in] incoming_arc_index  Arc-index in input FSA.
-                      Its src_state will equal src->state_id,
-                      its dest_state will equal state_id.
-     @param [in] arc_weight   Weight on the input arc
-   */
-  MaxTracebackState(int32_t state_id,
-                    const shared_ptr<MaxTracebackState> &src,
-                    int32_t incoming_arc_index,
-                    int32_t arc_weight):
-      state_id(state_id),
-      arc_id(incoming_arc_index),
-      prev_state(src),
-      forward_prob(element->forward_prob + arc_weight) { }
-
-  /*
-    This takes the same args as the constructor.  It will update the traceback
-    info if this incoming arc had higher weight.
-  */
-  void Accept(const shared_ptr<MaxTracebackState> &src,
-              int32_t arc_index, float arc_weight) {
-    double new_forward_prob = src->forward_prob + arc_weight;
-    if (new_forward_prob > forward_prob) {
-      forward_prob = new_forward_prob;
-      arc_id = arc_index;
-      prev_state = src;
-      // state_id doesn't change.
-    }
-  }
-};
-
-
-class LogSumTracebackState;
-
-
-/*
-  This struct is used inside LogSumTracebackState; it represents an
-  arc that traces back to a previous LogSumTracebackState.
-  A LogSumTracebackState represents a weighted colletion of paths
-  terminating in a specific state.
-*/
-struct LogSumTracebackLink {
-
-  shared_ptr<LogSumTracebackState> prev_state;
-                      // `prev_state` is the state that this points back to.
-
-
-  int32_t arc_index;  // Index (in input FSA) of this arc from prev_state to the
-                      // destination state (in whose LogSumTracebackState this
-                      // LogSumTracebackLink will be located).
-
-  double forward_prob;  // The total forward log-probability from the start
-                        // state to the end of this arc just before it joins the
-                        // node (conceptually).  Note: this is only the total
-                        // forward log-prob limited to whatever symbol-sequence
-                        // got us to this point...  there may be other
-                        // symbol-sequences terminating in this state.
-                        // (That symbol-sequence can be obtained by tracing back
-                        // this data structure till you hit a LogSumTracebackState
-                        // with prev_state == nullptr (and state_id == 0).
-
-
-  LogSumTracebackLink(const shared_ptr<LogSumTracebackState> &src,
-                      int32_t arc_index, float arc_weight):
-      src(src), arc_index(arc_index),
-      forward_prob(arc_weight + src->forward_prob) { }
-
-
-};
-
-
-/*
-  This stores traceback information for the log-sum case.  Rather than a tree
-  structure, the LogSumTracebackStates interconnect with a lattice structure.
-
-  It can be thought of as as a weighted set of paths from the start state to a
-  particular state.  It will be limited to the subset of paths that have a
-  specific symbol sequence.
-*/
-struct LogSumTracebackState {
-  using DerivType = pair<int32_t, float>;
-
-  // `prev_elements` is, conceptually, a list of incoming arcs with associated
-  // weights.
-  vector<LogSumTracebackLink> prev_elements;
-
-  int32_t state_id;       // The state-id in the input FSA that this
-                          // LogSumTracebackState corresponds to.
-
-  double forward_prob;    // The total forward log-probability from the start
-                          // state to this state (along whichever specific
-                          // sequence of symbols we took to get here; it's not
-                          // necessarily the best forward-prob in the lattice
-                          // that would take us to this state).  Will equal the
-                          // log-sum of the forward_probs of the prev_elements.
-
-  double backward_prob;   // Used temporarily in algorithms as a backward prob.
-                          // Undefined most of the time.
-
-  // This constructor is to be used only for the start-state (of both the
-  // input FSA and the determinized FSA).
-  LogSumTracebackState(): state_id(0), forward_prob(0.0) { }
-
-  /*
-     @param [in] state_id  State in input FSA
-     @param [in] src  Previous LogSumTracebackState that we'll point back to
-     @param [in] incoming_arc_index.  Arc-index in input FSA.
-                      Its src_state will equal src->state_id, its dest_state
-                      will equal state_id.
-     @param [in] arc_weight   Weight on the arc
-   */
-  LogSumTracebackState(int32_t state_id,
-                       const shared_ptr<LogSumTracebackState> &src,
-                       int32_t incoming_arc_index,
-                       int32_t arc_weight):
-      state_id(state_id),
-      forward_prob(element->forward_prob + arc_weight) {
-    prev_elements.emplace_back(src, incoming_arc_index, forward_prob);
-  }
-
-  /*
-     Accept a new incoming link.  The args are the same as for the constructor
-     just above; see documentation there.
-
-      @param [in] src  Previous LogSumTracebackState that we'll point back to
-      @param [in] incoming_arc_index.  Arc-index in input FSA.
-                      Its src_state will equal src->state_id, its dest_state
-                      will equal this->state_id.
-     @param [in] arc_weight   Weight on the incoming arc
-
-   */
-  void Accept(const shared_ptr<LogSumTracebackState> &src,
-              int32_t arc_index, float arc_weight) {
-    double link_forward_prob = src.forward_prob + arc_weight;
-    prev_elements.emplace_back(src, arc_index, link_forward_prob);
-    this->forward_prob = LogAdd(this->forward_prob, link_forward_prob);
-  }
-};
-
-/*
-  Find the most recent common ancestor LogSumTracebackState of a set of
-  LogSumTracebackStates, and return the number of links we had to follow to get
-  there (i.e. the length of symbol sequence).
-
-    @param [in,out] cur_states   A set of TracebackStates that we'll
-                  trace back from.  Must be nonempty.  Equality
-                  here is simply pointer identity.
-
-                  At exit it will contain a single member which will
-                  be the most recent common ancestor.
-
-    @return  Returns the number of links we had to follow (>=0).  If
-             `cur_states.size() == 1` this will be zero.
- */
-int32_t GetMostRecentCommonAncestor(
-    std::unordered_set<LogSumTracebackState*> *cur_states) {
-  int32_t ans = 0;
-  std::unordered_set<LogSumTracebackState*> prev_states;
-  for (; cur_states->size() != 1; ans++) {
-    CHECK(!cur_states->empty());
-    for (LogSumTracebackState *s: *cur_states) {
-      for (LogSumTracebackLink &l: s->prev_elements) {
-=======
 LogSumTracebackLink::LogSumTracebackLink(
     const std::shared_ptr<LogSumTracebackState> &src, int32_t arc_index,
     float arc_weight)
@@ -361,7 +34,6 @@
     CHECK(!cur_states->empty());
     for (LogSumTracebackState *s : *cur_states) {
       for (LogSumTracebackLink &l : s->prev_elements) {
->>>>>>> 967ca08f
         prev_states.insert(l.prev_state.get());
       }
     }
@@ -371,18 +43,6 @@
   return ans;
 }
 
-<<<<<<< HEAD
-
-// Version of GetMostRecentCommonAncestor() for MaxTracebackState;
-// see documentation for the other version.
-int32_t GetMostRecentCommonAncestor(
-    std::unordered_set<MaxTracebackState*> *cur_states) {
-  int32_t ans = 0;
-  std::unordered_set<MaxTracebackState*> prev_states;
-  for (; cur_states->size() != 1; ans++) {
-    CHECK(!cur_states->empty());
-    for (MaxTracebackState *s: *cur_states) {
-=======
 int32_t GetMostRecentCommonAncestor(
     std::unordered_set<MaxTracebackState *> *cur_states) {
   int32_t ans = 0;
@@ -390,344 +50,12 @@
   for (; cur_states->size() != 1; ans++) {
     CHECK(!cur_states->empty());
     for (MaxTracebackState *s : *cur_states) {
->>>>>>> 967ca08f
       prev_states.insert(s->prev_state.get());
     }
     cur_states->clear();
     cur_states->swap(prev_states);
   }
   return ans;
-<<<<<<< HEAD
-}
-
-
-/**
-   A TraceBack() function exists for LogSumTracebackState and MaxTracebackState;
-   it's used in DetState::Normalize().  It finds the cost and derivative
-   information from getting rid of `num_steps` symbols from a symbol sequence.
-
-       @param [in] cur_states   (This is consumed destructively, i.e. don't
-                       expect it to contain the same set on exit).
-                       A set of states; we'll iteratively trace back this
-                       set one step at a time.    At entry it must have
-                       size() == 1; it will also have size() == 1 at exit.
-       @param [in] num_steps   The number of steps to trace back
-       @param [in] arc_weights_in  Weights on the arcs of the input FSA
-       @param [out] weight_out  The output weight; will be the forward-backward
-                       weight of the sub-graph whose final-state is
-                       (*cur_states).front() and whose start-state is
-                       the result of following that back for `num_steps` steps
-                       (which will also be a single state, by virtue of how
-                       the whole determinization algorithm works).  Will be
-                       zero if num_steps == 0.
-       @param [out] deriv_out  Some derivative information at the output
-                       will be written to here, which tells us how the weight
-                       `weight_out` varies as a function of the weights
-                       on the arcs of the input FSA; it's a list
-                       (input_arc_id, deriv) where, mathematically, 0 < deriv <= 1
-                       (but we might still get exact zeros due to limitations
-                       of floating point representation).
-                       Note: the sum of the float values in this vector at
-                       exit should be equal to `num_steps`.
-
- */
-void TraceBack(std::unordered_set<LogSumTracebackState*> *cur_states,
-               int32_t num_steps,
-               const float *arc_weights_in,
-               float *weight_out,
-               std::vector<std::pair<int32_t, float> > *deriv_out) {
-  std::unordered_set<LogSumTracebackState*> prev_states;
-  assert(cur_states.size() == 1);
-  // In the standard forward-backward algorithm for HMMs this backward_prob
-  // would, mathematically, be 0.0, but if we set it to the negative of the
-  // forward prob we can avoid having to subtract the total log-prob
-  // when we compute posterior/occupation probabilities for arcs.
-  double cur_forward_prob = cur_states.front()->forward_prob;
-  cur_states.front()->backward_prob = cur_forward_prob;
-  deriv_out->clear();
-  for (int32_t i = 0; i < num_steps; i++) {
-    for (LogSumTracebackState *state_ptr: *cur_states) {
-      double backward_prob = state_ptr->backward_prob;
-      for (auto link: state_tr->prev_elements) {
-        float arc_log_posterior = link.forward_prob + backward_prob;
-        deriv_out->push_back(std::pair<int32_t, float>(link.arc_index,
-                                                       expf(arc_log_posterior)));
-        LogSumTracebackState *prev_state = link.prev_state.get();
-        double new_backward_prob = backward_prob + arc_weights_in[link.arc_index];
-        if (prev_states.insert(prev_state).second) {  // newly inserted
-          prev_state->backward_prob = new_backward_prob;
-        } else {
-          prev_state->backward_prob = LogAdd(new_backward_prob,
-                                             prev_state->backward_prob);
-        }
-      }
-    }
-    cur_states->clear();
-    cur_states->swap(prev_states);
-  }
-  // failure of the next assertion may indicate many kinds of bugs in the
-  // algorithm.
-  CHECK_EQ(cur_states.size(), 1);
-  double prev_forward_prob = cur_states.front()->forward_prob;
-  *weight_out = cur_forward_prob - prev_forward_prob;
-  // The following is mostly for ease of interpretability of the output;
-  // conceptually the order makes no difference.
-  // TODO(dpovey): maybe remove this, for efficiency?
-  std::reverse(deriv_out->begin(), deriv_out->end());
-}
-
-// The TraceBack function for MaxTracebackState.  See documentation of TraceBack
-// for LogSumTracebackState, above.  This version is simpler.
-void TraceBack(std::unordered_set<MaxTracebackState*> *cur_states,
-               int32_t num_steps,
-               const float *,  // arc_weights_in, unused.
-               float *weight_out,
-               std::vector<int32_t> *deriv_out) {
-  CHECK_EQ(cur_states.size(), 1);
-  MaxTracebackState *state = cur_states->front();
-  double cur_forward_prob = state->forward_prob;
-  deriv_out->resize(num_steps);
-  for (int32_t i = num_steps - 1; i >= 0; i--) {
-    // `deriv_out` is just a list of arc indexes in the input FSA
-    // that this output arc depends on (it's their sum).
-    (*deriv_out)[i] = state->arc_id;
-  }
-  double prev_forward_prob = state->forward_prob;
-  *weight_out = cur_forward_prob - prev_forward_prob;
-}
-
-// Priority queue template arguments:
-//   item queued = unique_ptr<DetState> (using pointer equality as comparison)
-//   container type = vector<unique_ptr<DetState> >
-//   less-than operator = DetStateCompare (which compares the forward_backward_prob).
-template<class TracebackState>
-using DetStatePriorityQueue = priority_queue<unique_ptr<DetState<TracebackState> >,
-                                             vector<unique_ptr<DetState<TracebackState> > >,
-                                             DetStateCompare<TracebackState> >;
-
-
-template <class TracebackState>
-class DetStateMap;
-
-
-/*
-  This represents a determinized state.  Initially it has normalized == false
-  and it represents an un-normalized determinized state (see intro at the top
-  of this file), or an un-normalized determinized state under construction
-  (we add to it using AcceptIncomingArc()).
-
-  After we call Normalize() on it, it is a normalized determinized-state (this
-  also outputs the weight you need for the incoming arc).
-
-  After that
-
- */
-
-template <class TracebackState>  // TracebackState == MaxTracebackState or LogSumTracebackState
-class DetState {
- public:
-  using DerivType = typename TracebackState::DerivType;
-  // DerivType == int32_t for MaxTracbackState, or
-  // pair<int32_t, float> for LogSumTracebackState.
-
-  // Constructor for the initial state of the determinized FSA
-  DetState(): seq_len(0), output_state(-1), normalized(true) {
-    // the constructor of TracebackState that takes no args gives us what we
-    // need for the start-state.
-    elements[0] = std::make_shared<TracebackState>();
-  }
-
-
-  /*
-     Constructor (this is the one that's normally used).
-       @param [in] seq_len  Length of symbol sequence from its
-                           base_state (this is before normalization).
-                           Will be the seq_len of the source det_state plus
-                           one.  This seq_len may end up getting reduced
-                           when Normalize() is called (reducing seq_len
-                           implicitly advances the base_state).
-   */
-  DetState(int32_t seq_len):
-      seq_len(seq_len),
-      normalized(false) { }  // .. and forward_backward_prob undefined
-
-  /**
-     Process incoming arc to this DetState.  See documentation for
-     constructor of TracebackState (which will be MaxTracebackState or
-     LogSumTracebackState).
-         @param [in] state_id  State-id, in input FSA, into which this arc enters.
-                   [Note: a DetState is a weighted subset of state-ids.]
-         @param [in] src  The preceding state (from which the arc leaves).
-                    This will be a member of the `elements` of the "parent"
-                    DetState, i.e. the DetState in whose ProcessArcs() function
-                    this DetState was created.
-         @param [in] incoming_arc_index  Arc in input FSA that enters state
-                   `state_id`.
-         @param [in] arc_weight  The weight on this arc
-   */
-  void AcceptIncomingArc(int32_t state_id,
-                         const shared_ptr<TracebackState> &src,
-                         int32_t incoming_arc_index,
-                         int32_t arc_weight) {
-    auto ret = elements.insert({state_id, nullptr});
-    if (!ret.second) {  // No such state existed in `elements`
-      ret.first->second = std::make_shared<TracebackState>(
-          state_id, src, incoming_arc_index, arc_weight);
-    } else {  // A state with this staste_id existed in `elements`.
-      ret.first->second->Accept(src, incoming_arc_index, arc_weight);
-    }
-  }
-
-  // Length of sequence of symbols (from the base state) leading to this DetState.
-  // each DetState can be described by: start from base_state, follow paths
-  // with a specific symbol sequence, and the weighted set of states that you
-  // reach corresponds to this DetState.
-  //
-  // The sequence of symbols, and the base_state, can be found by tracing back
-  // one of the DetStateElements in the doubly linked list (it doesn't matter
-  // which you pick, the result will be the same).
-  int32_t seq_len;
-
-  // `normalized` is true if this DetState is known to be normalized (meaning:
-  // we have reduced seq_len as much as possible).  DetStates that are not
-  // normalized will not yet have an `output_state`.
-  bool normalized;
-
-  // `elements` can be thought of as weighted subsets of states in the input
-  // FSA, that also stores some traceback information that lets us compute
-  // derivatives.
-  // It's a map from (state-id in input FSA) -> its corresponding TracebackState.
-  std::unordered_map<int32_t, shared_ptr<TracebackState> > elements;
-
-  // This is the weight on the best path that includes this determinized state.
-  // It's needed to form a priority queue on DetStates, so we can process them
-  // best-first.  It is computed as: the forward-weight on `base_state`,
-  // plus the best/most-positive of: (the weight in a DetStateElement plus
-  // the backward-weight of the state associated with that DetStateElement).
-  double forward_backward_prob;
-
-
-  /*
-    Process arcs leaving this determinized state, possibly creating new determinized
-    states in the process.  Note: Normalize() should already have been called on
-    *this.
-
-              @param [in] wfsa_in  The input FSA that we are determinizing, along
-                                 with forward-backward weights.
-                                 The input FSA should normally be epsilon-free as
-                                 epsilons are treated as a normal symbol; and require
-                                 wfsa_in.weight_tpe == kMaxWeight, for
-                                 now (might later create a version of this code
-                                 that works
-              @param [in] prune_cutoff   Cutoff on forward-backward likelihood
-                                 that we use for pruning; will equal
-                                 wfsa_in.backward_state_weights[0] - prune_beam.
-                                 Will be -infinity if we're not doing pruning.
-              @param [out] arcs_out   Output-FSA arcs-- those leaving this
-                                 determinized state-- will be appended to here.
-              @param [out] arc_weights_out  Weights for the output arcs will
-                                 be appended to here.
-              @param [out] derivs_per_arc  Derivative information for the output
-                                 arcs will be appended to here: either sequences
-                                 of int32_t (corresponding to input arcs), or
-                                 lists of pair<int32_t, float>, corresponding
-                                 to weighted input arcs.
-              @param [in,out] state_map  Maps from DetState to int32_t state-id
-                                 in the output FSA.
-              @return   Returns a number that approximately indicates how much
-                       computation was done (so we can avoid it taking too long).
-  */
-  int32_t ProcessArcs(const WfsaWithFbWeights &wfsa_in,
-                      float prune_cutoff,
-                      vector<Arc> *arcs_out,
-                      vector<float> *arc_weights_out,
-                      vector<DerivType> *derivs_per_arc,
-                      DetStateMap<TracebackType> *state_map,
-                      DetStatePriorityQueue<TracebackType> *queue);
-
-  // Computes the forward-backward weight of this DetState.  This is
-  // related to the best cost of any path through the output FSA
-  // that included this determinized state.  I say "related to"
-  // because while it should be exact in the Max case, in the
-  // LogSum case the relationship is a bit more complicated;
-  // maybe just best to say that this is a weight that we use
-  // for pruning.
-  //   @param [in] backward_state_weight   Array, indexed by
-  //                    state in input WFSA, of the weight from this state
-  //                    to the end.  (Of the best path or the sum of paths,
-  //                    depending how it was computed; this will of
-  //                    course affect the pruning).
-  void ComputeFbWeight(const float *backward_state_weights);
-
-  /*
-    Normalizes this DetState by reducing seq_len to the extent possible
-    and outputting the weight and derivative info corresponding to this
-    reduction of sequence length.  Recall that these determinized states
-    are represented as a (base state, and a sequence of symbols that we
-    followed from the base state).  This allows a smaller set of
-    input FSAs to be determinized than the normal weighted-subet-of-states
-    formulation, equivalent (I believe) to the assumption that all
-    the weights are distinct and have no 'special relationships' between
-    them, i.e. no equalities like a + b = c.  This kind of requirement is
-    necessarly for differentiablity.
-
-    This function also sets the forward_backward_prob field.
-
-       @param [in] wfsa_in  The weighted FSA we are determinizing
-       @param [out] removed_weight  The part of the weight that was
-                      removed when we reduced `seq_len`, if any, will
-                      be written to here (else 0.0).
-   */
-  void Normalize(const WfsaWithFbWeights &wfsa_in,
-                 float *removed_weight,
-                 std::vector<DerivType> *deriv_info);
-};
-
-template <class TracebackState>
-bool DetStateCompare<TracebackState>::operator()(
-    const shared_ptr<DetState<TracebackState> > &a,
-    const shared_ptr<DetState<TracebackState> > &b) {
-  return a->forward_backward_prob < b->forward_backward_prob;
-}
-
-
-/*
-  This class maps from determinized states (DetState) to integer state-ids
-  in the determinized output.  Caution: it uses a randomized algorithm that
-  could in principle produce collisions that would generate wrong output.
-  We don't think this will ever happen though (128-bit representations).
- */
-template <class TracebackType>
-class DetStateMap {
- public:
-
-  /*
-    Looks up the output state-id corresponding to a specific DetState structure,
-    creating a new output-state if necessary.  This does not store any pointers
-    to the DetState or its contents, so you can delete the DetState without
-    affecting this object's ability to map an equivalent DetState to the same
-    state-id.
-
-       @param [in,out] a  The DetState whose state-id we are looking up.
-                         The integer id of the output-FSA state will be written
-                         to its `output_state` field, which at entry is assumed
-                         to be unset.
-        @return  Returns true if this was a NEWLY CREATED state,
-              false otherwise.
-   */
-  bool GetOutputState(DetState<TracebackState> *a) {
-    std::pair<uint64_t, uint64_t> compact;
-    DetStateToCompact(a, &compact);
-    auto p = map_.insert({compact, cur_output_state});
-    bool inserted = p.second;
-    if (inserted) {
-      a->state_id = cur_output_state_++;
-      return true;
-    } else {
-      a->state_id = p.first->second;
-      return false;
-    }
-=======
 }
 
 void TraceBack(std::unordered_set<LogSumTracebackState *> *cur_states,
@@ -788,291 +116,11 @@
     // that this output arc depends on (it's their sum).
     (*deriv_out)[i] = state->arc_id;
     state = state->prev_state.get();
->>>>>>> 967ca08f
   }
   double prev_forward_prob = state->forward_prob;
   *weight_out = cur_forward_prob - prev_forward_prob;
 }
 
-<<<<<<< HEAD
-  int32_t size() const { return cur_output_state_; }
-
- private:
-  // simple hashing function that just takes the first element of the pair.
-  struct PairHasher {
-    size_t operator () (const std::pair<uint64_t, uint64_t> &p) const {
-      return static_cast<size_t>(p.first);
-    }
-  }
-
-
-  int32_t cur_output_state_{0};
-  /* maps from 128-bit key (stored as a pair of uint64_t's) to the int32_t state-id. */
-  std::unordered_map<std::pair<uint64_t, uint64_t>, uint32_t,
-                     PairHasher> map_;
-
-  /* Turns DetState into a compact form of 128 bits.  Technically there
-     could be collisions, which would be fatal for the algorithm, but this
-     is one of those lifetime-of-the-universe type of things (kind of like
-     the theoretical potential for git hash collision) that we ignore.
-
-     The normalized form
-
-  */
-  void DetStateToCompact(const DetState &d,
-                         std::pair<uint64_t, uint64_t> *vec) {
-    assert(d.normalized);
-
-    uint64_t a = d.base_state + 17489 * d.seq_len,
-             b = d.base_state * 103979 + d.seq_len;
-
-    // We choose an arbitrary DetStateElement (the first one in the list) to
-    // read the symbol sequence from; the symbol sequence will be the same no
-    // matter which element we choose to trace back.
-    DetStateElement *elem = d.head;
-    int32_t seq_len = d.seq_len;
-    for (int32_t i = 0; i < seq_len; ++i) {
-      a = elem->symbol + 102299 * a;
-      b = elem->symbol + 102983 * b;
-      elem = elem->parent
-    }
-    vec->first = a;
-    vec->second = b;
-  }
-
-  struct DetStateHasher {
-    size_t operator()(const std::pair<uint64_t, uint64_t> &p) const {
-      return p.first;
-    }
-  };
-};
-
-/*
-  Convenience function that normalizes the state and outputs the arc for it.
-
-  Returns true if the state was newly added (not already present in
-  `state_map`).
- */
-template <class TracebackState>
-bool NormalizeStateAndOutputArc(
-    DetState *state,
-    const WfsaWithFbWeights &wfsa_in,
-    float prune_cutoff,
-    vector<Arc> *arcs_out,
-    vector<float> *arc_weights_out,
-    vector<vector<typename TracebackState::DerivType> > *derivs_per_arc,
-    DetStateMap *state_map) {
-  float arc_weight;
-  std::vector<DerivType> deriv_info;
-  state->Normalize(wfsa_in, &arc_weight, &deriv_info);
-  int32_t next_state_id;
-  bool is_new_state = state_map->GetOutputState(state);
-  arcs_out->push_back({this->state_id, next_state_id, label});
-  arc_weights_out->push_back(arc_weight);
-  derivs_per_arc->push_back(std::move(deriv_info));
-  return is_new_state;
-}
-
-
-template <class TracebackState>
-int32_t DetState<TracebackState>::ProcessArcs(
-    const WfsaWithFbWeights &wfsa_in,
-    double prune_cutoff,
-    vector<Arc> *arcs_out,
-    vector<float> *arc_weights_out,
-    vector<vector<typename TracebackState::DerivType> > *derivs_per_arc,
-    DetStateMap *state_map,
-    DetStatePriorityQueue *queue) {
-  int32_t num_steps = 0;
-
-  std::unordered_map<int32_t, DetState<TracebackStats>* > label_to_state;
-
-  // The following loop populates `label_to_state`, creating successor
-  // DetStates (unnormalized).
-  Fsa *fsa = wsfa_in.fsa;
-  const float *arc_weights = wfsa_in.arc_weights;
-  for (const shared_ptr<TracebackState> &state_ptr: elements) {
-    int32_t state_id = state_ptr->state_id,
-        begin_arc = fsa->arc_indexes[state_id],
-        end_arc = fsa->arc_indexes[state_id + 1];
-    num_steps += end_arc - begin_arc;
-    for (int32_t a = begin_arc; a < end_arc; ++a) {
-      const Arc &arc = fsa->arcs[a];
-      float weight = arc_weights[a];
-      int32_t label = arc.label;
-      auto ret = label_to_state.insert({label, nullptr});
-      auto iter = ret.first;
-      if (ret.second) {  // Inserted -> this label was not a key in this map.
-                         // Allocate new DetState.
-        iter->second = new DetState<TracebackState> >(seq_len + 1);
-      }
-      DetState<TracebackState> *det_state = iter->second.get();
-      det_state->Accept(state_ptr, a, arc.label, weight);
-    }
-  }
-  CHECK(!label_to_state.empty() ||
-        elements[0]->state_id == fsa->FinalState());  // I'm assuming the input
-                                                      // FSA is connected.
-
-  // The following loop normalizes successor det-states, outputs the arcs
-  // that lead to them, and adds them to the queue if necessary.
-  for (auto iter = label_to_state.begin();
-       iter != label_to_state.end(); ++iter) {
-    DetState<TracebackState> *det_state = iter->second;
-
-    float arc_weight;
-    std::vector<DerivType> deriv_info;
-    det_state->Normalize(wfsa_in, &arc_weight, &deriv_info);
-    if (det_state->forward_backward_prob >= prune_cutoff) {
-      bool is_new_state = state_map->GetOutputState(state);
-      arcs_out->push_back({this->state_id, next_state_id, label});
-      arc_weights_out->push_back(arc_weight);
-      derivs_per_arc->push_back(std::move(deriv_info));
-      if (is_new_state)
-        queue->push(std::unique_ptr<DetState<TracebackState> >(det_state));
-    } else {
-      delete det_state;
-    }
-  }
-  return num_steps;
-}
-
-template <class TracebackState>
-double LogSumOrMax<TracebackState>(double, double);
-
-template <>
-double LogSumOrMax<MaxTracebackState>(double a, double b) {
-  return max(a, b);
-}
-template <>
-double LogSumOrMax<MaxTracebackState>(double a, double b) {
-  return LogSum(a, b);
-}
-
-
-template <class TracebackState>
-void DetState<TracebackState>::Normalize(const WfsaWithFbWeights &wfsa_in,
-                                         float *removed_weight,
-                                         std::vector<DerivType> *deriv_info) {
-  std::unordered_set<TracebackState*> cur_states;
-
-  double fb_prob = -std::numeric_limits<double>::infinity();
-  for (auto p: elements) {
-    TracebackState *state = p.second.get();
-    fb_prob = LogSumOrMax<TracebackState>(
-        fb_prob,
-        state->forward_prob + wfsa_in.backward_state_weights[state->state_d]);
-    cur_states.insert(state);
-  }
-
-  int32_t new_seq_len = GetMostRecentCommonAncestor(&cur_states);
-  // now cur_states.size() == 1.
-  CHECK_EQ(cur_states.size(), 1);
-  CHECK_LE(new_seq_len, seq_len);
-
-  const TracebackState *base_state = cur_states.front().get();
-  // The following statement is a correction term that we add to
-  // forward_backward_prob, in which we replace the forward_prob in the DetState
-  // (which will have been computed in a path-dependent way) with the
-  // forward_prob in wfsa_in.  Note: the values of state->forward_prob above can
-  // be thought of as base_state->forward_prob plus some value that only depends
-  // on the symbol sequence.  The point of this is to ensure that
-  // this->forward_backward_prob (which is used for pruning) depends only on the
-  // base_state and the symbol sequence, and not on "how we got here", i.e.  the
-  // history of DetStates from which this one is derived via ProcessArcs().
-  fb_prob += wfsa_in.forward_state_weights[base_state->state_id] -
-      base_state->forward_prob;
-  // set thi->forward_backward_prob; it will affect pruning.
-  this->forward_backward_prob = fb_prob;
-  this->seq_len = new_seq_len;
-
-  // the following will set removed_weight and deriv_info.
-  TraceBack(&cur_states, seq_len - new_seq_len,
-            wfsa_in.arc_weights,
-            removed_weight, deriv_info);
-
-  normalized = true;
-}
-
-
-template <typename TracebackState>
-float DeterminizePrunedTpl(
-    const WfsaWithFbWeights &wfsa_in,
-    float beam,
-    int64_t max_step,
-    Fsa *fsa_out,
-    std::vector<float> *arc_weights_out,
-    std::vector<std::vector<typename TracebackState::DerivType> > *arc_derivs_out) {
-  CHECK_GT(beam, 0);
-  CHECK(IsDeterministic(*wfsa_in.fsa));
-  CHECK(!IsEmpty(*wfs_in.fsa));
-
-  DetStatePriorityQueue<TracebackState> queue;
-  DetStateMap<TracebackState> map;
-  using DS = DetState<TracebackState>;
-
-  shared_ptr<DS> start_state = std::make_shared<DS>();
-
-  std::vector<Arc> arcs_out;
-  arc_weights_out->clear();
-  arc_derivs_out->clear();
-
-  bool ans = map.GetOutputState(start_state.get());
-  CHECK(ans && ans->state_id == 0);
-
-  if (max_step <= 0)
-    max_step = std::numeric_limits<int64_t>::max();
-  int64_t num_steps = 0;
-  int32_t block_size = 32;  // process a number of queue elements at a time
-                            // between certain checks..
-
-  double total_prob = wfsa_in.backward_state_weights[0],
-      prune_cutoff = total_prob - beam;
-  while (num_steps < max_step && !queue.empty()) {
-    shared_ptr<DS> state = queue.top();
-    queue.pop();
-    num_steps += state->ProcessArcs(wfsa_in, prune_cutoff, arcs_out,
-                                    arc_weights_out, arc_derivs_out,
-                                    &map, &queue);
-  }
-  if (!queue.empty()) {  // We stopped early due to max_step
-    return total_prob - queue.top()->forward_backward_prob;
-  } else {
-    return beam;
-  }
-}
-
-
-void DeterminizePrunedLogSum(
-    const WfsaWithFbWeights &wfsa_in,
-    float beam,
-    int64_t max_step,
-    Fsa *fsa_out,
-    std::vector<float> *arc_weights_out,
-    std::vector<std::vector<std::pair<int32_t, float> > > *arc_derivs_out) {
-  CHECK_EQ(wfsa_in.weight_type, kLogSumWeight);
-  return DeterminizePrunedTpl<LogSumTracebackState(
-          wfsa_in, beam, max_step, fsa_out,
-          arc_weights_out, arc_derivs_out);
-}
-
-void DeterminizePrunedMax(
-    const WfsaWithFbWeights &wfsa_in,
-    float beam,
-    int64_t max_step,
-    Fsa *fsa_out,
-    std::vector<float> *arc_weights_out,
-    std::vector<std::vector<std::pair<int32_t, float> > > *arc_derivs_out) {
-  CHECK_EQ(wfsa_in.weight_type, kMaxWeight);
-  return DeterminizePrunedTpl<MaxTracebackState>(
-      wfsa_in, beam, max_step, fsa_out,
-      arc_weights_out, arc_derivs_out);
-}
-
-
-
-
-=======
 template <>
 double LogSumOrMax<MaxTracebackState>(double a, double b) {
   return std::max(a, b);
@@ -1082,5 +130,4 @@
   return LogAdd(a, b);
 }
 
->>>>>>> 967ca08f
 }  // namespace k2