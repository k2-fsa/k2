--- conflicted
+++ resolved
@@ -119,18 +119,9 @@
     return new2old_;
   }
 
-<<<<<<< HEAD
-  /* Return a mapping from new index to old index, with one extra element
-     containing the total number of kept elements if extra_element == true.
-     If Keep() can be interpreted as a tails vector, i.e. with 1 at the end
-     of sub-lists of elements, then New2Old(true) would corresponds to a
-     row-splits array and Old2New(false) would correspond to a row-ids
-     array.
-=======
   /*
     Return a mapping from new index to old index, with one extra element
     containing the total number of kept elements if extra_element == true.
->>>>>>> 0f65420f
   */
   Array1<int32_t> New2Old(bool extra_element) {
     Array1<int32_t> &new2old_part = New2Old();
