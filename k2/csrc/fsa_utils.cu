/**
 * @brief Utilities for creating FSAs.
 *
 * Note that serializations are done in Python.
 *
 * @copyright
 * Copyright (c)  2020  Xiaomi Corporation (authors: Daniel Povey, Haowen Qiu)
 *                      Mobvoi Inc.        (authors: Fangjun Kuang)
 *                      Guoguo Chen
 *
 * @copyright
 * See LICENSE for clarification regarding multiple authors
 */

#include <algorithm>
#include <limits>
#include <sstream>
#include <utility>
#include <vector>

#include "k2/csrc/array.h"
#include "k2/csrc/context.h"
#include "k2/csrc/fsa.h"
#include "k2/csrc/fsa_utils.h"
#include "k2/csrc/math.h"
#include "k2/csrc/ragged.h"

namespace k2 {

// field separator within a line for a text form FSA
static constexpr const char *kDelim = " \t";

// Convert a string to an integer. Abort the program on failure.
static int32_t StringToInt(const std::string &s) {
  K2_CHECK(!s.empty());

  bool ok = false;
  char *p = nullptr;
  // std::strtol requires a `long` type
  long n = std::strtol(s.c_str(), &p, 10);  // NOLINT
  if (*p == '\0') ok = true;

  auto res = static_cast<int32_t>(n);
  if (n != res) ok = false;  // out of range

  K2_CHECK(ok) << "Failed to convert " << s << " to an integer";

  return res;
}

// Convert a string to a float. Abort the program on failure.
// TODO(guoguo): We may run into locale problems, with comma vs. period for
//               decimals. We have to test if the C code will behave the same
//               w.r.t. locale as Python does.
static float StringToFloat(const std::string &s) {
  K2_CHECK(!s.empty());
  char *p = nullptr;
  float f = std::strtof(s.c_str(), &p);
  if (*p != '\0') K2_LOG(FATAL) << "Failed to convert " << s << " to a float";
  return f;
}

// Trim leading and trailing spaces of a string.
static void TrimString(std::string *s) {
  K2_CHECK_NE(s, nullptr);
  auto not_space = [](int32_t c) -> bool { return std::isspace(c) == 0; };

  s->erase(s->begin(), std::find_if(s->begin(), s->end(), not_space));
  s->erase(std::find_if(s->rbegin(), s->rend(), not_space).base(), s->end());
}

/* Split a string to a vector of strings using a set of delimiters.

   Example usage:

   @code
    std::string in = "1 2 3";
    const char *delim = " \t";
    std::vector<std::string> out;
    SplitStringToVector(in, delim, &out);
   @endcode

   @param [in]  in    The input string to be split.
   @param [in]  delim A string of delimiters.
   @param [out] out   It saves the split result.
*/
static void SplitStringToVector(const std::string &in, const char *delim,
                                std::vector<std::string> *out) {
  K2_CHECK_NE(delim, nullptr);
  K2_CHECK_NE(out, nullptr);
  out->clear();
  std::size_t start = 0;
  while (true) {
    auto pos = in.find_first_of(delim, start);
    if (pos == std::string::npos) break;

    auto sub = in.substr(start, pos - start);
    start = pos + 1;

    TrimString(&sub);
    if (!sub.empty()) out->emplace_back(std::move(sub));
  }

  if (start < in.size()) {
    auto sub = in.substr(start);
    TrimString(&sub);
    if (!sub.empty()) out->emplace_back(std::move(sub));
  }
}

/* Create an acceptor from a stream, assuming the acceptor is in the k2 format:

   src_state1 dest_state1 label1 score1
   src_state2 dest_state2 label2 score2
   ... ...
   final_state

   The source states will be in non-descending order, and the final state does
   not bear a cost/score -- we put the cost/score on the arc that connects to
   the final state and set its label to -1.

   @param [in]  is    The input stream that contains the acceptor.

   @return It returns an Fsa on CPU.
*/
static Fsa K2AcceptorFromStream(std::istringstream &is) {
  std::vector<Arc> arcs;
  std::vector<std::string> splits;
  std::string line;

  bool finished = false;  // when the final state is read, set it to true.
  while (std::getline(is, line)) {
    SplitStringToVector(line, kDelim,
                        &splits);  // splits is cleared in the function
    if (splits.empty()) continue;  // this is an empty line

    K2_CHECK_EQ(finished, false);

    auto num_fields = splits.size();
    if (num_fields == 4u) {
      //   0            1          2      3
      // src_state  dest_state   label  score
      int32_t src_state = StringToInt(splits[0]);
      int32_t dest_state = StringToInt(splits[1]);
      int32_t symbol = StringToInt(splits[2]);
      float score = StringToFloat(splits[3]);
      arcs.emplace_back(src_state, dest_state, symbol, score);
    } else if (num_fields == 1u) {
      //   0
      // final_state
      (void)StringToInt(splits[0]);  // this is a final state
      finished = true;               // set finish
    } else {
      K2_LOG(FATAL) << "Invalid line: " << line
                    << "\nk2 acceptor expects a line with 1 (final_state) or "
                       "4 (src_state dest_state label score) fields";
    }
  }

  K2_CHECK_EQ(finished, true) << "The last line should be the final state";

  bool error = true;
  Array1<Arc> array(GetCpuContext(), arcs);
  auto fsa = FsaFromArray1(array, &error);
  K2_CHECK_EQ(error, false);

  return fsa;
}

/* Create a transducer from a stream, assuming the transducer is in the K2
   format:

   src_state1 dest_state1 label1 aux_label1 score1
   src_state2 dest_state2 label2 aux_label2 score2
   ... ...
   final_state

   The source states will be in non-descending order, and the final state does
   not bear a cost/score -- we put the cost/score on the arc that connects to
   the final state and set its label to -1.

   @param [in]  is    The input stream that contains the transducer.

   @return It returns an Fsa on CPU.
*/
static Fsa K2TransducerFromStream(std::istringstream &is,
                                  Array1<int32_t> *aux_labels) {
  K2_CHECK(aux_labels != nullptr);

  std::vector<int32_t> aux_labels_internal;
  std::vector<Arc> arcs;
  std::vector<std::string> splits;
  std::string line;

  bool finished = false;  // when the final state is read, set it to true.
  while (std::getline(is, line)) {
    SplitStringToVector(line, kDelim,
                        &splits);  // splits is cleared in the function
    if (splits.empty()) continue;  // this is an empty line

    K2_CHECK_EQ(finished, false);

    auto num_fields = splits.size();
    if (num_fields == 5u) {
      //   0           1         2         3        4
      // src_state  dest_state label   aux_label  score
      int32_t src_state = StringToInt(splits[0]);
      int32_t dest_state = StringToInt(splits[1]);
      int32_t symbol = StringToInt(splits[2]);
      int32_t aux_label = StringToInt(splits[3]);
      float score = StringToFloat(splits[4]);
      arcs.emplace_back(src_state, dest_state, symbol, score);
      aux_labels_internal.push_back(aux_label);
    } else if (num_fields == 1u) {
      //   0
      // final_state
      (void)StringToInt(splits[0]);
      finished = true;  // set finish
    } else {
      K2_LOG(FATAL) << "Invalid line: " << line
                    << "\nk2 transducer expects a line with 1 (final_state) or "
                       "5 (src_state dest_state label aux_label score) fields";
    }
  }

  K2_CHECK_EQ(finished, true) << "The last line should be the final state";

  auto cpu_context = GetCpuContext();
  *aux_labels = Array1<int32_t>(cpu_context, aux_labels_internal);
  Array1<Arc> array(cpu_context, arcs);

  bool error = true;
  auto fsa = FsaFromArray1(array, &error);
  K2_CHECK_EQ(error, false);

  return fsa;
}

/* Create an acceptor from a stream, assuming the acceptor is in the OpenFST
   format:

   src_state1 dest_state1 label1 score1
   src_state2 dest_state2 label2 score2
   ... ...
   final_state final_score

   We will negate the cost/score when we read them in. Also note, OpenFST may
   omit the cost/score if it is 0.0.

   We always create the super final state. If there are final state(s) in the
   original FSA, then we add arc(s) from the original final state(s) to the
   super final state, with the (negated) old final state cost/score as its
   cost/score, and -1 as its label.

   @param [in]  is    The input stream that contains the acceptor.

   @return It returns an Fsa on CPU.
*/
static Fsa OpenFstAcceptorFromStream(std::istringstream &is) {
  std::vector<Arc> arcs;
  std::vector<std::vector<Arc>> state_to_arcs;  // indexed by states
  std::vector<std::string> splits;
  std::string line;

  int32_t max_state = -1;
  int32_t num_arcs = 0;
  std::vector<int32_t> original_final_states;
  std::vector<float> original_final_weights;
  while (std::getline(is, line)) {
    SplitStringToVector(line, kDelim,
                        &splits);  // splits is cleared in the function
    if (splits.empty()) continue;  // this is an empty line

    auto num_fields = splits.size();
    if (num_fields == 3u || num_fields == 4u) {
      //   0            1          2
      // src_state  dest_state   label
      //
      // or
      //
      //   0            1          2      3
      // src_state  dest_state   label  score
      int32_t src_state = StringToInt(splits[0]);
      int32_t dest_state = StringToInt(splits[1]);
      int32_t symbol = StringToInt(splits[2]);
      float score = 0.0f;
      if (num_fields == 4u) score = -1.0f * StringToFloat(splits[3]);

      // Add the arc to "state_to_arcs".
      ++num_arcs;
      max_state = std::max(max_state, std::max(src_state, dest_state));
      if (static_cast<int32_t>(state_to_arcs.size()) <= src_state)
        state_to_arcs.resize(src_state + 1);
      state_to_arcs[src_state].emplace_back(src_state, dest_state, symbol,
                                            score);
    } else if (num_fields == 1u || num_fields == 2u) {
      //   0            1
      // final_state  score
      float score = 0.0f;
      if (num_fields == 2u) score = -1.0f * StringToFloat(splits[1]);
      original_final_states.push_back(StringToInt(splits[0]));
      original_final_weights.push_back(score);
      max_state = std::max(max_state, original_final_states.back());
    } else {
      K2_LOG(FATAL) << "Invalid line: " << line
                    << "\nOpenFST acceptor expects a line with 1 (final_state),"
                       " 2 (final_state score), 3 (src_state dest_state label) "
                       "or 4 (src_state dest_state label score) fields.";
    }
  }

  K2_CHECK(is.eof());

  // Post processing on final states. If there are final state(s) in the
  // original FSA, we add the super final state as well as arc(s) from original
  // final state(s) to the super final state. Otherwise, the super final state
  // will be added by FsaFromArray1 (since there's no arc with label
  // kFinalSymbol).
  if (original_final_states.size() > 0) {
    K2_CHECK_EQ(original_final_states.size(), original_final_weights.size());
    int32_t super_final_state = max_state + 1;
    state_to_arcs.resize(super_final_state);
    for (std::size_t i = 0; i != original_final_states.size(); ++i) {
      state_to_arcs[original_final_states[i]].emplace_back(
          original_final_states[i], super_final_state,
          -1,  // kFinalSymbol
          original_final_weights[i]);
      ++num_arcs;
    }
  }

  // Move arcs from "state_to_arcs" to "arcs".
  int32_t arc_index = 0;
  arcs.resize(num_arcs);
  for (std::size_t s = 0; s < state_to_arcs.size(); ++s) {
    for (std::size_t a = 0; a < state_to_arcs[s].size(); ++a) {
      K2_CHECK_GT(num_arcs, arc_index);
      arcs[arc_index] = state_to_arcs[s][a];
      ++arc_index;
    }
  }
  K2_CHECK_EQ(num_arcs, arc_index);

  bool error = true;
  Array1<Arc> array(GetCpuContext(), arcs);
  // FsaFromArray1 will add a super final state if the original FSA doesn't have
  // a final state.
  auto fsa = FsaFromArray1(array, &error);
  K2_CHECK_EQ(error, false);

  return fsa;
}

/* Create a transducer from a stream, assuming the transducer is in the OpenFST
   format:

   src_state1 dest_state1 label1 aux_label1 score1
   src_state2 dest_state2 label2 aux_label2 score2
   ... ...
   final_state final_score

   We will negate the cost/score when we read them in. Also note, OpenFST may
   omit the cost/score if it is 0.0.

   We always create the super final state. If there are final state(s) in the
   original FST, then we add arc(s) from the original final state(s) to the
   super final state, with the (negated) old final state cost/score as its
   cost/score, -1 as its label and 0 as its aux_label.

   @param [in]  is    The input stream that contains the transducer.

   @return It returns an Fsa on CPU.
*/
static Fsa OpenFstTransducerFromStream(std::istringstream &is,
                                       Array1<int32_t> *aux_labels) {
  K2_CHECK(aux_labels != nullptr);

  std::vector<std::vector<int32_t>> state_to_aux_labels;  // indexed by states
  std::vector<std::vector<Arc>> state_to_arcs;            // indexed by states
  std::vector<int32_t> aux_labels_internal;
  std::vector<Arc> arcs;
  std::vector<std::string> splits;
  std::string line;

  int32_t max_state = -1;
  int32_t num_arcs = 0;
  std::vector<int32_t> original_final_states;
  std::vector<float> original_final_weights;
  while (std::getline(is, line)) {
    SplitStringToVector(line, kDelim,
                        &splits);  // splits is cleared in the function
    if (splits.empty()) continue;  // this is an empty line

    auto num_fields = splits.size();
    if (num_fields == 4u || num_fields == 5u) {
      //   0           1         2         3
      // src_state  dest_state label   aux_label
      //
      // or
      //
      //   0           1         2         3        4
      // src_state  dest_state label   aux_label  score
      int32_t src_state = StringToInt(splits[0]);
      int32_t dest_state = StringToInt(splits[1]);
      int32_t symbol = StringToInt(splits[2]);
      int32_t aux_label = StringToInt(splits[3]);
      float score = 0.0f;
      if (num_fields == 5u) score = -1.0f * StringToFloat(splits[4]);

      // Add the arc to "state_to_arcs", and aux_label to "state_to_aux_labels"
      ++num_arcs;
      max_state = std::max(max_state, std::max(src_state, dest_state));
      if (static_cast<int32_t>(state_to_arcs.size()) <= src_state) {
        state_to_arcs.resize(src_state + 1);
        state_to_aux_labels.resize(src_state + 1);
      }
      state_to_arcs[src_state].emplace_back(src_state, dest_state, symbol,
                                            score);
      state_to_aux_labels[src_state].push_back(aux_label);
    } else if (num_fields == 1u || num_fields == 2u) {
      //   0
      // final_state
      //
      // or
      //
      //   0            1
      // final_state  score
      // There could be multiple final states, so we first have to collect all
      // the final states, and then work out the super final state.
      float score = 0.0f;
      if (num_fields == 2u) score = -1.0f * StringToFloat(splits[1]);
      original_final_states.push_back(StringToInt(splits[0]));
      original_final_weights.push_back(score);
      max_state = std::max(max_state, original_final_states.back());
    } else {
      K2_LOG(FATAL) << "Invalid line: " << line
                    << "\nOpenFST transducer expects a line with "
                       "1 (final_state), 2 (final_state score), "
                       "4 (src_state dest_state label aux_label) or "
                       "5 (src_state dest_state label aux_label score) fields.";
    }
  }

  K2_CHECK(is.eof());

  // Post processing on final states. If there are final state(s) in the
  // original FST, we add the super final state as well as arc(s) from original
  // final state(s) to the super final state. Otherwise, the super final state
  // will be added by FsaFromArray1 (since there's no arc with label
  // kFinalSymbol).
  if (original_final_states.size() > 0) {
    K2_CHECK_EQ(original_final_states.size(), original_final_weights.size());
    int32_t super_final_state = max_state + 1;
    state_to_arcs.resize(super_final_state);
    state_to_aux_labels.resize(super_final_state);
    for (std::size_t i = 0; i != original_final_states.size(); ++i) {
      state_to_arcs[original_final_states[i]].emplace_back(
          original_final_states[i], super_final_state,
          -1,  // kFinalSymbol
          original_final_weights[i]);
      // TODO(guoguo) We are not sure yet what to put as the auxiliary label for
      //              arcs entering the super final state. The only real choices
      //              are kEpsilon or kFinalSymbol. We are using kEpsilon for
      //              now.
      state_to_aux_labels[original_final_states[i]].push_back(0);  // kEpsilon
      ++num_arcs;
    }
  }

  // Move arcs from "state_to_arcs" to "arcs", and aux_labels from
  // "state_to_aux_labels" to "aux_labels_internal"
  int32_t arc_index = 0;
  arcs.resize(num_arcs);
  aux_labels_internal.resize(num_arcs);
  K2_CHECK_EQ(state_to_arcs.size(), state_to_aux_labels.size());
  for (std::size_t s = 0; s < state_to_arcs.size(); ++s) {
    K2_CHECK_EQ(state_to_arcs[s].size(), state_to_aux_labels[s].size());
    for (std::size_t a = 0; a < state_to_arcs[s].size(); ++a) {
      K2_CHECK_GT(num_arcs, arc_index);
      arcs[arc_index] = state_to_arcs[s][a];
      aux_labels_internal[arc_index] = state_to_aux_labels[s][a];
      ++arc_index;
    }
  }
  K2_CHECK_EQ(num_arcs, arc_index);

  auto cpu_context = GetCpuContext();
  *aux_labels = Array1<int32_t>(cpu_context, aux_labels_internal);
  Array1<Arc> array(cpu_context, arcs);

  bool error = true;
  // FsaFromArray1 will add a super final state if the original FSA doesn't have
  // a final state.
  auto fsa = FsaFromArray1(array, &error);
  K2_CHECK_EQ(error, false);

  return fsa;
}

Fsa FsaFromString(const std::string &s, bool openfst /*= false*/,
                  Array1<int32_t> *aux_labels /*= nullptr*/) {
  std::istringstream is(s);
  K2_CHECK(is);

  if (openfst == false && aux_labels == nullptr)
    return K2AcceptorFromStream(is);
  else if (openfst == false && aux_labels != nullptr)
    return K2TransducerFromStream(is, aux_labels);
  else if (openfst == true && aux_labels == nullptr)
    return OpenFstAcceptorFromStream(is);
  else if (openfst == true && aux_labels != nullptr)
    return OpenFstTransducerFromStream(is, aux_labels);

  return Fsa();  // unreachable code
}

std::string FsaToString(const Fsa &fsa, bool openfst /*= false*/,
                        const Array1<int32_t> *aux_labels /*= nullptr*/) {
  K2_CHECK_EQ(fsa.NumAxes(), 2);

  if (fsa.Context()->GetDeviceType() != kCpu) {
    Fsa _fsa = fsa.To(GetCpuContext());
    Array1<int32_t> _aux_labels;
    if (aux_labels) _aux_labels = aux_labels->To(_fsa.Context());
    return FsaToString(_fsa, openfst, aux_labels ? &_aux_labels : nullptr);
  }

  K2_CHECK_EQ(fsa.Context()->GetDeviceType(), kCpu);
  const Array1<int32_t> &row_splits = fsa.shape.RowSplits(1);
  const Array1<Arc> &arcs = fsa.values;

  const int32_t *p = nullptr;
  if (aux_labels != nullptr) {
    K2_CHECK(IsCompatible(fsa, *aux_labels));
    K2_CHECK_EQ(aux_labels->Dim(), arcs.Dim());
    p = aux_labels->Data();
  }
  float scale = 1;
  if (openfst) scale = -1;

  std::ostringstream os;

  int32_t n = arcs.Dim();
  char sep = ' ';
  char line_sep = '\n';
  for (int32_t i = 0; i != n; ++i) {
    const auto &arc = arcs[i];
    os << arc.src_state << sep << arc.dest_state << sep << arc.symbol << sep;
    if (p != nullptr) os << p[i] << sep;
    os << (scale * arc.score) << line_sep;
  }
  os << (fsa.shape.Dim0() - 1) << line_sep;
  return os.str();
}

Array1<int32_t> GetDestStates(FsaVec &fsas, bool as_idx01) {
  K2_CHECK_EQ(fsas.NumAxes(), 3);
  ContextPtr &c = fsas.Context();
  int32_t num_arcs = fsas.NumElements();
  Array1<int32_t> ans(c, num_arcs);
  const Arc *arcs_data = fsas.values.Data();
  int32_t *ans_data = ans.Data();
  if (!as_idx01) {
    auto lambda_set_dest_states1 = [=] __host__ __device__(int32_t arc_idx012) {
      ans_data[arc_idx012] = arcs_data[arc_idx012].dest_state;
    };
    Eval(c, num_arcs, lambda_set_dest_states1);
  } else {
    const int32_t *row_ids2 = fsas.RowIds(2).Data();
    auto lambda_set_dest_states01 = [=] __host__ __device__(
                                        int32_t arc_idx012) {
      int32_t src_state = arcs_data[arc_idx012].src_state,
              dest_state = arcs_data[arc_idx012].dest_state;
      // (row_ids2[arc_idx012] - src_state) is the same as
      // row_splits1[row_ids1[row_ids2[arc_idx012]]]; it's the idx01 of the 1st
      // state in this FSA.
      ans_data[arc_idx012] = dest_state + (row_ids2[arc_idx012] - src_state);
    };
    Eval(c, num_arcs, lambda_set_dest_states01);
  }
  return ans;
}

Ragged<int32_t> GetStateBatches(FsaVec &fsas, bool transpose) {
  K2_CHECK_EQ(fsas.NumAxes(), 3);
  ContextPtr &c = fsas.Context();
  Array1<int32_t> arc_dest_states = GetDestStates(fsas, true);

  MonotonicLowerBound(arc_dest_states, &arc_dest_states);

  int32_t num_fsas = fsas.Dim0(), num_states = fsas.TotSize(1),
          num_arcs = fsas.TotSize(2);

  // We can tune `log_power` as a tradeoff between work done and clock time on
  // GPU.
  int32_t log_power = (c->GetDeviceType() == kCpu ? 0 : 4);

  int32_t max_num_states = fsas.shape.MaxSize(1);
  // the following avoids doing too much extra work accumulating powers
  // of 'dest_states' for very small problem sizes.
  while (log_power > 0 && (1 << (1 + log_power)) > max_num_states) log_power--;

  // Ignoring edge effects: `dest_states_powers[0]` is just an array indexed by
  // state_idx01, that gives us the dest_state_idx01 that would be the beginning
  // of the next batch if state_idx01 were the beginning of the current batch.
  // So if we follow this chain forward from the start of one of the FSAs until
  // it passes the end of this FSA, we get the beginnings of the batches
  // we want.  The natural algorithm to find the beginnings of the batches
  // is sequential.
  Array2<int32_t> dest_states_powers(c, log_power + 1, num_states);
  const int32_t *arc_dest_states_data = arc_dest_states.Data(),
                *fsas_row_splits2_data = fsas.RowSplits(2).Data();
  int32_t *dest_states_power_data =
      dest_states_powers.Data();  // only process Row[0] below
  const int32_t int_max = std::numeric_limits<int32_t>::max();
  auto lambda_set_dest_states =
      [=] __host__ __device__(int32_t state_idx01) -> void {
    int32_t arc_idx01x = fsas_row_splits2_data[state_idx01];
    // If this state has arcs, let its `dest_state` be the smallest `dest_state`
    // of any of its arcs (which is the first element of those arcs' dest states
    // in `arc_dest_states_data`); otherwise, take the `dest_state` from the 1st
    // arc of the next state, which is the largest value we can take (if the
    // definition is: the highest-numbered state s for which neither this state
    // nor any later-numbered state has an arc to a state lower than s).

    // if this state has arcs,
    //    arc_idx01x is the first arc index of this state, we get the
    //    smallest dest state of this state's arcs using
    //    arc_dest_states_data[arc_idx01x]
    // else
    //    arc_idx01x is the first arc index of the next state, then
    //    arc_dest_states_data[arc_idx01x] is the largest value we can take,
    //    which is also the smallest dest state in the next state.
    int32_t dest_state =
        (arc_idx01x < num_arcs ? arc_dest_states_data[arc_idx01x] : int_max);
    dest_states_power_data[state_idx01] = dest_state;
    // if the following fails, it's either a code error or the input FSA had
    // cycles.
    K2_CHECK_GT(dest_state, state_idx01);
  };
  Eval(c, num_states, lambda_set_dest_states);

  // `num_batches_per_fsa` will be set to the number of batches of states that
  // we'll use for each FSA... it corresponds to the number of times we have
  // to follow links forward in the dest_states array till we pass the
  // end of the array for this fSA.
  Array1<int32_t> num_batches_per_fsa(c, num_fsas + 1);

  // `batch_starts` will contain the locations of the first state_idx01 for each
  // batch, but in an 'un-consolidated' format.  Specifically, for FSA with
  // index i, the batch_starts for that FSA begin at element fsa.RowSplits(1)[i]
  // of `batch_starts`.  This is just a convenient layout because we know there
  // can't be more batches than there are states.  We'll later consolidate the
  // information into a single array.
  Array1<int32_t> batch_starts(c, num_states + 1);

  int32_t *num_batches_per_fsa_data = num_batches_per_fsa.Data(),
          *batch_starts_data = batch_starts.Data();
  const int32_t *fsas_row_splits1_data = fsas.RowSplits(1).Data();

#if 0
  // This is a simple version of the kernel that demonstrates what we're trying
  // to do with the more complex code.
  auto lambda_set_batch_info_simple = [=] __host__ __device__(int32_t fsa_idx) {
    int32_t begin_state_idx01 = fsas_row_splits1_data[fsa_idx],
            end_state_idx01 = fsas_row_splits1_data[fsa_idx + 1];
    int32_t i = 0, cur_state_idx01 = begin_state_idx01;
    while (cur_state_idx01 < end_state_idx01) {
      batch_starts_data[begin_state_idx01 + i] = cur_state_idx01;
      cur_state_idx01 = dest_states_power_data[cur_state_idx01];
      ++i;
    }
    num_batches_per_fsa_data[fsa_idx] = i;
  };
  Eval(c, num_fsas, lambda_set_batch_info_simple);
#else
  int32_t stride = dest_states_powers.ElemStride0();
  for (int32_t power = 1; power <= log_power; power++) {
    const int32_t *src_data = dest_states_powers.Data() + (power - 1) * stride;
    int32_t *dest_data = dest_states_powers.Data() + power * stride;
    auto lambda_square_array =
        [=] __host__ __device__(int32_t state_idx01) -> void {
      int32_t dest_state = src_data[state_idx01],
              dest_state_sq =
                  (dest_state < num_states ? src_data[dest_state] : int_max);
      dest_data[state_idx01] = dest_state_sq;
    };
    Eval(c, num_states, lambda_square_array);
  }
  // jobs_per_fsa tells us how many separate chains of states we'll follow for
  // each FSA.
  // jobs_multiple is a kind of trick to ensure any given warp doesn't
  // issue more memory requests than it can handle at a time (we drop
  // some threads).
  int32_t jobs_per_fsa = (1 << log_power),
          jobs_multiple = (c->GetDeviceType() == kCuda ? 8 : 1);
  while (jobs_multiple > 1 && jobs_per_fsa * jobs_multiple * num_fsas > 10000)
    jobs_multiple /= 2;  // Likely won't get here.  Just reduce multiple if
                         // num-jobs is ridiculous.

  auto dest_states_powers_acc = dest_states_powers.Accessor();
  auto lambda_set_batch_info = [=] __host__ __device__(int32_t fsa_idx,
                                                       int32_t j) {
    if (j % jobs_multiple != 0)
      return;                              // a trick to avoid too much random
                                           // memory access for any given warp
    int32_t task_idx = j / jobs_multiple;  // Now 0 <= task_idx < jobs_per_fsa.

    // The task indexed `task_idx` is responsible for batches numbered
    // task_idx, task_idx + jobs_per_fsa, task_index + 2 * job_per_fsa and so
    // on, for the FSA numbered `fsa_idx`. Comparing this code to
    // `lambda_set_batch_info_simple`, this task is responsible for the
    // assignment to batch_starts_data for all i such that i % jobs_per_fsas ==
    // task_idx, together with the assignment to num_batchess_per_fsa_data if
    //  i % jobs_per_fsas == task_idx (here referring to the i value finally
    // assigned to that location).

    int32_t begin_state_idx01 = fsas_row_splits1_data[fsa_idx],
            end_state_idx01 = fsas_row_splits1_data[fsa_idx + 1];
    int32_t num_states_this_fsa = end_state_idx01 - begin_state_idx01;
    int32_t i = 0, cur_state_idx01 = begin_state_idx01;

    if (task_idx >= num_states_this_fsa) return;

    // The next loop advances `cur_state_idx01` by
    // a number of steps equal to `task_idx`.
    for (int32_t m = 0; m < log_power; ++m) {
      int32_t n = 1 << m;
      if ((task_idx & n) != 0) {
        i += n;
        int32_t next = dest_states_powers_acc(m, cur_state_idx01);
        if (next >= end_state_idx01) return;
        cur_state_idx01 = next;
      }
    }
    K2_CHECK_EQ(i, task_idx);

    while (1) {
      if (i >= num_states_this_fsa) return;
      batch_starts_data[begin_state_idx01 + i] = cur_state_idx01;
      int32_t next_state_idx01 = dest_states_powers_acc(
          log_power,
          cur_state_idx01);  // advance jobs_per_fsa = (1 << log_power) steps
      if (next_state_idx01 >= end_state_idx01) {
        // if exactly one step would also be enough to take us past the
        // boundary...
        if (dest_states_powers_acc(0, cur_state_idx01) >= end_state_idx01) {
          num_batches_per_fsa_data[fsa_idx] = i + 1;
        }
        return;
      } else {
        i += jobs_per_fsa;
        cur_state_idx01 = next_state_idx01;
      }
    }
  };
  Eval2(c, num_fsas, jobs_per_fsa * jobs_multiple, lambda_set_batch_info);
#endif
  ExclusiveSum(num_batches_per_fsa, &num_batches_per_fsa);
  Array1<int32_t> &ans_row_splits1 = num_batches_per_fsa;
  int32_t num_batches = num_batches_per_fsa[num_fsas];
  Array1<int32_t> ans_row_ids1(c, num_batches);
  RowSplitsToRowIds(ans_row_splits1, &ans_row_ids1);
  Array1<int32_t> ans_row_splits2(c, num_batches + 1);
  const int32_t *ans_row_splits1_data = ans_row_splits1.Data(),
                *ans_row_ids1_data = ans_row_ids1.Data();
  int32_t *ans_row_splits2_data = ans_row_splits2.Data();
  ans_row_splits2.Range(num_batches, 1) = num_states;  // The kernel below won't
                                                       // set this last element
  auto lambda_set_ans_row_splits2 =
      [=] __host__ __device__(int32_t idx01) -> void {
    int32_t idx0 = ans_row_ids1_data[idx01],  // Fsa index
        idx0x = ans_row_splits1_data[idx0], idx1 = idx01 - idx0x,
            fsas_idx0x = fsas_row_splits1_data[idx0],  // 1st state-idx (idx01)
                                                       // in fsas_, for this FSA
        fsas_idx01 = fsas_idx0x + idx1,  // the idx1 is actually the
                                         // batch-index, this statement reflects
                                         // the 'un-consolidated' format of
                                         // `batch_starts`.
        this_batch_start = batch_starts_data[fsas_idx01];
    ans_row_splits2_data[idx01] = this_batch_start;
  };
  Eval(c, num_batches, lambda_set_ans_row_splits2);

  RaggedShape ans_shape =
      RaggedShape3(&ans_row_splits1, &ans_row_ids1, num_batches,
                   &ans_row_splits2, nullptr, num_states);
  Array1<int32_t> ans_value = Range(c, num_states, 0);
  if (transpose) {
    ans_shape = MakeTransposable(ans_shape);
    Ragged<int32_t> ans(ans_shape, ans_value);
    return Transpose(ans);
  } else {
    return Ragged<int32_t>(ans_shape, ans_value);
  }
}

Ragged<int32_t> GetIncomingArcs(FsaVec &fsas,
                                const Array1<int32_t> &dest_states) {
  K2_CHECK_EQ(fsas.NumAxes(), 3);
  K2_CHECK(IsCompatible(fsas, dest_states));
  ContextPtr &c = fsas.Context();
  Ragged<int32_t> dest_states_tensor(fsas.shape, dest_states);
  int32_t num_fsas = fsas.Dim0(), num_states = fsas.TotSize(1),
          num_arcs = fsas.TotSize(2);

  Array1<int32_t> incoming_arcs_order =
                      GetTransposeReordering(dest_states_tensor, num_states),

                  ans_row_ids2 = dest_states[incoming_arcs_order];
  // Note: incoming_arcs_row_ids2 will be monotonically increasing

  Array1<int32_t> ans_row_splits2(c, num_states + 1);
  RowIdsToRowSplits(ans_row_ids2, &ans_row_splits2);

  // Axis 1 corresponds to FSA states, so the row-ids and row-splits for axis
  // 1 are the same as for `fsas`.
  Array1<int32_t> ans_row_ids1 = fsas.RowIds(1),
                  ans_row_splits1 = fsas.RowSplits(1);
  return Ragged<int32_t>(
      RaggedShape3(&ans_row_splits1, &ans_row_ids1, num_states,
                   &ans_row_splits2, &ans_row_ids2, num_arcs),
      incoming_arcs_order);
}

Ragged<int32_t> GetLeavingArcIndexBatches(FsaVec &fsas,
                                          Ragged<int32_t> &state_batches) {
  K2_CHECK(IsCompatible(fsas, state_batches));
  K2_CHECK_EQ(fsas.NumAxes(), 3);
  K2_CHECK_EQ(state_batches.NumAxes(), 3);
  ContextPtr &c = fsas.Context();
  int32_t num_fsas = fsas.Dim0(), num_states = fsas.TotSize(1),
          num_arcs = fsas.TotSize(2);
  int32_t num_batches = state_batches.Dim0();
  K2_DCHECK_EQ((state_batches.TotSize(1) / num_batches), num_fsas);
  K2_DCHECK_EQ(state_batches.NumElements(), num_states);

  // get ans_shape
  Array1<int32_t> ans_row_splits3(c, num_states + 1);
  int32_t *ans_row_splits3_data = ans_row_splits3.Data();
  const int32_t *fsa_states_row_splits_data = fsas.RowSplits(2).Data();
  const int32_t *batch_states_data = state_batches.values.Data();
  auto lambda_set_ans_row_splits3 = [=] __host__ __device__(int32_t idx) {
    int32_t state_idx = batch_states_data[idx];
    ans_row_splits3_data[idx] = fsa_states_row_splits_data[state_idx + 1] -
                                fsa_states_row_splits_data[state_idx];
  };
  Eval(c, num_states, lambda_set_ans_row_splits3);
  ExclusiveSum(ans_row_splits3, &ans_row_splits3);
  Array1<int32_t> ans_row_ids3(c, num_arcs);
  RowSplitsToRowIds(ans_row_splits3, &ans_row_ids3);
  RaggedShape ans_shape = ComposeRaggedShapes(
      state_batches.shape,
      RaggedShape2(&ans_row_splits3, &ans_row_ids3, num_arcs));

  // get ans_values
  Array1<int32_t> ans_values(c, num_arcs);
  int32_t *ans_values_data = ans_values.Data();
  const int32_t *ans_row_ids3_data = ans_row_ids3.Data();
  auto lambda_set_ans_values = [=] __host__ __device__(int32_t idx0123) {
    int32_t ans_idx012 = ans_row_ids3_data[idx0123];
    int32_t state_idx =
        batch_states_data[ans_idx012];  // state_idx is idx01 in fsas
    int32_t fsa_idx01x = fsa_states_row_splits_data[state_idx];
    // ans_idx3 is fsas_idx2, i.e. the arc idx in a state
    int32_t ans_idx3 = idx0123 - ans_row_splits3_data[ans_idx012];
    ans_values_data[idx0123] = fsa_idx01x + ans_idx3;
  };
  Eval(c, num_arcs, lambda_set_ans_values);

  return Ragged<int32_t>(ans_shape, ans_values);
}

Ragged<int32_t> GetEnteringArcIndexBatches(FsaVec &fsas,
                                           Ragged<int32_t> &incoming_arcs,
                                           Ragged<int32_t> &state_batches) {
  K2_CHECK(IsCompatible(fsas, state_batches));
  K2_CHECK(IsCompatible(fsas, incoming_arcs));
  K2_CHECK_EQ(fsas.NumAxes(), 3);
  K2_CHECK_EQ(incoming_arcs.NumAxes(), 3);
  K2_CHECK_EQ(state_batches.NumAxes(), 3);
  ContextPtr &c = fsas.Context();
  int32_t num_fsas = fsas.Dim0(), num_states = fsas.TotSize(1),
          num_arcs = fsas.TotSize(2);
  int32_t num_batches = state_batches.Dim0();
  // just using DCHECK below to save time in production code
  K2_DCHECK_EQ((state_batches.TotSize(1) / num_batches), num_fsas);
  K2_DCHECK_EQ(state_batches.NumElements(), num_states);
  K2_DCHECK_EQ(incoming_arcs.Dim0(), num_fsas);
  K2_DCHECK_EQ(incoming_arcs.TotSize(1), num_states);
  K2_DCHECK_EQ(incoming_arcs.NumElements(), num_arcs);

  // get ans_shape
  Array1<int32_t> ans_row_splits3(c, num_states + 1);
  int32_t *ans_row_splits3_data = ans_row_splits3.Data();
  const int32_t *incoming_arcs_row_splits_data =
      incoming_arcs.RowSplits(2).Data();
  const int32_t *batch_states_data = state_batches.values.Data();
  auto lambda_set_ans_row_splits3 = [=] __host__ __device__(int32_t idx) {
    int32_t state_idx = batch_states_data[idx];
    ans_row_splits3_data[idx] = incoming_arcs_row_splits_data[state_idx + 1] -
                                incoming_arcs_row_splits_data[state_idx];
  };
  Eval(c, num_states, lambda_set_ans_row_splits3);
  ExclusiveSum(ans_row_splits3, &ans_row_splits3);
  Array1<int32_t> ans_row_ids3(c, num_arcs);
  RowSplitsToRowIds(ans_row_splits3, &ans_row_ids3);
  RaggedShape ans_shape = ComposeRaggedShapes(
      state_batches.shape,
      RaggedShape2(&ans_row_splits3, &ans_row_ids3, num_arcs));

  // get ans_values
  Array1<int32_t> ans_values(c, num_arcs);
  int32_t *ans_values_data = ans_values.Data();
  const int32_t *ans_row_ids3_data = ans_row_ids3.Data();
  const int32_t *incoming_arcs_data = incoming_arcs.values.Data();
  auto lambda_set_ans_values = [=] __host__ __device__(int32_t idx0123) {
    int32_t ans_idx012 = ans_row_ids3_data[idx0123];
    int32_t state_idx =
        batch_states_data[ans_idx012];  // state_idx is idx01 in incoming_arcs
    int32_t incoming_arcs_idx01x = incoming_arcs_row_splits_data[state_idx];
    // ans_idx3 is incoming_arcs_idx2, i.e. the entering arc idx for a state
    int32_t ans_idx3 = idx0123 - ans_row_splits3_data[ans_idx012];
    int32_t incoming_arcs_idx012 = incoming_arcs_idx01x + ans_idx3;
    ans_values_data[idx0123] = incoming_arcs_data[incoming_arcs_idx012];
  };
  Eval(c, num_arcs, lambda_set_ans_values);

  return Ragged<int32_t>(ans_shape, ans_values);
}

FsaVec ConvertDenseToFsaVec(DenseFsaVec &src) {
  ContextPtr &c = src.shape.Context();
  // caution: 'num_symbols' is the number of symbols excluding the final-symbol
  // -1.
  int32_t num_fsas = src.shape.Dim0(), num_symbols = src.scores.Dim1() - 1;
  // the "1" is the extra state per FSA we need in the FsaVec format,
  // for the final-state.
  RaggedShape fsa2state = ChangeSublistSize(src.shape, 1);

  int32_t num_states = src.shape.NumElements() + num_fsas,
          num_arcs = src.shape.NumElements() * num_symbols -
                     (num_symbols - 1) * num_fsas;
  Array1<int32_t> row_splits2(c, num_states + 1), row_ids2(c, num_arcs);
  const int32_t *row_ids1_data = fsa2state.RowIds(1).Data(),
                *src_row_ids1_data = src.shape.RowIds(1).Data(),
                *src_row_splits1_data = src.shape.RowSplits(1).Data();
  Array1<Arc> arcs(c, num_arcs);
  Arc *arcs_data = arcs.Data();

  auto scores_acc = src.scores.Accessor();

  // each FSA we return has one extra state (we add the final state).
  int32_t *row_splits2_data = row_splits2.Data(),
          *row_ids2_data = row_ids2.Data();

  // 0 <= s < num_symbols; note, `num_symbols` excludes the final-symbol (-1).
  auto lambda_set_arcs_etc = [=] __host__ __device__(int32_t src_state_idx01,
                                                     int32_t s) -> void {
    int32_t fsa_idx0 = src_row_ids1_data[src_state_idx01],
            src_state_idx0x = src_row_splits1_data[fsa_idx0],
            state_idx1 = src_state_idx01 - src_state_idx0x,
            src_next_state_idx0x = src_row_splits1_data[fsa_idx0 + 1],
            src_num_states1 = src_next_state_idx0x - src_state_idx0x,
            ans_state_idx01 =
                src_state_idx01 + fsa_idx0;  // add final-state per FSA..

    // arc_idx0x is the 1st arc-index of the FSA we are creating.. each source
    // state has `num_symbols` arcs leaving it except the last one of each FSA,
    // which has 1 arc leaving it (to the final-state).
    int32_t arc_idx0xx =
                (src_state_idx0x * num_symbols) - fsa_idx0 * (num_symbols - 1),
            arc_idx01x = arc_idx0xx + (state_idx1 * num_symbols),
            arc_idx012 = arc_idx01x + s;
    int32_t symbol_offset;
    if (state_idx1 + 1 == src_num_states1) {
      symbol_offset = -1;
      if (s > 0) return;  // we just need the arc with -1.

      // the final state has no leaving arcs
      row_splits2_data[ans_state_idx01 + 1] = arc_idx012 + num_symbols - 1;
    } else {
      symbol_offset = 0;
    }
    // the "+ 1" is because index 0 in `scores` is for the final-symbol -1,
    // then 0, 1, etc.
    int32_t symbol_index_in_scores = s + symbol_offset + 1;
    arcs_data[arc_idx012] =
        Arc(state_idx1, state_idx1 + 1, s + symbol_offset,
            scores_acc(src_state_idx01, symbol_index_in_scores));
    row_ids2_data[arc_idx012] = ans_state_idx01;
    if (s == 0) {  // 1st arc for this state.
      row_splits2_data[ans_state_idx01] = arc_idx012;
      K2_CHECK(row_ids1_data[ans_state_idx01] == fsa_idx0);
      if (src_state_idx01 == 0) row_splits2_data[num_states] = num_arcs;
    }
  };
  Eval2(c, src.shape.NumElements(), num_symbols, lambda_set_arcs_etc);

  RaggedShape state2arc = RaggedShape2(&row_splits2, &row_ids2, num_arcs);
  return Ragged<Arc>(ComposeRaggedShapes(fsa2state, state2arc), arcs);
}

template <typename FloatType>
Array1<FloatType> GetForwardScores(FsaVec &fsas, Ragged<int32_t> &state_batches,
                                   Ragged<int32_t> &entering_arc_batches,
<<<<<<< HEAD
                                   bool log_semiring,
                                   Array1<int32_t> *entering_arcs) {
  K2_STATIC_ASSERT((std::is_same<float, FloatType>::value ||
                    std::is_same<double, FloatType>::value));
=======
                                   bool log_semiring) {
>>>>>>> c2cdd23e
  K2_CHECK(IsCompatible(fsas, state_batches));
  K2_CHECK(IsCompatible(fsas, entering_arc_batches));
  K2_CHECK_EQ(fsas.NumAxes(), 3);
  K2_CHECK_EQ(state_batches.NumAxes(), 3);
  K2_CHECK_EQ(entering_arc_batches.NumAxes(), 4);
  ContextPtr &c = fsas.Context();
  int32_t num_fsas = fsas.Dim0(), num_states = fsas.TotSize(1),
          num_arcs = fsas.TotSize(2);
  int32_t num_batches = state_batches.Dim0();
  // just using DCHECK below to save time in production code
  K2_DCHECK_EQ((state_batches.TotSize(1) / num_batches), num_fsas);
  K2_DCHECK_EQ(state_batches.NumElements(), num_states);
  K2_DCHECK_EQ(entering_arc_batches.Dim0(), num_batches);
  K2_DCHECK_EQ(entering_arc_batches.TotSize(1), state_batches.TotSize(1));
  K2_DCHECK_EQ(entering_arc_batches.TotSize(2), num_states);
  K2_DCHECK_EQ(entering_arc_batches.NumElements(), num_arcs);

  FloatType negative_infinity = -std::numeric_limits<FloatType>::infinity();
  Array1<FloatType> state_scores(c, num_states, negative_infinity);
  FloatType *state_scores_data = state_scores.Data();
  // set the score of start state in each fsa to be 0
  const int32_t *fsa_row_splits1 = fsas.RowSplits(1).Data();
  auto lambda_set_start_state_score = [=] __host__ __device__(int32_t fsa_idx) {
    int32_t start_state = fsa_row_splits1[fsa_idx],
            start_state_next_fsa = fsa_row_splits1[fsa_idx + 1];
    if (start_state_next_fsa - start_state > 0)
      state_scores_data[start_state] = 0;
  };
  Eval(c, num_fsas, lambda_set_start_state_score);

  // get the 1st entering arc index in each batch, +1 so we can get the number
  // of entering arcs in each batch by taking the difference of adjacent
  // elements
  Array1<int32_t> entering_arc_start_index(c, num_batches + 1);
  int32_t *entering_arc_start_index_data = entering_arc_start_index.Data();
  const int32_t *arc_batches_row_splits1 =
      entering_arc_batches.RowSplits(1).Data();
  const int32_t *arc_batches_row_splits2 =
      entering_arc_batches.RowSplits(2).Data();
  const int32_t *arc_batches_row_splits3 =
      entering_arc_batches.RowSplits(3).Data();
  auto lambda_set_entering_arc_start_index = [=] __host__ __device__(
                                                 int32_t batch_idx) {
    int32_t this_state_idx0xx = arc_batches_row_splits2[batch_idx * num_fsas];
    int32_t this_arc_idx0xxx = arc_batches_row_splits3[this_state_idx0xx];
    entering_arc_start_index_data[batch_idx] = this_arc_idx0xxx;
    if (batch_idx == num_batches - 1) {
      // process the last element
      int32_t next_state_idx0xx =
          arc_batches_row_splits2[num_batches * num_fsas];
      int32_t next_arc_idx0xxx = arc_batches_row_splits3[next_state_idx0xx];
      entering_arc_start_index_data[num_batches] = next_arc_idx0xxx;
    }
  };
  Eval(c, num_batches, lambda_set_entering_arc_start_index);

  const int32_t *arc_batches_row_ids1 = entering_arc_batches.RowIds(1).Data();
  const int32_t *arc_batches_row_ids2 = entering_arc_batches.RowIds(2).Data();
  const int32_t *arc_batches_row_ids3 = entering_arc_batches.RowIds(3).Data();
  const int32_t *entering_arc_ids = entering_arc_batches.values.Data();
  const int32_t *states_data = state_batches.values.Data();
  const Arc *arcs = fsas.values.Data();
  Array1<FloatType> entering_arc_score_values(
      c, num_arcs);  // entering arc_scores in batches
  FloatType *arc_scores_data = entering_arc_score_values.Data();
  // copy entering_arc_start_index to cpu as we will access its elements in
  // below Eval function for `lambda_set_entering_arc_scores`
  Array1<int32_t> cpu_entering_arc_start_index =
      entering_arc_start_index.To(GetCpuContext());
  const int32_t *cpu_entering_arc_start = cpu_entering_arc_start_index.Data();
  // copy the index of start state in each fsa to CPU
  Array1<int32_t> arc_batches_row_splits1_array =
      entering_arc_batches.RowSplits(1);
  Array1<int32_t> cpu_state_idx0xx =
      entering_arc_batches.RowSplits(2)[arc_batches_row_splits1_array].To(
          GetCpuContext());
  K2_CHECK_EQ(cpu_state_idx0xx.Dim(), num_batches + 1);
  const int32_t *cpu_state_idx0xx_data = cpu_state_idx0xx.Data();
<<<<<<< HEAD
  Array1<int32_t> arc_row_splits_mem(c, num_states + 1);
  Array1<FloatType> score_cache(c, num_states + 1);

  int32_t *entering_arcs_data = nullptr;
  if (entering_arcs) {
    K2_CHECK_EQ(log_semiring, false) << " entering_arcs supplied";
    *entering_arcs = Array1<int32_t>(c, num_states, -1);
    entering_arcs_data = entering_arcs->Data();
  }

  // process batch sequentially.
  for (int32_t i = 0; i < num_batches; ++i) {
    // get the range we would call Max/LogSum per sub list
    int32_t this_state_idx0xx = cpu_state_idx0xx[i],
         next_state_idx0xx = cpu_state_idx0xx_data[i + 1];
    K2_CHECK_LT(this_state_idx0xx, num_states);
    K2_CHECK_LE(next_state_idx0xx, num_states);
    int32_t num_states_this_batch = next_state_idx0xx - this_state_idx0xx;
    K2_CHECK_LT(num_states_this_batch, arc_row_splits_mem.Dim());
    // we always use the first `num_states_this_batch` elements in
    // arc_row_splits_mem.
    Array1<int32_t> arc_row_splits_part = arc_row_splits_mem.Range(
=======
  Array1<int32_t> arc_sum_row_splits(c, num_states + 1);
  Array1<FloatType> score_cache(c, num_states + 1);
  // process batch sequentially.
  for (int32_t i = 0; i < num_batches; ++i) {
    // get the range we would call Max/LogSum per sub list
    int32_t this_state_idx0xx = cpu_state_idx0xx[i];
    int32_t next_state_idx0xx =
        cpu_state_idx0xx_data[i + 1];  // the 1st state idx in the next batch
    K2_CHECK_LT(this_state_idx0xx, num_states);
    K2_CHECK_LE(next_state_idx0xx, num_states);
    int32_t num_states_this_batch = next_state_idx0xx - this_state_idx0xx;
    K2_CHECK_LT(num_states_this_batch, arc_sum_row_splits.Dim());
    // we always use the first `num_states_this_batch` elements in
    // arc_sum_row_splits.
    Array1<int32_t> sum_sub_range = arc_sum_row_splits.Range(
>>>>>>> c2cdd23e
        0, num_states_this_batch + 1);  // +1 for the last element
    int32_t num_arcs_this_batch =
        cpu_entering_arc_start[i + 1] - cpu_entering_arc_start[i];
    {
      ParallelRunner pr(c);
      // get entering arc scores
      {
        With w(pr.NewStream());
        auto lambda_set_entering_arc_score = [=] __host__ __device__(
<<<<<<< HEAD
                                                 int32_t idx123) {
          // all idx** in below code are the indexes to entering_arc_batches
          int32_t idx0123 = entering_arc_start_index_data[i] + idx123;
=======
                                                 int32_t idx3) {
          // all idx** in below code are the indexes to entering_arc_batches
          int32_t idx0123 = entering_arc_start_index_data[i] + idx3;
>>>>>>> c2cdd23e
          int32_t idx012 = arc_batches_row_ids3[idx0123];
          int32_t idx01 = arc_batches_row_ids2[idx012];
          K2_CHECK_EQ(idx01 / num_fsas, i);  // idx01/num_fsas is batch_id
          int32_t fsa_id = idx01 % num_fsas;

          int32_t entering_arc_id = entering_arc_ids[idx0123];
          float curr_arc_score = arcs[entering_arc_id].score;
          int32_t src_state_idx1 = arcs[entering_arc_id].src_state;
          int32_t src_state_idx01 = fsa_row_splits1[fsa_id] + src_state_idx1;
          arc_scores_data[idx0123] =
              state_scores_data[src_state_idx01] + curr_arc_score;
        };
        Eval(c, num_arcs_this_batch, lambda_set_entering_arc_score);
      }
      {
        With w(pr.NewStream());
        // make entering arc row splits info in each batch starting from zero,
        // we will use it to call MaxPerSublist or LogSumPerSubList
<<<<<<< HEAD
        int32_t *sum_splits_data = arc_row_splits_part.Data();
=======
        int32_t *sum_splits_data = sum_sub_range.Data();
>>>>>>> c2cdd23e
        auto lambda_set_row_splits_for_sum =
            [=] __host__ __device__(int32_t idx) {
              sum_splits_data[idx] =
                  arc_batches_row_splits3[idx + this_state_idx0xx] -
                  arc_batches_row_splits3[this_state_idx0xx];
            };
        Eval(c, num_states_this_batch + 1, lambda_set_row_splits_for_sum);
      }
    }
    int32_t this_arc_idx0xxx = cpu_entering_arc_start[i];
    Array1<FloatType> sub_scores_values =
        entering_arc_score_values.Range(this_arc_idx0xxx, num_arcs_this_batch);
    RaggedShape sub_scores_shape =
<<<<<<< HEAD
        RaggedShape2(&arc_row_splits_part, nullptr, sub_scores_values.Dim());
=======
        RaggedShape2(&sum_sub_range, nullptr, sub_scores_values.Dim());
>>>>>>> c2cdd23e
    Ragged<FloatType> sub_scores(sub_scores_shape, sub_scores_values);
    // we always use the first num_rows elements in score_cache.
    Array1<FloatType> sub_state_scores =
        score_cache.Range(0, num_states_this_batch);
    // get scores per state in this batch
<<<<<<< HEAD
    if (log_semiring) {
      LogSumPerSublist(sub_scores, negative_infinity, &sub_state_scores);
    } else {
      MaxPerSublist(sub_scores, negative_infinity, &sub_state_scores);
      if (entering_arcs_data != nullptr) {
        FloatType *sub_state_scores_data = sub_state_scores.Data(),
            *sub_scores_data = sub_scores.values.Data();
        int32_t *sub_scores_row_ids_data = sub_scores.RowIds(1).Data();
        const int32_t *sub_state_ids_data = states_data + this_state_idx0xx,
            *sub_entering_arc_ids_data = entering_arc_ids + this_arc_idx0xxx;
        // arc_idx01 below is an index into sub_scores, it is also an arc_idx123 into
        // entering_arc_batches.
        auto lambda_set_entering_arcs = [=] __host__ __device__ (int32_t arc_idx01) {
          // state_idx0 below is idx0 into `sub_scores`, also an index into `sub_scores`.
          int32_t state_idx0 = sub_scores_row_ids_data[arc_idx01];
          if (sub_scores_data[arc_idx01] == sub_state_scores_data[state_idx0]) {
            int32_t fsas_state_idx01 = sub_state_ids_data[state_idx0],
                fsas_entering_arc_idx012 = sub_entering_arc_ids_data[arc_idx01];
            // The following statement has a race condition if there is a
            // tie on scores, but this is OK and by design.  It makes the choice
            // of traceback non-deterministic in these cases.
            entering_arcs_data[fsas_state_idx01] = fsas_entering_arc_idx012;
          }
        };
        Eval(c, sub_scores.NumElements(), lambda_set_entering_arcs);
      }
    }
    const FloatType *sub_state_scores_data = sub_state_scores.Data();
    // Copy those scores to corresponding state in state_scores.
    // `state_idx12` is an idx12 w.r.t. state_batches and entering_arc_batches,
    // but an idx1 w.r.t. sub_scores and an index into the array sub_state_scores.
    auto lambda_copy_state_scores = [=] __host__ __device__(int32_t state_idx12) {
      int32_t batches_idx012 = this_state_idx0xx + state_idx12;
      int32_t fsas_state_idx01 = states_data[batches_idx012];
      int32_t batches_idx01 = arc_batches_row_ids2[batches_idx012];
      int32_t fsa_idx0 = batches_idx01 % num_fsas;
      int32_t start_state_idx01 = fsa_row_splits1[fsa_idx0];
      // don't override score 0 in the start state in each fsa.
      if (fsas_state_idx01 != start_state_idx01)
        state_scores_data[fsas_state_idx01] = sub_state_scores_data[state_idx12];
=======
    if (log_semiring)
      LogSumPerSublist(sub_scores, negative_infinity, &sub_state_scores);
    else
      MaxPerSublist(sub_scores, negative_infinity, &sub_state_scores);
    const FloatType *sub_state_scores_data = sub_state_scores.Data();
    // copy those scores to corresponding state in state_scores
    auto lambda_copy_state_scores = [=] __host__ __device__(int32_t idx2) {
      int32_t idx012 = this_state_idx0xx + idx2;
      int32_t state_idx012 = states_data[idx012];
      int32_t idx01 = arc_batches_row_ids2[idx012];
      int32_t fsa_id = idx01 % num_fsas;
      int32_t start_state_idx = fsa_row_splits1[fsa_id];
      // don't override score 0 in the start state in each fsa.
      if (state_idx012 != start_state_idx)
        state_scores_data[state_idx012] = sub_state_scores_data[idx2];
>>>>>>> c2cdd23e
    };
    Eval(c, num_states_this_batch, lambda_copy_state_scores);
  }

  return state_scores;
}

template <typename FloatType>
Array1<FloatType> GetBackwardScores(
    FsaVec &fsas, Ragged<int32_t> &state_batches,
    Ragged<int32_t> &leaving_arc_batches,
    const Array1<FloatType> *tot_scores /*= nullptr*/,
    bool log_semiring /*= true*/) {
<<<<<<< HEAD
  K2_STATIC_ASSERT((std::is_same<float, FloatType>::value ||
                    std::is_same<double, FloatType>::value));
=======
>>>>>>> c2cdd23e
  K2_CHECK(IsCompatible(fsas, state_batches));
  K2_CHECK(IsCompatible(fsas, leaving_arc_batches));
  K2_CHECK_EQ(fsas.NumAxes(), 3);
  K2_CHECK_EQ(state_batches.NumAxes(), 3);
  K2_CHECK_EQ(leaving_arc_batches.NumAxes(), 4);
  ContextPtr &c = fsas.Context();
  int32_t num_fsas = fsas.Dim0(), num_states = fsas.TotSize(1),
          num_arcs = fsas.TotSize(2);
  int32_t num_batches = state_batches.Dim0();
  // just using DCHECK below to save time in production code
  K2_DCHECK_EQ((state_batches.TotSize(1) / num_batches), num_fsas);
  K2_DCHECK_EQ(state_batches.NumElements(), num_states);
  K2_DCHECK_EQ(leaving_arc_batches.Dim0(), num_batches);
  K2_DCHECK_EQ(leaving_arc_batches.TotSize(1), state_batches.TotSize(1));
  K2_DCHECK_EQ(leaving_arc_batches.TotSize(2), num_states);
  K2_DCHECK_EQ(leaving_arc_batches.NumElements(), num_arcs);

  FloatType negative_infinity = -std::numeric_limits<FloatType>::infinity();
  Array1<FloatType> state_scores(c, num_states, negative_infinity);
  FloatType *state_scores_data = state_scores.Data();
  const int32_t *fsa_row_splits1 = fsas.RowSplits(1).Data();
  if (tot_scores != nullptr) {
    K2_CHECK(IsCompatible(fsas, *tot_scores));
    K2_CHECK_EQ(tot_scores->Dim(), num_fsas);
    const FloatType *tot_scores_data = tot_scores->Data();
    // set the score of final state in fsa i to be negative of tot_scores[i]
    auto lambda_set_final_state_score = [=] __host__ __device__(
                                            int32_t fsa_idx) {
      int32_t start_state = fsa_row_splits1[fsa_idx],
              start_state_next_fsa = fsa_row_splits1[fsa_idx + 1];
      if (start_state_next_fsa - start_state > 0)
        state_scores_data[start_state_next_fsa - 1] = -tot_scores_data[fsa_idx];
    };
    Eval(c, num_fsas, lambda_set_final_state_score);
  } else {
    // set the score of final state in each fsa to be 0
    auto lambda_set_final_state_score =
        [=] __host__ __device__(int32_t fsa_idx) {
          int32_t start_state = fsa_row_splits1[fsa_idx],
                  start_state_next_fsa = fsa_row_splits1[fsa_idx + 1];
          if (start_state_next_fsa - start_state > 0)
            state_scores_data[start_state_next_fsa - 1] = 0;
        };
    Eval(c, num_fsas, lambda_set_final_state_score);
  }

  // get the 1st leaving arc index in each batch, +1 so we can get the number of
  // leaving arcs in each batch by taking the difference of adjacent elements
  Array1<int32_t> leaving_arc_start_index(c, num_batches + 1);
  int32_t *leaving_arc_start_index_data = leaving_arc_start_index.Data();
  const int32_t *arc_batches_row_splits1 =
      leaving_arc_batches.RowSplits(1).Data();
  const int32_t *arc_batches_row_splits2 =
      leaving_arc_batches.RowSplits(2).Data();
  const int32_t *arc_batches_row_splits3 =
      leaving_arc_batches.RowSplits(3).Data();
  auto lambda_set_leaving_arc_start_index = [=] __host__ __device__(
                                                int32_t batch_idx) {
    int32_t this_state_idx0xx = arc_batches_row_splits2[batch_idx * num_fsas];
    int32_t this_arc_idx0xxx = arc_batches_row_splits3[this_state_idx0xx];
    leaving_arc_start_index_data[batch_idx] = this_arc_idx0xxx;
    if (batch_idx == num_batches - 1) {
      // process the last element
      int32_t next_state_idx0xx =
          arc_batches_row_splits2[num_batches * num_fsas];
      int32_t next_arc_idx0xxx = arc_batches_row_splits3[next_state_idx0xx];
      leaving_arc_start_index_data[num_batches] = next_arc_idx0xxx;
    }
  };
  Eval(c, num_batches, lambda_set_leaving_arc_start_index);

  const int32_t *arc_batches_row_ids1 = leaving_arc_batches.RowIds(1).Data();
  const int32_t *arc_batches_row_ids2 = leaving_arc_batches.RowIds(2).Data();
  const int32_t *arc_batches_row_ids3 = leaving_arc_batches.RowIds(3).Data();
  const int32_t *leaving_arc_ids = leaving_arc_batches.values.Data();
  const int32_t *states_data = state_batches.values.Data();
  const Arc *arcs = fsas.values.Data();
  Array1<FloatType> leaving_arc_score_values(
      c, num_arcs);  // leaving arc_scores in batches
  FloatType *arc_scores_data = leaving_arc_score_values.Data();
  // copy leaving_arc_start_index to cpu as we will access its elements in below
  // Eval function for `lambda_set_leaving_arc_scores`
  Array1<int32_t> cpu_leaving_arc_start_index =
      leaving_arc_start_index.To(GetCpuContext());
  const int32_t *cpu_leaving_arc_start = cpu_leaving_arc_start_index.Data();
  // copy the index of start state in each fsa to CPU
  Array1<int32_t> arc_batches_row_splits1_array =
      leaving_arc_batches.RowSplits(1);
  Array1<int32_t> cpu_state_idx0xx =
      leaving_arc_batches.RowSplits(2)[arc_batches_row_splits1_array].To(
          GetCpuContext());
  K2_CHECK_EQ(cpu_state_idx0xx.Dim(), num_batches + 1);
  const int32_t *cpu_state_idx0xx_data = cpu_state_idx0xx.Data();
<<<<<<< HEAD
  Array1<int32_t> arc_row_splits_mem(c, num_states + 1);
=======
  Array1<int32_t> arc_sum_row_splits(c, num_states + 1);
>>>>>>> c2cdd23e
  Array1<FloatType> score_cache(c, num_states + 1);
  // process batch sequentially.
  for (int32_t i = num_batches - 1; i >= 0; --i) {
    // get the range we would call Max/LogSum per sub list
    int32_t this_state_idx0xx = cpu_state_idx0xx[i];
    int32_t next_state_idx0xx =
        cpu_state_idx0xx_data[i + 1];  // the 1st state idx in the next batch
    K2_CHECK_LT(this_state_idx0xx, num_states);
    K2_CHECK_LE(next_state_idx0xx, num_states);
    int32_t num_states_this_batch = next_state_idx0xx - this_state_idx0xx;
<<<<<<< HEAD
    K2_CHECK_LT(num_states_this_batch, arc_row_splits_mem.Dim());
    // we always use the first `num_states_this_batch` elements in
    // arc_row_splits_mem.
    Array1<int32_t> arc_row_splits_part = arc_row_splits_mem.Range(
=======
    K2_CHECK_LT(num_states_this_batch, arc_sum_row_splits.Dim());
    // we always use the first `num_states_this_batch` elements in
    // arc_sum_row_splits.
    Array1<int32_t> sum_sub_range = arc_sum_row_splits.Range(
>>>>>>> c2cdd23e
        0, num_states_this_batch + 1);  // +1 for the last element
    int32_t num_arcs_this_batch =
        cpu_leaving_arc_start[i + 1] - cpu_leaving_arc_start[i];
    {
      ParallelRunner pr(c);
      // get leaving arc scores
      {
        With w(pr.NewStream());
        auto lambda_set_leaving_arc_score = [=] __host__ __device__(
<<<<<<< HEAD
                                                int32_t idx123) {
          // all idx** in below code are the indexes to leaving_arc_batches
          int32_t idx0123 = leaving_arc_start_index_data[i] + idx123;
=======
                                                int32_t idx3) {
          // all idx** in below code are the indexes to leaving_arc_batches
          int32_t idx0123 = leaving_arc_start_index_data[i] + idx3;
>>>>>>> c2cdd23e
          int32_t idx012 = arc_batches_row_ids3[idx0123];
          int32_t idx01 = arc_batches_row_ids2[idx012];
          K2_CHECK_EQ(idx01 / num_fsas, i);  // idx01/num_fsas is batch_id
          int32_t fsa_id = idx01 % num_fsas;

          int32_t leaving_arc_id = leaving_arc_ids[idx0123];
          float curr_arc_score = arcs[leaving_arc_id].score;
          int32_t dest_state_idx1 = arcs[leaving_arc_id].dest_state;
          int32_t dest_state_idx01 = fsa_row_splits1[fsa_id] + dest_state_idx1;
          arc_scores_data[idx0123] =
<<<<<<< HEAD
             state_scores_data[dest_state_idx01] + curr_arc_score;
=======
              state_scores_data[dest_state_idx01] + curr_arc_score;
>>>>>>> c2cdd23e
        };
        Eval(c, num_arcs_this_batch, lambda_set_leaving_arc_score);
      }
      {
        With w(pr.NewStream());
        // make leaving arc row splits info in each batch starting from zero,
        // we will use it to call MaxPerSublist or LogSumPerSubList
<<<<<<< HEAD
        int32_t *sum_splits_data = arc_row_splits_part.Data();
=======
        int32_t *sum_splits_data = sum_sub_range.Data();
>>>>>>> c2cdd23e
        auto lambda_set_row_splits_for_sum =
            [=] __host__ __device__(int32_t idx) {
              sum_splits_data[idx] =
                  arc_batches_row_splits3[idx + this_state_idx0xx] -
                  arc_batches_row_splits3[this_state_idx0xx];
            };
        Eval(c, num_states_this_batch + 1, lambda_set_row_splits_for_sum);
      }
    }
    int32_t this_arc_idx0xxx = cpu_leaving_arc_start[i];
    Array1<FloatType> sub_scores_values =
        leaving_arc_score_values.Range(this_arc_idx0xxx, num_arcs_this_batch);
    RaggedShape sub_scores_shape =
<<<<<<< HEAD
        RaggedShape2(&arc_row_splits_part, nullptr, sub_scores_values.Dim());
=======
        RaggedShape2(&sum_sub_range, nullptr, sub_scores_values.Dim());
>>>>>>> c2cdd23e
    Ragged<FloatType> sub_scores(sub_scores_shape, sub_scores_values);
    // we always use the first num_rows elements in score_cache.
    Array1<FloatType> sub_state_scores =
        score_cache.Range(0, num_states_this_batch);
    // get scores per state in this batch
    if (log_semiring)
      LogSumPerSublist(sub_scores, negative_infinity, &sub_state_scores);
    else
      MaxPerSublist(sub_scores, negative_infinity, &sub_state_scores);
    const FloatType *sub_state_scores_data = sub_state_scores.Data();
    // copy those scores to corresponding state in state_scores
    auto lambda_copy_state_scores = [=] __host__ __device__(int32_t idx2) {
      int32_t idx012 = this_state_idx0xx + idx2;
      int32_t state_idx012 = states_data[idx012];
      int32_t idx01 = arc_batches_row_ids2[idx012];
      int32_t fsa_id = idx01 % num_fsas;
      int32_t start_state = fsa_row_splits1[fsa_id],
              start_state_next_fsa = fsa_row_splits1[fsa_id + 1];
      if (start_state_next_fsa - start_state > 0) {  // non-empty fsa
        int32_t final_state_idx = start_state_next_fsa - 1;
        // don't override score in the final state in each fsa.
        if (state_idx012 != final_state_idx)
          state_scores_data[state_idx012] = sub_state_scores_data[idx2];
      }
    };
    Eval(c, num_states_this_batch, lambda_copy_state_scores);
  }

  return state_scores;
}

template <typename FloatType>
Array1<FloatType> GetTotScores(FsaVec &fsas,
                               const Array1<FloatType> &forward_scores) {
<<<<<<< HEAD
  K2_STATIC_ASSERT((std::is_same<float, FloatType>::value ||
                    std::is_same<double, FloatType>::value));
=======
>>>>>>> c2cdd23e
  K2_CHECK(IsCompatible(fsas, forward_scores));
  K2_CHECK_EQ(fsas.NumAxes(), 3);
  ContextPtr &c = fsas.Context();
  int32_t num_fsas = fsas.Dim0(), num_states = fsas.TotSize(1);
  K2_CHECK_EQ(num_states, forward_scores.Dim());

  FloatType negative_infinity = -std::numeric_limits<FloatType>::infinity();
  Array1<FloatType> tot_scores(c, num_fsas, negative_infinity);
  FloatType *tot_scores_data = tot_scores.Data();

  const int32_t *fsa_row_splits1 = fsas.RowSplits(1).Data();
  const FloatType *forward_scores_data = forward_scores.Data();
  auto lambda_copy_tot_scores = [=] __host__ __device__(int32_t fsa_idx) {
    int32_t start_state = fsa_row_splits1[fsa_idx],
            start_state_next_fsa = fsa_row_splits1[fsa_idx + 1];
    if (start_state_next_fsa - start_state > 0) {  // non-empty fsa
      int32_t final_state_idx = start_state_next_fsa - 1;
      tot_scores_data[fsa_idx] = forward_scores_data[final_state_idx];
    }
  };
  Eval(c, num_fsas, lambda_copy_tot_scores);

  return tot_scores;
}

template <typename FloatType>
Array1<FloatType> GetArcScores(FsaVec &fsas,
                               const Array1<FloatType> &forward_scores,
                               const Array1<FloatType> &backward_scores) {
<<<<<<< HEAD
  K2_STATIC_ASSERT((std::is_same<float, FloatType>::value ||
                    std::is_same<double, FloatType>::value));
=======
>>>>>>> c2cdd23e
  K2_CHECK(IsCompatible(fsas, forward_scores));
  K2_CHECK(IsCompatible(fsas, backward_scores));
  K2_CHECK_EQ(fsas.NumAxes(), 3);
  ContextPtr &c = fsas.Context();
  int32_t num_fsas = fsas.Dim0(), num_states = fsas.TotSize(1),
          num_arcs = fsas.TotSize(2);
  K2_CHECK_EQ(num_states, forward_scores.Dim());
  K2_CHECK_EQ(num_states, backward_scores.Dim());

  Array1<FloatType> arc_scores(c, num_arcs);
  FloatType *arc_scores_data = arc_scores.Data();

  const int32_t *fsa_row_splits1 = fsas.RowSplits(1).Data();
  const int32_t *fsa_row_ids1 = fsas.RowIds(1).Data();
  const int32_t *fsa_row_ids2 = fsas.RowIds(2).Data();
  const Arc *arcs = fsas.values.Data();
  const FloatType *forward_scores_data = forward_scores.Data();
  const FloatType *backward_scores_data = backward_scores.Data();
  auto lambda_get_arc_scores = [=] __host__ __device__(int32_t arc_idx012) {
    int32_t src_state_idx1 = arcs[arc_idx012].src_state;
    int32_t dest_state_idx1 = arcs[arc_idx012].dest_state;
    float arc_score = arcs[arc_idx012].score;

    int32_t idx01 = fsa_row_ids2[arc_idx012];
    int32_t idx0 = fsa_row_ids1[idx01];
    int32_t idx0x = fsa_row_splits1[idx0];
    int32_t src_state_idx01 = idx0x + src_state_idx1;
    int32_t dest_state_idx01 = idx0x + dest_state_idx1;
    arc_scores_data[arc_idx012] = arc_score +
                                  forward_scores_data[src_state_idx01] +
                                  backward_scores_data[dest_state_idx01];
  };
  Eval(c, num_arcs, lambda_get_arc_scores);

  return arc_scores;
}

<<<<<<< HEAD
// Instantiate templates.
template Array1<double> GetBackwardScores(
    FsaVec &fsas, Ragged<int32_t> &state_batches,
    Ragged<int32_t> &leaving_arc_batches,
    const Array1<double> *tot_scores, bool log_semiring);
template
Array1<double> GetForwardScores(
    FsaVec &fsas, Ragged<int32_t> &state_batches,
    Ragged<int32_t> &entering_arc_batches,
    bool log_semiring, Array1<int32_t> *entering_arcs);

template
Array1<double> GetTotScores(FsaVec &fsas,
                            const Array1<double> &forward_scores);
template
Array1<double> GetArcScores(FsaVec &fsas,
                           const Array1<double> &forward_scores,
                           const Array1<double> &backward_scores);


template Array1<float> GetBackwardScores(
    FsaVec &fsas, Ragged<int32_t> &state_batches,
    Ragged<int32_t> &leaving_arc_batches,
    const Array1<float> *tot_scores, bool log_semiring);

template
Array1<float> GetForwardScores(
    FsaVec &fsas, Ragged<int32_t> &state_batches,
    Ragged<int32_t> &entering_arc_batches,
    bool log_semiring, Array1<int32_t> *entering_arcs);

template
Array1<float> GetTotScores(FsaVec &fsas,
                            const Array1<float> &forward_scores);
template
Array1<float> GetArcScores(FsaVec &fsas,
                           const Array1<float> &forward_scores,
                           const Array1<float> &backward_scores);




=======
// explicit instantiation for those score computation functions above
template Array1<float> GetForwardScores(FsaVec &fsas,
                                        Ragged<int32_t> &state_batches,
                                        Ragged<int32_t> &entering_arc_batches,
                                        bool log_semiring);
template Array1<double> GetForwardScores(FsaVec &fsas,
                                         Ragged<int32_t> &state_batches,
                                         Ragged<int32_t> &entering_arc_batches,
                                         bool log_semiring);

template Array1<float> GetBackwardScores(FsaVec &fsas,
                                         Ragged<int32_t> &state_batches,
                                         Ragged<int32_t> &leaving_arc_batches,
                                         const Array1<float> *tot_scores,
                                         bool log_semiring);
template Array1<double> GetBackwardScores(FsaVec &fsas,
                                          Ragged<int32_t> &state_batches,
                                          Ragged<int32_t> &leaving_arc_batches,
                                          const Array1<double> *tot_scores,
                                          bool log_semiring);

template Array1<float> GetArcScores(FsaVec &fsas,
                                    const Array1<float> &forward_scores,
                                    const Array1<float> &backward_scores);
template Array1<double> GetArcScores(FsaVec &fsas,
                                     const Array1<double> &forward_scores,
                                     const Array1<double> &backward_scores);

template Array1<float> GetTotScores(FsaVec &fsas,
                                    const Array1<float> &forward_scores);
template Array1<double> GetTotScores(FsaVec &fsas,
                                     const Array1<double> &forward_scores);

Fsa RandomFsa(bool acyclic /*=true*/, int32_t max_symbol /*=50*/,
              int32_t min_num_arcs /*=0*/, int32_t max_num_arcs /*=1000*/) {
  ContextPtr c = GetCpuContext();
  K2_CHECK_GE(min_num_arcs, 0);
  K2_CHECK_GE(max_num_arcs, min_num_arcs);
  K2_CHECK_GE(max_symbol, 0);
  RaggedShape shape =
      RandomRaggedShape(false, 2, 2, min_num_arcs, max_num_arcs);
  int32_t dim0 = shape.Dim0();
  // empty Fsa
  if (dim0 == 0) return Fsa(shape, Array1<Arc>(c, std::vector<Arc>{}));
  // as there should be no arcs leaving the final_state, we always push back an
  // empty row here.
  Array1<int32_t> ans_row_splits1(c, dim0 + 2);
  Array1<int32_t> sub_range = ans_row_splits1.Range(0, dim0 + 1);
  sub_range.CopyFrom(shape.RowSplits(1));
  int32_t *ans_row_splits1_data = ans_row_splits1.Data();
  ans_row_splits1_data[dim0 + 1] = ans_row_splits1_data[dim0];
  // create returned shape
  RaggedShapeDim ans_shape_dim;
  ans_shape_dim.row_splits = ans_row_splits1;
  ans_shape_dim.cached_tot_size = shape.TotSize(1);
  RaggedShape ans_shape(std::vector<RaggedShapeDim>{ans_shape_dim}, true);
  ans_shape.Populate();

  // will be used to generate scores on arcs.
  std::random_device rd;
  std::mt19937 gen(rd());
  // TODO(haowen): let the users set the range of scores? it's fine to use it
  // for now as we just use it to test.
  std::uniform_real_distribution<float> dis_score(0, 10);

  // create arcs
  int32_t *row_ids1 = ans_shape.RowIds(1).Data();
  int32_t num_states = ans_shape.Dim0(), num_arcs = ans_shape.TotSize(1);
  int32_t start_state = 0, final_state = num_states - 1;
  std::vector<Arc> arcs(num_arcs);
  for (int32_t i = 0; i != num_arcs; ++i) {
    int32_t curr_state = row_ids1[i];
    int32_t dest_state = acyclic ? RandInt(curr_state + 1, final_state)
                                 : RandInt(start_state, final_state);
    int32_t symbol = dest_state == final_state ? -1 : RandInt(0, max_symbol);
    float score = dis_score(gen);
    arcs[i] = Arc(curr_state, dest_state, symbol, score);
  }
  return Fsa(ans_shape, Array1<Arc>(c, arcs));
}

FsaVec RandomFsaVec(int32_t min_num_fsas /*=0*/, int32_t max_num_fsas /*=1000*/,
                    bool acyclic /*=true*/, int32_t max_symbol /*=50*/,
                    int32_t min_num_arcs /*=0*/,
                    int32_t max_num_arcs /*=1000*/) {
  K2_CHECK_GE(min_num_fsas, 0);
  K2_CHECK_GE(max_num_fsas, min_num_fsas);
  int32_t num_fsas = RandInt(min_num_fsas, max_num_fsas);
  std::vector<Fsa> fsas(num_fsas);
  for (int32_t i = 0; i != num_fsas; ++i) {
    fsas[i] = RandomFsa(acyclic, max_symbol, min_num_arcs, max_num_arcs);
  }
  return Stack(0, num_fsas, fsas.data());
}
>>>>>>> c2cdd23e
}  // namespace k2<|MERGE_RESOLUTION|>--- conflicted
+++ resolved
@@ -1004,14 +1004,10 @@
 template <typename FloatType>
 Array1<FloatType> GetForwardScores(FsaVec &fsas, Ragged<int32_t> &state_batches,
                                    Ragged<int32_t> &entering_arc_batches,
-<<<<<<< HEAD
                                    bool log_semiring,
                                    Array1<int32_t> *entering_arcs) {
   K2_STATIC_ASSERT((std::is_same<float, FloatType>::value ||
                     std::is_same<double, FloatType>::value));
-=======
-                                   bool log_semiring) {
->>>>>>> c2cdd23e
   K2_CHECK(IsCompatible(fsas, state_batches));
   K2_CHECK(IsCompatible(fsas, entering_arc_batches));
   K2_CHECK_EQ(fsas.NumAxes(), 3);
@@ -1090,7 +1086,6 @@
           GetCpuContext());
   K2_CHECK_EQ(cpu_state_idx0xx.Dim(), num_batches + 1);
   const int32_t *cpu_state_idx0xx_data = cpu_state_idx0xx.Data();
-<<<<<<< HEAD
   Array1<int32_t> arc_row_splits_mem(c, num_states + 1);
   Array1<FloatType> score_cache(c, num_states + 1);
 
@@ -1113,23 +1108,6 @@
     // we always use the first `num_states_this_batch` elements in
     // arc_row_splits_mem.
     Array1<int32_t> arc_row_splits_part = arc_row_splits_mem.Range(
-=======
-  Array1<int32_t> arc_sum_row_splits(c, num_states + 1);
-  Array1<FloatType> score_cache(c, num_states + 1);
-  // process batch sequentially.
-  for (int32_t i = 0; i < num_batches; ++i) {
-    // get the range we would call Max/LogSum per sub list
-    int32_t this_state_idx0xx = cpu_state_idx0xx[i];
-    int32_t next_state_idx0xx =
-        cpu_state_idx0xx_data[i + 1];  // the 1st state idx in the next batch
-    K2_CHECK_LT(this_state_idx0xx, num_states);
-    K2_CHECK_LE(next_state_idx0xx, num_states);
-    int32_t num_states_this_batch = next_state_idx0xx - this_state_idx0xx;
-    K2_CHECK_LT(num_states_this_batch, arc_sum_row_splits.Dim());
-    // we always use the first `num_states_this_batch` elements in
-    // arc_sum_row_splits.
-    Array1<int32_t> sum_sub_range = arc_sum_row_splits.Range(
->>>>>>> c2cdd23e
         0, num_states_this_batch + 1);  // +1 for the last element
     int32_t num_arcs_this_batch =
         cpu_entering_arc_start[i + 1] - cpu_entering_arc_start[i];
@@ -1139,15 +1117,9 @@
       {
         With w(pr.NewStream());
         auto lambda_set_entering_arc_score = [=] __host__ __device__(
-<<<<<<< HEAD
                                                  int32_t idx123) {
           // all idx** in below code are the indexes to entering_arc_batches
           int32_t idx0123 = entering_arc_start_index_data[i] + idx123;
-=======
-                                                 int32_t idx3) {
-          // all idx** in below code are the indexes to entering_arc_batches
-          int32_t idx0123 = entering_arc_start_index_data[i] + idx3;
->>>>>>> c2cdd23e
           int32_t idx012 = arc_batches_row_ids3[idx0123];
           int32_t idx01 = arc_batches_row_ids2[idx012];
           K2_CHECK_EQ(idx01 / num_fsas, i);  // idx01/num_fsas is batch_id
@@ -1166,11 +1138,7 @@
         With w(pr.NewStream());
         // make entering arc row splits info in each batch starting from zero,
         // we will use it to call MaxPerSublist or LogSumPerSubList
-<<<<<<< HEAD
         int32_t *sum_splits_data = arc_row_splits_part.Data();
-=======
-        int32_t *sum_splits_data = sum_sub_range.Data();
->>>>>>> c2cdd23e
         auto lambda_set_row_splits_for_sum =
             [=] __host__ __device__(int32_t idx) {
               sum_splits_data[idx] =
@@ -1184,17 +1152,12 @@
     Array1<FloatType> sub_scores_values =
         entering_arc_score_values.Range(this_arc_idx0xxx, num_arcs_this_batch);
     RaggedShape sub_scores_shape =
-<<<<<<< HEAD
         RaggedShape2(&arc_row_splits_part, nullptr, sub_scores_values.Dim());
-=======
-        RaggedShape2(&sum_sub_range, nullptr, sub_scores_values.Dim());
->>>>>>> c2cdd23e
     Ragged<FloatType> sub_scores(sub_scores_shape, sub_scores_values);
     // we always use the first num_rows elements in score_cache.
     Array1<FloatType> sub_state_scores =
         score_cache.Range(0, num_states_this_batch);
     // get scores per state in this batch
-<<<<<<< HEAD
     if (log_semiring) {
       LogSumPerSublist(sub_scores, negative_infinity, &sub_state_scores);
     } else {
@@ -1235,23 +1198,6 @@
       // don't override score 0 in the start state in each fsa.
       if (fsas_state_idx01 != start_state_idx01)
         state_scores_data[fsas_state_idx01] = sub_state_scores_data[state_idx12];
-=======
-    if (log_semiring)
-      LogSumPerSublist(sub_scores, negative_infinity, &sub_state_scores);
-    else
-      MaxPerSublist(sub_scores, negative_infinity, &sub_state_scores);
-    const FloatType *sub_state_scores_data = sub_state_scores.Data();
-    // copy those scores to corresponding state in state_scores
-    auto lambda_copy_state_scores = [=] __host__ __device__(int32_t idx2) {
-      int32_t idx012 = this_state_idx0xx + idx2;
-      int32_t state_idx012 = states_data[idx012];
-      int32_t idx01 = arc_batches_row_ids2[idx012];
-      int32_t fsa_id = idx01 % num_fsas;
-      int32_t start_state_idx = fsa_row_splits1[fsa_id];
-      // don't override score 0 in the start state in each fsa.
-      if (state_idx012 != start_state_idx)
-        state_scores_data[state_idx012] = sub_state_scores_data[idx2];
->>>>>>> c2cdd23e
     };
     Eval(c, num_states_this_batch, lambda_copy_state_scores);
   }
@@ -1265,11 +1211,6 @@
     Ragged<int32_t> &leaving_arc_batches,
     const Array1<FloatType> *tot_scores /*= nullptr*/,
     bool log_semiring /*= true*/) {
-<<<<<<< HEAD
-  K2_STATIC_ASSERT((std::is_same<float, FloatType>::value ||
-                    std::is_same<double, FloatType>::value));
-=======
->>>>>>> c2cdd23e
   K2_CHECK(IsCompatible(fsas, state_batches));
   K2_CHECK(IsCompatible(fsas, leaving_arc_batches));
   K2_CHECK_EQ(fsas.NumAxes(), 3);
@@ -1363,11 +1304,7 @@
           GetCpuContext());
   K2_CHECK_EQ(cpu_state_idx0xx.Dim(), num_batches + 1);
   const int32_t *cpu_state_idx0xx_data = cpu_state_idx0xx.Data();
-<<<<<<< HEAD
   Array1<int32_t> arc_row_splits_mem(c, num_states + 1);
-=======
-  Array1<int32_t> arc_sum_row_splits(c, num_states + 1);
->>>>>>> c2cdd23e
   Array1<FloatType> score_cache(c, num_states + 1);
   // process batch sequentially.
   for (int32_t i = num_batches - 1; i >= 0; --i) {
@@ -1378,17 +1315,10 @@
     K2_CHECK_LT(this_state_idx0xx, num_states);
     K2_CHECK_LE(next_state_idx0xx, num_states);
     int32_t num_states_this_batch = next_state_idx0xx - this_state_idx0xx;
-<<<<<<< HEAD
     K2_CHECK_LT(num_states_this_batch, arc_row_splits_mem.Dim());
     // we always use the first `num_states_this_batch` elements in
     // arc_row_splits_mem.
     Array1<int32_t> arc_row_splits_part = arc_row_splits_mem.Range(
-=======
-    K2_CHECK_LT(num_states_this_batch, arc_sum_row_splits.Dim());
-    // we always use the first `num_states_this_batch` elements in
-    // arc_sum_row_splits.
-    Array1<int32_t> sum_sub_range = arc_sum_row_splits.Range(
->>>>>>> c2cdd23e
         0, num_states_this_batch + 1);  // +1 for the last element
     int32_t num_arcs_this_batch =
         cpu_leaving_arc_start[i + 1] - cpu_leaving_arc_start[i];
@@ -1398,15 +1328,9 @@
       {
         With w(pr.NewStream());
         auto lambda_set_leaving_arc_score = [=] __host__ __device__(
-<<<<<<< HEAD
                                                 int32_t idx123) {
           // all idx** in below code are the indexes to leaving_arc_batches
           int32_t idx0123 = leaving_arc_start_index_data[i] + idx123;
-=======
-                                                int32_t idx3) {
-          // all idx** in below code are the indexes to leaving_arc_batches
-          int32_t idx0123 = leaving_arc_start_index_data[i] + idx3;
->>>>>>> c2cdd23e
           int32_t idx012 = arc_batches_row_ids3[idx0123];
           int32_t idx01 = arc_batches_row_ids2[idx012];
           K2_CHECK_EQ(idx01 / num_fsas, i);  // idx01/num_fsas is batch_id
@@ -1417,11 +1341,7 @@
           int32_t dest_state_idx1 = arcs[leaving_arc_id].dest_state;
           int32_t dest_state_idx01 = fsa_row_splits1[fsa_id] + dest_state_idx1;
           arc_scores_data[idx0123] =
-<<<<<<< HEAD
              state_scores_data[dest_state_idx01] + curr_arc_score;
-=======
-              state_scores_data[dest_state_idx01] + curr_arc_score;
->>>>>>> c2cdd23e
         };
         Eval(c, num_arcs_this_batch, lambda_set_leaving_arc_score);
       }
@@ -1429,11 +1349,7 @@
         With w(pr.NewStream());
         // make leaving arc row splits info in each batch starting from zero,
         // we will use it to call MaxPerSublist or LogSumPerSubList
-<<<<<<< HEAD
         int32_t *sum_splits_data = arc_row_splits_part.Data();
-=======
-        int32_t *sum_splits_data = sum_sub_range.Data();
->>>>>>> c2cdd23e
         auto lambda_set_row_splits_for_sum =
             [=] __host__ __device__(int32_t idx) {
               sum_splits_data[idx] =
@@ -1447,11 +1363,7 @@
     Array1<FloatType> sub_scores_values =
         leaving_arc_score_values.Range(this_arc_idx0xxx, num_arcs_this_batch);
     RaggedShape sub_scores_shape =
-<<<<<<< HEAD
         RaggedShape2(&arc_row_splits_part, nullptr, sub_scores_values.Dim());
-=======
-        RaggedShape2(&sum_sub_range, nullptr, sub_scores_values.Dim());
->>>>>>> c2cdd23e
     Ragged<FloatType> sub_scores(sub_scores_shape, sub_scores_values);
     // we always use the first num_rows elements in score_cache.
     Array1<FloatType> sub_state_scores =
@@ -1486,11 +1398,6 @@
 template <typename FloatType>
 Array1<FloatType> GetTotScores(FsaVec &fsas,
                                const Array1<FloatType> &forward_scores) {
-<<<<<<< HEAD
-  K2_STATIC_ASSERT((std::is_same<float, FloatType>::value ||
-                    std::is_same<double, FloatType>::value));
-=======
->>>>>>> c2cdd23e
   K2_CHECK(IsCompatible(fsas, forward_scores));
   K2_CHECK_EQ(fsas.NumAxes(), 3);
   ContextPtr &c = fsas.Context();
@@ -1520,11 +1427,6 @@
 Array1<FloatType> GetArcScores(FsaVec &fsas,
                                const Array1<FloatType> &forward_scores,
                                const Array1<FloatType> &backward_scores) {
-<<<<<<< HEAD
-  K2_STATIC_ASSERT((std::is_same<float, FloatType>::value ||
-                    std::is_same<double, FloatType>::value));
-=======
->>>>>>> c2cdd23e
   K2_CHECK(IsCompatible(fsas, forward_scores));
   K2_CHECK(IsCompatible(fsas, backward_scores));
   K2_CHECK_EQ(fsas.NumAxes(), 3);
@@ -1562,59 +1464,19 @@
   return arc_scores;
 }
 
-<<<<<<< HEAD
-// Instantiate templates.
-template Array1<double> GetBackwardScores(
-    FsaVec &fsas, Ragged<int32_t> &state_batches,
-    Ragged<int32_t> &leaving_arc_batches,
-    const Array1<double> *tot_scores, bool log_semiring);
-template
-Array1<double> GetForwardScores(
-    FsaVec &fsas, Ragged<int32_t> &state_batches,
-    Ragged<int32_t> &entering_arc_batches,
-    bool log_semiring, Array1<int32_t> *entering_arcs);
-
-template
-Array1<double> GetTotScores(FsaVec &fsas,
-                            const Array1<double> &forward_scores);
-template
-Array1<double> GetArcScores(FsaVec &fsas,
-                           const Array1<double> &forward_scores,
-                           const Array1<double> &backward_scores);
-
-
-template Array1<float> GetBackwardScores(
-    FsaVec &fsas, Ragged<int32_t> &state_batches,
-    Ragged<int32_t> &leaving_arc_batches,
-    const Array1<float> *tot_scores, bool log_semiring);
-
-template
-Array1<float> GetForwardScores(
-    FsaVec &fsas, Ragged<int32_t> &state_batches,
-    Ragged<int32_t> &entering_arc_batches,
-    bool log_semiring, Array1<int32_t> *entering_arcs);
-
-template
-Array1<float> GetTotScores(FsaVec &fsas,
-                            const Array1<float> &forward_scores);
-template
-Array1<float> GetArcScores(FsaVec &fsas,
-                           const Array1<float> &forward_scores,
-                           const Array1<float> &backward_scores);
-
-
-
-
-=======
+
+
 // explicit instantiation for those score computation functions above
 template Array1<float> GetForwardScores(FsaVec &fsas,
                                         Ragged<int32_t> &state_batches,
                                         Ragged<int32_t> &entering_arc_batches,
-                                        bool log_semiring);
+                                        bool log_semiring,
+                                        Array1<int32_t> *entering_arcs);
 template Array1<double> GetForwardScores(FsaVec &fsas,
                                          Ragged<int32_t> &state_batches,
                                          Ragged<int32_t> &entering_arc_batches,
-                                         bool log_semiring);
+                                         bool log_semiring,
+                                         Array1<int32_t> *entering_arcs);
 
 template Array1<float> GetBackwardScores(FsaVec &fsas,
                                          Ragged<int32_t> &state_batches,
@@ -1638,6 +1500,8 @@
                                     const Array1<float> &forward_scores);
 template Array1<double> GetTotScores(FsaVec &fsas,
                                      const Array1<double> &forward_scores);
+
+
 
 Fsa RandomFsa(bool acyclic /*=true*/, int32_t max_symbol /*=50*/,
               int32_t min_num_arcs /*=0*/, int32_t max_num_arcs /*=1000*/) {
@@ -1700,5 +1564,4 @@
   }
   return Stack(0, num_fsas, fsas.data());
 }
->>>>>>> c2cdd23e
 }  // namespace k2