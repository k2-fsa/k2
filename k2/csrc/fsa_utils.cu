--- conflicted
+++ resolved
@@ -511,21 +511,15 @@
 std::string FsaToString(const Fsa &fsa, bool openfst /*= false*/,
                         const Array1<int32_t> *aux_labels /*= nullptr*/) {
   K2_CHECK_EQ(fsa.NumAxes(), 2);
-<<<<<<< HEAD
+
   if (fsa.Context()->GetDeviceType() != kCpu) {
-    Fsa cpu_fsa = fsa.To(GetCpuContext());
-    return FsaToString(cpu_fsa, openfst, aux_labels);
-  }
-=======
-  if (fsa.Context()->GetDeviceType() == kCuda) {
-    auto _fsa = fsa.To(GetCpuContext());
+    Fsa _fsa = fsa.To(GetCpuContext());
     Array1<int32_t> _aux_labels;
     if (aux_labels) _aux_labels = aux_labels->To(_fsa.Context());
     return FsaToString(_fsa, openfst, aux_labels ? &_aux_labels : nullptr);
   }
 
   K2_CHECK_EQ(fsa.Context()->GetDeviceType(), kCpu);
->>>>>>> e290a39a
   const Array1<int32_t> &row_splits = fsa.shape.RowSplits(1);
   const Array1<Arc> &arcs = fsa.values;
 
