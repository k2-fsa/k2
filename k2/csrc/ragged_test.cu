/**
 * @brief
 * ragged_test
 *
 * @copyright
 * Copyright (c)  2020  Xiaomi Corporation (authors: Daniel Povey, Haowen Qiu)
 *                      Mobvoi Inc.        (authors: Fangjun Kuang)
 *                      Microsoft Corporation (authors: Yiming Wang)
 *
 * @copyright
 * See LICENSE for clarification regarding multiple authors
 */

#include <gmock/gmock.h>
#include <gtest/gtest.h>

#include <algorithm>
#include <numeric>
#include <utility>
#include <vector>

#include "k2/csrc/array.h"
#include "k2/csrc/array_ops.h"
#include "k2/csrc/context.h"
#include "k2/csrc/math.h"
#include "k2/csrc/ragged.h"
#include "k2/csrc/ragged_ops.h"
#include "k2/csrc/tensor.h"
#include "k2/csrc/test_utils.h"

namespace k2 {

class RaggedShapeOpsSuiteTest : public ::testing::Test {
 protected:
  RaggedShapeOpsSuiteTest() {
    ContextPtr context = GetCpuContext();
    const std::vector<int32_t> row_splits1 = {0, 2, 5, 6};
    const std::vector<int32_t> row_ids1 = {0, 0, 1, 1, 1, 2};
    const std::vector<int32_t> row_splits2 = {0, 2, 3, 4, 6, 7, 10};
    const std::vector<int32_t> row_ids2 = {0, 0, 1, 2, 3, 3, 4, 5, 5, 5};
    const std::vector<int32_t> row_splits3 = {0,  2,  3,  5,  8, 9,
                                              12, 13, 15, 15, 16};
    const std::vector<int32_t> row_ids3 = {0, 0, 1, 2, 2, 3, 3, 3,
                                           4, 5, 5, 5, 6, 7, 7, 9};
    std::vector<RaggedShapeLayer> axes;
    axes.emplace_back(RaggedShapeLayer{Array1<int32_t>(context, row_splits1),
                                     Array1<int32_t>(context, row_ids1),
                                     static_cast<int32_t>(row_ids1.size())});
    axes.emplace_back(RaggedShapeLayer{Array1<int32_t>(context, row_splits2),
                                     Array1<int32_t>(context, row_ids2),
                                     static_cast<int32_t>(row_ids2.size())});
    axes.emplace_back(RaggedShapeLayer{Array1<int32_t>(context, row_splits3),
                                     Array1<int32_t>(context, row_ids3),
                                     static_cast<int32_t>(row_ids3.size())});

    simple_shape_ = RaggedShape(axes, true);

    // random_shape_ is on CPU
    random_shape_ = RandomRaggedShape(true,   // set_row_ids
                                      3,      // min_num_axes
                                      4,      // max_num_axes
                                      0,      // min_num_elements
                                      1000);  // max_num_elements
  }

  RaggedShape simple_shape_;
  RaggedShape random_shape_;
};

TEST(RaggedShapeTest, TestConstructFromString) {
  RaggedShape rs(" [ [ x x ] [x] ]");
  Array1<int32_t> row_splits1(GetCpuContext(), std::vector<int32_t>{0, 2, 3});
  K2_LOG(INFO) << rs.RowSplits(1);
  K2_CHECK(Equal(rs.RowSplits(1), row_splits1));

  RaggedShape rs2(" [ [ [ x x ] ] [[x]] ]");
  K2_LOG(INFO) << "rs2 = " << rs2;

  K2_CHECK_EQ(RaggedShape("[ ]").Dim0(), 0);

  ASSERT_DEATH(RaggedShape(" [ [ x x ] [x] "), "");
  ASSERT_DEATH(RaggedShape(" [ [ x x ] [[x]]] "), "");
  ASSERT_DEATH(RaggedShape(" [ [ x [] x ] "), "");
  ASSERT_DEATH(RaggedShape(" [ x ] "), "");
  ASSERT_DEATH(RaggedShape(" [ x ] [ x ] "), "");
  ASSERT_DEATH(RaggedShape(" [ x | x ] "), "");

  for (int i = 0; i < 5; i++) {
    RaggedShape rs = RandomRaggedShape(true,
                                       2,      // min_num_axes
                                       4,      // max_num_axes
                                       0,      // min_num_elements
                                       1000);  // max_num_elements
    std::ostringstream os;
    os << rs;
    RaggedShape rs2;
    std::istringstream is(os.str());
    K2_LOG(INFO) << "Shape is: " << os.str();
    is >> rs2;
    K2_CHECK(is.good());
    // the reason for the || below is that in "[ ]", the number of
    // axes is ambiguous; we assume 2.
    K2_CHECK(Equal(rs, rs2) || rs.NumElements() == 0);
  }
}

TEST(RaggedTest, TestRaggedFromString) {
  Ragged<int32_t> rs(" [ [ 1 2 ] [3] ]");
  Array1<int32_t> row_splits1(GetCpuContext(), std::vector<int32_t>{0, 2, 3});
  K2_LOG(INFO) << rs.RowSplits(1);
  K2_CHECK(Equal(rs.RowSplits(1), row_splits1));
  K2_CHECK_EQ(rs.values.Back(), 3);
  K2_CHECK_EQ(rs.values[0], 1);

  Ragged<int32_t> rs2(" [ [ [ 0 5 ] ] [[10]] ]");
  K2_LOG(INFO) << "rs2 = " << rs2;

  ASSERT_DEATH(RaggedShape(" [ [ 0 0 ] [0] "), "");
  ASSERT_DEATH(RaggedShape(" [ [ 0 0 ] [[0]]] "), "");
  ASSERT_DEATH(RaggedShape(" [ [ 0 [] 0 ] "), "");
  ASSERT_DEATH(RaggedShape(" [ 0 ] "), "");
  ASSERT_DEATH(RaggedShape(" [ 0 ] [ 0 ] "), "");
  ASSERT_DEATH(RaggedShape(" [ 0 | 0 ] "), "");

  for (int32_t i = 0; i < 5; i++) {
    Ragged<int32_t> r = RandomRagged<int32_t>();
    std::ostringstream os;
    os << r;
    Ragged<int32_t> r2(os.str());
    // the reason for the || below is that in "[ ]", the number of
    // axes is ambiguous; we assume 2.
    K2_CHECK(Equal(r, r2) || r.values.Dim() == 0);
  }
}

template <typename T>
void TestMaxPerSubListTest() {
  ContextPtr cpu = GetCpuContext();  // will be used to copy data
  for (auto &context : {GetCpuContext(), GetCudaContext()}) {
    {
      // empty case
      const std::vector<int32_t> row_splits = {0};
      RaggedShapeLayer shape_dim;
      shape_dim.row_splits = Array1<int32_t>(context, row_splits);
      shape_dim.cached_tot_size = 0;
      std::vector<RaggedShapeLayer> axes = {shape_dim};
      RaggedShape shape(axes, true);
      Array1<T> values(context, 0);
      Ragged<T> ragged(shape, values);

      int32_t num_rows = ragged.shape.Dim0();
      ASSERT_EQ(num_rows, 0);
      Array1<T> max_values(context, num_rows);
      // just run to check if there's any error
      MaxPerSublist(ragged, 1, &max_values);
      EXPECT_EQ(max_values.Dim(), 0);
    }

    {
      const std::vector<int32_t> row_splits = {0, 2, 2, 5, 6};
      RaggedShapeLayer shape_dim;
      shape_dim.row_splits = Array1<int32_t>(context, row_splits);
      shape_dim.cached_tot_size = row_splits.back();
      std::vector<RaggedShapeLayer> axes = {shape_dim};
      RaggedShape shape(axes, true);
      const std::vector<T> values_vec = {1, 3, 2, 8, 0, -1};
      Array1<T> values(context, values_vec);
      Ragged<T> ragged(shape, values);

      int32_t num_rows = ragged.shape.Dim0();
      Array1<T> max_values(context, num_rows);
      T default_value = 2;
      MaxPerSublist(ragged, default_value, &max_values);
      // copy memory from GPU/CPU to CPU
      std::vector<T> cpu_data(max_values.Dim());
      auto kind = GetMemoryCopyKind(*max_values.Context(), *cpu);
      MemoryCopy(static_cast<void *>(cpu_data.data()),
                 static_cast<const void *>(max_values.Data()),
                 max_values.Dim() * max_values.ElementSize(), kind, nullptr);
      std::vector<T> expected_data = {3, default_value, 8, default_value};
      EXPECT_EQ(cpu_data, expected_data);
    }

    {
      // test with random large size
      const int32_t min_num_elements = 2000;
      // not random shape is on CPU
      RaggedShape shape =
          RandomRaggedShape(false, 2, 2, min_num_elements, 5000);
      ASSERT_EQ(shape.NumAxes(), 2);
      RaggedShape gpu_shape;
      if (context->GetDeviceType() == kCuda) {
        // copy shape to GPU
        const Array1<T> &row_splits = shape.RowSplits(1);
        RaggedShapeLayer shape_dim;
        shape_dim.row_splits = row_splits.To(GetCudaContext());
        shape_dim.cached_tot_size = shape.NumElements();
        std::vector<RaggedShapeLayer> axes = {shape_dim};
        gpu_shape = RaggedShape(axes, true);
      }

      int32_t num_elems = shape.NumElements();
      std::vector<T> data(num_elems);
      for (int32_t i = 0; i != 10; ++i) {
        std::iota(data.begin(), data.end(), 0);
        // randomly set data[pos] = num_elems which is
        // greater than any element in data
        int32_t pos = RandInt(0, num_elems - 1);
        data[pos] = num_elems;
        // find the corresponding row
        int32_t num_rows = shape.Dim0();
        const int32_t *row_splits_data = shape.RowSplits(1).Data();
        int32_t row = 0;
        for (int32_t i = 0; i < num_rows; ++i) {
          if (pos >= row_splits_data[i] && pos < row_splits_data[i + 1]) {
            row = i;
            break;
          }
        }

        Array1<T> values(context, data);
        Ragged<T> ragged(context->GetDeviceType() == kCuda ? gpu_shape : shape,
                         values);
        Array1<T> max_values(context, num_rows);
        T default_value = 0;
        MaxPerSublist(ragged, default_value, &max_values);
        EXPECT_EQ(max_values[row], num_elems);
      }
    }
  }
}

TEST(RaggedShapeOpsTest, MaxPerSubListTest) {
  TestMaxPerSubListTest<int32_t>();
}

template <typename T>
void TestMinPerSubListTest() {
  ContextPtr cpu = GetCpuContext();  // will be used to copy data
  for (auto &context : {GetCpuContext(), GetCudaContext()}) {
    {
      // empty case
      std::vector<int32_t> row_splits_vec = {0};
      Array1<T> row_splits(context, row_splits_vec);
      RaggedShape shape = RaggedShape2(&row_splits, nullptr, -1);
      Array1<T> values(context, 0);
      Ragged<T> ragged(shape, values);

      int32_t num_rows = ragged.shape.Dim0();
      ASSERT_EQ(num_rows, 0);
      Array1<T> min_values(context, num_rows);
      // just run to check if there's any error
      MinPerSublist(ragged, 1, &min_values);
      EXPECT_EQ(min_values.Dim(), 0);
    }

    {
      std::vector<int32_t> row_splits_vec = {0, 2, 2, 5, 6};
      Array1<T> row_splits(context, row_splits_vec);
      RaggedShape shape = RaggedShape2(&row_splits, nullptr, -1);
      const std::vector<T> values_vec = {1, 3, 3, 8, 4, -1};
      Array1<T> values(context, values_vec);
      Ragged<T> ragged(shape, values);

      int32_t num_rows = ragged.shape.Dim0();
      Array1<T> min_values(context, num_rows);
      T default_value = 2;
      MinPerSublist(ragged, default_value, &min_values);
      // copy memory from GPU/CPU to CPU
      min_values = min_values.To(cpu);
      std::vector<T> cpu_data(min_values.Data(),
                              min_values.Data() + min_values.Dim());
      std::vector<T> expected_data = {1, default_value, default_value, -1};
      EXPECT_EQ(cpu_data, expected_data);
    }

    // May add tests for random large size? (but maybe it's fine to not add as
    // we have tested large cases in MaxPerSubList)
  }
}

TEST(RaggedShapeOpsTest, MinPerSubListTest) {
  TestMinPerSubListTest<int32_t>();
}

template <typename T>
void TestAndOrPerSubListTest() {
  ContextPtr cpu = GetCpuContext();  // will be used to copy data
  for (auto &context : {GetCpuContext(), GetCudaContext()}) {
    {
      // And
      const std::vector<int32_t> row_splits = {0, 2, 2, 5, 6};
      RaggedShapeLayer shape_dim;
      shape_dim.row_splits = Array1<int32_t>(context, row_splits);
      shape_dim.cached_tot_size = row_splits.back();
      std::vector<RaggedShapeLayer> axes = {shape_dim};
      RaggedShape shape(axes, true);
      const std::vector<T> values_vec = {1, 3, 3, 6, 11, 0};
      Array1<T> values(context, values_vec);
      Ragged<T> ragged(shape, values);

      int32_t num_rows = ragged.shape.Dim0();
      Array1<T> dst(context, num_rows);
      T default_value = -1;
      AndPerSublist(ragged, default_value, &dst);
      // copy memory from GPU/CPU to CPU
      dst = dst.To(cpu);
      std::vector<T> cpu_data(dst.Data(), dst.Data() + dst.Dim());
      std::vector<T> expected_data = {1, -1, 2, 0};
      EXPECT_EQ(cpu_data, expected_data);
    }

    {
      // Or
      const std::vector<int32_t> row_splits = {0, 2, 2, 5, 6};
      RaggedShapeLayer shape_dim;
      shape_dim.row_splits = Array1<int32_t>(context, row_splits);
      shape_dim.cached_tot_size = row_splits.back();
      std::vector<RaggedShapeLayer> axes = {shape_dim};
      RaggedShape shape(axes, true);
      const std::vector<T> values_vec = {1, 3, 3, 4, 6, 0};
      Array1<T> values(context, values_vec);
      Ragged<T> ragged(shape, values);

      int32_t num_rows = ragged.shape.Dim0();
      Array1<T> dst(context, num_rows);
      T default_value = 0;
      OrPerSublist(ragged, default_value, &dst);
      // copy memory from GPU/CPU to CPU
      dst = dst.To(cpu);
      std::vector<T> cpu_data(dst.Data(), dst.Data() + dst.Dim());
      std::vector<T> expected_data = {3, 0, 7, 0};
      EXPECT_EQ(cpu_data, expected_data);
    }
  }
}

TEST(RaggedShapeOpsTest, AndOrPerSubListTest) {
  TestAndOrPerSubListTest<int32_t>();
}

void TestUnsqueeze(const RaggedShape &input_shape) {
  for (auto &context : {GetCpuContext(), GetCudaContext()}) {
    RaggedShape src_shape = input_shape.To(context);
    src_shape.Populate();  // set row_ids
    {
      // axis = 0.
      RaggedShape shape = Unsqueeze(src_shape, 0);
      int32_t dim0 = src_shape.Dim0();
      const std::vector<RaggedShapeLayer> &src_axes = src_shape.Layers();
      const std::vector<RaggedShapeLayer> &dest_axes = shape.Layers();

      {
        const Array1<int32_t> &row_splits0 = dest_axes[0].row_splits;
        std::vector<int32_t> data = {0, dim0};
        CheckArrayData(row_splits0, data);
      }

      {
        const Array1<int32_t> &row_ids0 = dest_axes[0].row_ids;
        std::vector<int32_t> data(dim0, 0);
        CheckArrayData(row_ids0, data);
      }

      {
        for (auto i = 0; i != src_axes.size(); ++i) {
          CheckArrayData(src_axes[i].row_splits, dest_axes[i + 1].row_splits);
          CheckArrayData(src_axes[i].row_ids, dest_axes[i + 1].row_ids);
        }
      }
    }

    {
      // axis = 1
      int32_t axis = 1;
      RaggedShape shape = Unsqueeze(src_shape, axis);
      int32_t tot_size = shape.TotSize(axis);
      const std::vector<RaggedShapeLayer> &src_axes = src_shape.Layers();
      const std::vector<RaggedShapeLayer> &dest_axes = shape.Layers();

      {
        for (auto i = 0; i < axis; ++i) {
          CheckArrayData(src_axes[i].row_splits, dest_axes[i].row_splits);
          CheckArrayData(src_axes[i].row_ids, dest_axes[i].row_ids);
        }
      }

      {
        const Array1<int32_t> &row_splits = dest_axes[axis].row_splits;
        std::vector<int32_t> data(tot_size + 1);
        std::iota(data.begin(), data.end(), 0);
        CheckArrayData(row_splits, data);
      }

      {
        const Array1<int32_t> &row_ids = dest_axes[axis].row_ids;
        std::vector<int32_t> data(tot_size);
        std::iota(data.begin(), data.end(), 0);
        CheckArrayData(row_ids, data);
      }

      {
        for (auto i = axis; i < src_axes.size(); ++i) {
          CheckArrayData(src_axes[i].row_splits, dest_axes[i + 1].row_splits);
          CheckArrayData(src_axes[i].row_ids, dest_axes[i + 1].row_ids);
        }
      }
    }
  }
}

TEST_F(RaggedShapeOpsSuiteTest, TestUnsqueeze) {
  TestUnsqueeze(simple_shape_);
  TestUnsqueeze(random_shape_);
}

TEST(RaggedShapeOpsTest, TestUnsqueezeParallel) {
  for (int32_t i = 0; i < 10; i++) {
    ContextPtr c = (i % 2 == 0 ? GetCpuContext() : GetCudaContext());
    int32_t num_shapes = RandInt(0, 10);

    std::vector<RaggedShape *> orig_shapes;
    for (int32_t i = 0; i < num_shapes; i++)
      orig_shapes.push_back(
          new RaggedShape(RandomRaggedShape(false, 2, 5, 0, 1000).To(c)));
    int32_t axis = 0;  // only one supported for now.
    std::vector<RaggedShape> unsqueezed =
        UnsqueezeParallel(num_shapes, orig_shapes.data(), axis);
    for (int32_t i = 0; i < num_shapes; i++) {
      ASSERT_EQ(unsqueezed[i].Validate(), true);
      RaggedShape temp = RemoveAxis(unsqueezed[i], axis);
      ASSERT_EQ(Equal(temp, *(orig_shapes[i])), true);
      delete orig_shapes[i];
    }
  }
}

void TestRemoveAxis(const RaggedShape &input_shape) {
  for (auto &context : {GetCpuContext(), GetCudaContext()}) {
    RaggedShape src_shape = input_shape.To(context);
    ASSERT_EQ(src_shape.NumAxes(), 4);
    {
      // axis = 0.
      int32_t axis = 0;
      RaggedShape shape = RemoveAxis(src_shape, axis);
      const std::vector<RaggedShapeLayer> &src_axes = src_shape.Layers();
      const std::vector<RaggedShapeLayer> &dest_axes = shape.Layers();
      ASSERT_EQ(src_axes.size(), 3);
      ASSERT_EQ(dest_axes.size(), 2);

      {
        for (auto i = 0; i != dest_axes.size(); ++i) {
          CheckArrayData(dest_axes[i].row_splits, src_axes[i + 1].row_splits);
          CheckArrayData(dest_axes[i].row_ids, src_axes[i + 1].row_ids);
        }
      }
    }

    {
      // axis = 1
      int32_t axis = 1;
      RaggedShape shape = RemoveAxis(src_shape, axis);
      const std::vector<RaggedShapeLayer> &src_axes = src_shape.Layers();
      const std::vector<RaggedShapeLayer> &dest_axes = shape.Layers();
      ASSERT_EQ(src_axes.size(), 3);
      ASSERT_EQ(dest_axes.size(), 2);

      {
        const Array1<int32_t> &row_splits0 = dest_axes[0].row_splits;
        std::vector<int32_t> data = {0, 3, 7, 10};
        CheckArrayData(row_splits0, data);
      }

      {
        const Array1<int32_t> &row_ids0 = dest_axes[0].row_ids;
        std::vector<int32_t> data = {0, 0, 0, 1, 1, 1, 1, 2, 2, 2};
        CheckArrayData(row_ids0, data);
      }

      {
        for (auto i = 1; i != dest_axes.size(); ++i) {
          CheckArrayData(dest_axes[i].row_splits, src_axes[i + 1].row_splits);
          CheckArrayData(dest_axes[i].row_ids, src_axes[i + 1].row_ids);
        }
      }
    }

    {
      // axis = 3
      int32_t axis = 3;  // the last axis
      RaggedShape shape = RemoveAxis(src_shape, axis);
      const std::vector<RaggedShapeLayer> &src_axes = src_shape.Layers();
      const std::vector<RaggedShapeLayer> &dest_axes = shape.Layers();
      ASSERT_EQ(src_axes.size(), 3);
      ASSERT_EQ(dest_axes.size(), 2);

      {
        for (auto i = 0; i != dest_axes.size(); ++i) {
          CheckArrayData(dest_axes[i].row_splits, src_axes[i].row_splits);
          CheckArrayData(dest_axes[i].row_ids, src_axes[i].row_ids);
        }
      }
    }
  }
}

TEST_F(RaggedShapeOpsSuiteTest, TestRemoveAxis) {
  TestRemoveAxis(simple_shape_);
}

TEST(RaggedShapeOpsTest, TestGetOffsets) {
  for (auto &context : {GetCpuContext(), GetCudaContext()}) {
    for (int32_t i = 0; i != 2; ++i) {
      int32_t num_shape = RandInt(10, 100);
      int32_t num_axes = RandInt(2, 4);
      std::vector<RaggedShape> shape_vec(num_shape);
      std::vector<RaggedShape *> shapes(num_shape);
      for (int32_t j = 0; j != num_shape; ++j) {
        shape_vec[j] =
            RandomRaggedShape(false, num_axes, num_axes, 0, 1000).To(context);
        shapes[j] = &shape_vec[j];
      }
      RaggedShape **shapes_ptr = shapes.data();
      Array2<int32_t> offsets = GetOffsets(num_shape, shapes_ptr);
      ASSERT_EQ(offsets.Dim0(), num_axes + 1);
      ASSERT_EQ(offsets.Dim1(), num_shape + 1);
      auto acc = offsets.Accessor();
      for (int32_t axis = 0; axis <= num_axes; ++axis) {
        int32_t sum = 0;
        for (int32_t j = 0; j <= num_shape; ++j) {
          EXPECT_EQ(acc(axis, j), sum);
          if (j < num_shape) {
            sum += (axis == 0 ? 1 : shape_vec[j].TotSize(axis - 1));
          }
        }
      }
    }
  }
}

// returns a random ragged shape where the dims on axis 1 are all the same
// (so: can be transposed).
RaggedShape RandomRaggedShapeToTranspose(ContextPtr c) {
  ContextPtr c_cpu = GetCpuContext();

  RaggedShape random = RandomRaggedShape(false, 2, 4, 0, 5000).To(c);

  int32_t input_dim0 = random.Dim0(), divisor = 1;
  for (int32_t i = 1; i * i <= input_dim0; i++) {
    if (input_dim0 % i == 0 && i > divisor) divisor = i;
  }

  int32_t output_dim0 = divisor, output_dim1 = input_dim0 / divisor;

  Array1<int32_t> row_splits =
      Range<int32_t>(c, output_dim0 + 1, 0, output_dim1);
  int32_t cached_tot_size = input_dim0;

  RaggedShape top_level_shape =
      RaggedShape2(&row_splits, nullptr, cached_tot_size);
  return ComposeRaggedShapes(top_level_shape, random);
}

TEST(RaggedShapeOpsTest, TestTranspose) {
  ContextPtr cpu = GetCpuContext();  // will be used to copy data
  for (auto &context : {GetCpuContext(), GetCudaContext()}) {
    {
      const std::vector<int32_t> row_splits1_vec = {0, 2, 4, 6};
      const std::vector<int32_t> row_splits2_vec = {0, 3, 4, 7, 8, 10, 12};
      Array1<int32_t> row_splits1(context, row_splits1_vec);
      Array1<int32_t> row_splits2(context, row_splits2_vec);
      RaggedShape src_shape =
          RaggedShape3(&row_splits1, nullptr, -1, &row_splits2, nullptr, -1);
      ASSERT_EQ(src_shape.Dim0(), 3);
      ASSERT_EQ(src_shape.TotSize(1), 6);
      RaggedShape shape = Transpose(src_shape);
      EXPECT_EQ(shape.Dim0(), 2);
      ASSERT_EQ(shape.TotSize(1), 6);
      const std::vector<int32_t> expected_row_splits = {0, 3, 6};
      const std::vector<int32_t> expected_row_ids = {0, 0, 0, 1, 1, 1};
      CheckArrayData(shape.RowSplits(1), expected_row_splits);
      CheckArrayData(shape.RowIds(1), expected_row_ids);
      CheckArrayData(shape.RowSplits(2), {0, 3, 6, 8, 9, 10, 12});
      CheckArrayData(shape.RowIds(2), {0, 0, 0, 1, 1, 1, 2, 2, 3, 4, 5, 5});
    }

    {
      // random case
      for (int32_t j = 0; j != 2; ++j) {
        RaggedShape to_transpose = RandomRaggedShapeToTranspose(context);
        RaggedShape transposed = Transpose(to_transpose);

        if (context->GetDeviceType() != kCpu) {
          to_transpose = to_transpose.To(cpu);
          transposed = transposed.To(cpu);
        }

        for (auto iter = transposed.Iterator(); !iter.Done(); iter.Next()) {
          std::vector<int32_t> index = iter.Value();
          int32_t i = transposed[index];  // Just make sure this doesn't crash,
                                          // dont need the value.
          std::swap(index[0], index[1]);
          i = to_transpose[index];  // don't need the value, just need to make
                                    // sure it's an allowable index.
        }
        for (auto iter = to_transpose.Iterator(); !iter.Done(); iter.Next()) {
          std::vector<int32_t> index = iter.Value();
          std::swap(index[0], index[1]);
          int32_t i = transposed[index];  // don't need the value, just need to
                                          // make sure it's an allowable index.
        }
      }
    }
  }
}

template <typename T>
void TestTransposeRagged() {
  ContextPtr cpu = GetCpuContext();  // will be used to copy data
  for (auto &context : {GetCpuContext(), GetCudaContext()}) {
    {
      const std::vector<int32_t> row_splits1_vec = {0, 2, 4, 6};
      const std::vector<int32_t> row_splits2_vec = {0, 3, 4, 7, 8, 10, 12};
      Array1<int32_t> row_splits1(context, row_splits1_vec);
      Array1<int32_t> row_splits2(context, row_splits2_vec);
      RaggedShape src_shape =
          RaggedShape3(&row_splits1, nullptr, -1, &row_splits2, nullptr, -1);
      ASSERT_EQ(src_shape.Dim0(), 3);
      ASSERT_EQ(src_shape.TotSize(1), 6);
      std::vector<T> values = {0, 1, 2, 3, 4, 5, 8, 7, 6, 9, 10, 15};
      ASSERT_EQ(values.size(), src_shape.NumElements());
      Array1<T> values_array(context, values);
      Ragged<T> ragged(src_shape, values_array);
      Ragged<T> ans = Transpose(ragged);
      RaggedShape shape = ans.shape;
      // Check shape
      ASSERT_EQ(shape.Dim0(), 2);
      ASSERT_EQ(shape.TotSize(1), 6);
      const std::vector<int32_t> expected_row_splits = {0, 3, 6};
      const std::vector<int32_t> expected_row_ids = {0, 0, 0, 1, 1, 1};
      CheckArrayData(shape.RowSplits(1), expected_row_splits);
      CheckArrayData(shape.RowIds(1), expected_row_ids);
      CheckArrayData(shape.RowSplits(2), {0, 3, 6, 8, 9, 10, 12});
      CheckArrayData(shape.RowIds(2), {0, 0, 0, 1, 1, 1, 2, 2, 3, 4, 5, 5});
      // Check values
      CheckArrayData(ans.values, {0, 1, 2, 4, 5, 8, 6, 9, 3, 7, 10, 15});
    }

    {
      // random case
      for (int32_t j = 0; j != 2; ++j) {
        RaggedShape to_transpose = RandomRaggedShapeToTranspose(context);
        int32_t num_elems = to_transpose.NumElements();
        Array1<T> src_values =
            RandUniformArray1<T>(context, num_elems, 0, 10000);
        Ragged<T> src(to_transpose, src_values);
        Ragged<T> ans = Transpose(src);
        if (context->GetDeviceType() == kCuda) {
          src = src.To(cpu);
          ans = ans.To(cpu);
          to_transpose = to_transpose.To(cpu);
        }
        RaggedShape transposed = ans.shape;

        for (auto iter = transposed.Iterator(); !iter.Done(); iter.Next()) {
          std::vector<int32_t> index = iter.Value();
          T value = ans[index];
          std::swap(index[0], index[1]);
          EXPECT_EQ(value, src[index]);
        }
        for (auto iter = to_transpose.Iterator(); !iter.Done(); iter.Next()) {
          std::vector<int32_t> index = iter.Value();
          T value = src[index];
          std::swap(index[0], index[1]);
          EXPECT_EQ(value, ans[index]);
        }
      }
    }
  }
}
TEST(RaggedTest, TestTransposeRagged) {
  TestTransposeRagged<int32_t>();
  TestTransposeRagged<double>();
}

TEST(RaggedShapeOpsTest, TestRowSplitsPtr) {
  ContextPtr cpu = GetCpuContext();  // will be used to copy data
  for (auto &context : {GetCpuContext(), GetCudaContext()}) {
    RaggedShape shape = RandomRaggedShape().To(context);
    ASSERT_GE(shape.NumAxes(), 2);
    Array1<int32_t *> ptrs = GetRowSplitsPtr(shape);
    ASSERT_EQ(ptrs.Dim(), shape.NumAxes() - 1);
    // as num_axes is not so big, access (may copy memory) it in a loop is fine.
    for (int32_t i = 0; i != ptrs.Dim(); ++i) {
      EXPECT_EQ(ptrs[i], shape.RowSplits(i + 1).Data());
    }
  }
}

void TestRaggedShape2(const RaggedShape &shape) {
  ContextPtr cpu = GetCpuContext();  // will be used to copy data
  for (auto &context : {GetCpuContext(), GetCudaContext()}) {
    RaggedShape src_shape = shape.To(context);
    src_shape.Populate();
    ASSERT_GE(src_shape.NumAxes(), 2);
    Array1<int32_t> row_splits = src_shape.RowSplits(1);
    Array1<int32_t> row_ids = src_shape.RowIds(1);
    int32_t cached_tot_size = src_shape.TotSize(1);

    {
      // both row_splits and row_ids are non-null
      RaggedShape result = RaggedShape2(&row_splits, &row_ids, cached_tot_size);
      CheckArrayData(result.RowSplits(1), row_splits);
      CheckArrayData(result.RowIds(1), row_ids);
      EXPECT_EQ(result.TotSize(1), cached_tot_size);
    }
    {
      // both row_splits and row_ids are non-null, cached_tot_size = -1
      RaggedShape result = RaggedShape2(&row_splits, &row_ids, -1);
      CheckArrayData(result.RowSplits(1), row_splits);
      CheckArrayData(result.RowIds(1), row_ids);
      EXPECT_EQ(result.TotSize(1), cached_tot_size);
    }
    {
      // row_ids is null
      RaggedShape result = RaggedShape2(&row_splits, nullptr, cached_tot_size);
      CheckArrayData(result.RowSplits(1), row_splits);
      CheckArrayData(result.RowIds(1), row_ids);
      EXPECT_EQ(result.TotSize(1), cached_tot_size);
    }
    {
      // row_ids is null, cached_tot_size = -1
      RaggedShape result = RaggedShape2(&row_splits, nullptr, -1);
      CheckArrayData(result.RowSplits(1), row_splits);
      CheckArrayData(result.RowIds(1), row_ids);
      EXPECT_EQ(result.TotSize(1), cached_tot_size);
    }

    // note if row_splits == null, then we suppose there's no empty rows after
    // the last row-id in row_ids
    if (row_splits.Dim() == (row_ids.Dim() == 0 ? 1 : row_ids.Back() + 2)) {
      {
        // row_splits is null
        RaggedShape result = RaggedShape2(nullptr, &row_ids, cached_tot_size);
        CheckArrayData(result.RowSplits(1), row_splits);
        CheckArrayData(result.RowIds(1), row_ids);
        EXPECT_EQ(result.TotSize(1), cached_tot_size);
      }
      {
        // row_splits is null, cached_tot_size = -1
        RaggedShape result = RaggedShape2(nullptr, &row_ids, -1);
        CheckArrayData(result.RowSplits(1), row_splits);
        CheckArrayData(result.RowIds(1), row_ids);
        EXPECT_EQ(result.TotSize(1), cached_tot_size);
      }
    }
  }
}
TEST_F(RaggedShapeOpsSuiteTest, TestRaggedShape2) {
  TestRaggedShape2(simple_shape_);
  TestRaggedShape2(random_shape_);
}

void TestRaggedShape3(const RaggedShape &shape) {
  ContextPtr cpu = GetCpuContext();  // will be used to copy data
  for (auto &context : {GetCpuContext(), GetCudaContext()}) {
    RaggedShape src_shape = shape.To(context);
    src_shape.Populate();
    ASSERT_GE(src_shape.NumAxes(), 3);
    Array1<int32_t> row_splits1 = src_shape.RowSplits(1);
    Array1<int32_t> row_ids1 = src_shape.RowIds(1);
    int32_t cached_tot_size1 = src_shape.TotSize(1);
    Array1<int32_t> row_splits2 = src_shape.RowSplits(2);
    Array1<int32_t> row_ids2 = src_shape.RowIds(2);
    int32_t cached_tot_size2 = src_shape.TotSize(2);

    {
      // both row_splits and row_ids are non-null
      RaggedShape result =
          RaggedShape3(&row_splits1, &row_ids1, cached_tot_size1, &row_splits2,
                       &row_ids2, cached_tot_size2);
      CheckArrayData(result.RowSplits(1), row_splits1);
      CheckArrayData(result.RowIds(1), row_ids1);
      EXPECT_EQ(result.TotSize(1), cached_tot_size1);
      CheckArrayData(result.RowSplits(2), row_splits2);
      CheckArrayData(result.RowIds(2), row_ids2);
      EXPECT_EQ(result.TotSize(2), cached_tot_size2);
    }
    {
      // row_ids is non-null, cached_tot_size = -1
      RaggedShape result =
          RaggedShape3(&row_splits1, nullptr, -1, &row_splits2, nullptr, -1);
      CheckArrayData(result.RowSplits(1), row_splits1);
      CheckArrayData(result.RowIds(1), row_ids1);
      EXPECT_EQ(result.TotSize(1), cached_tot_size1);
      CheckArrayData(result.RowSplits(2), row_splits2);
      CheckArrayData(result.RowIds(2), row_ids2);
      EXPECT_EQ(result.TotSize(2), cached_tot_size2);
    }

    // note if row_splits == null, then we suppose there's no empty rows after
    // the last row-id in row_ids
    bool valid1 =
        (row_splits1.Dim() == (row_ids1.Dim() == 0 ? 1 : row_ids1.Back() + 2));
    bool valid2 =
        (row_splits2.Dim() == (row_ids2.Dim() == 0 ? 1 : row_ids2.Back() + 2));
    if (valid1 && valid2) {
      RaggedShape result =
          RaggedShape3(nullptr, &row_ids1, -1, nullptr, &row_ids2, -1);
      CheckArrayData(result.RowSplits(1), row_splits1);
      CheckArrayData(result.RowIds(1), row_ids1);
      EXPECT_EQ(result.TotSize(1), cached_tot_size1);
      CheckArrayData(result.RowSplits(2), row_splits2);
      CheckArrayData(result.RowIds(2), row_ids2);
      EXPECT_EQ(result.TotSize(2), cached_tot_size2);
    }
    // TODO(haowen): add more cases for other branches
  }
}
TEST_F(RaggedShapeOpsSuiteTest, TestRaggedShape3) {
  TestRaggedShape3(simple_shape_);
  TestRaggedShape3(random_shape_);
}

void TestComposeShape(const RaggedShape &shape) {
  ContextPtr cpu = GetCpuContext();  // will be used to copy data
  for (auto &context : {GetCpuContext(), GetCudaContext()}) {
    RaggedShape src_shape = shape.To(context);
    ASSERT_GE(src_shape.NumAxes(), 3);
    Array1<int32_t> row_splits1 = src_shape.RowSplits(1);
    Array1<int32_t> row_ids1 = src_shape.RowIds(1);
    Array1<int32_t> row_splits2 = src_shape.RowSplits(2);
    Array1<int32_t> row_ids2 = src_shape.RowIds(2);

    RaggedShape shape1 = RaggedShape2(&row_splits1, nullptr, -1);
    RaggedShape shape2 = RaggedShape2(&row_splits2, nullptr, -1);

    RaggedShape result = ComposeRaggedShapes(shape1, shape2);

    ASSERT_EQ(result.NumAxes(), 3);

    CheckArrayData(result.RowSplits(1), row_splits1);
    CheckArrayData(result.RowIds(1), row_ids1);
    CheckArrayData(result.RowSplits(2), row_splits2);
    CheckArrayData(result.RowIds(2), row_ids2);
  }
}
TEST_F(RaggedShapeOpsSuiteTest, TestComposeShape) {
  TestComposeShape(simple_shape_);
  TestComposeShape(random_shape_);
}

void TestShapeFromTotSize(const RaggedShape &shape) {
  ContextPtr cpu = GetCpuContext();  // will be used to copy data
  for (auto &context : {GetCpuContext(), GetCudaContext()}) {
    RaggedShape src_shape = shape.To(context);
    ASSERT_GE(src_shape.NumAxes(), 2);

    int32_t num_axes = src_shape.NumAxes();
    std::vector<int32_t> tot_sizes(num_axes);
    for (int32_t i = 0; i != num_axes; ++i) {
      tot_sizes[i] = src_shape.TotSize(i);
    }

    RaggedShape result =
        RaggedShapeFromTotSizes(context, num_axes, tot_sizes.data());

    ASSERT_EQ(result.NumAxes(), num_axes);
    for (int32_t i = 0; i < num_axes; ++i) {
      EXPECT_EQ(result.TotSize(i), src_shape.TotSize(i));
      if (i > 0) {
        EXPECT_EQ(result.RowSplits(i).Dim(), src_shape.RowSplits(i).Dim());
        EXPECT_EQ(result.RowIds(i).Dim(), src_shape.RowIds(i).Dim());
      }
    }
  }
}
TEST_F(RaggedShapeOpsSuiteTest, TestShapeFromTotSize) {
  TestShapeFromTotSize(simple_shape_);
  TestShapeFromTotSize(random_shape_);
}

template <typename T>
void TestRagged() {
  ContextPtr cpu = GetCpuContext();  // will be used to copy data
  for (auto &context : {GetCpuContext(), GetCudaContext()}) {
    {
      // constructed with row_splits and row_ids
      // RaggedTensor4 t = [
      //  [ [[ 1, 2], [4]],  [[3, 0]] ],
      //  [ [[7, 8, 9]], [[6], [3, 5, 7]], [[2]] ],
      //  [ [[3, 4], [], [8]] ]
      // ]
      const std::vector<int32_t> row_splits1 = {0, 2, 5, 6};
      const std::vector<int32_t> row_ids1 = {0, 0, 1, 1, 1, 2};
      const std::vector<int32_t> row_splits2 = {0, 2, 3, 4, 6, 7, 10};
      const std::vector<int32_t> row_ids2 = {0, 0, 1, 2, 3, 3, 4, 5, 5, 5};
      const std::vector<int32_t> row_splits3 = {0,  2,  3,  5,  8, 9,
                                                12, 13, 15, 15, 16};
      const std::vector<int32_t> row_ids3 = {0, 0, 1, 2, 2, 3, 3, 3,
                                             4, 5, 5, 5, 6, 7, 7, 9};
      const std::vector<T> values_vec = {1, 2, 4, 3, 0, 7, 8, 9,
                                         6, 3, 5, 7, 2, 3, 4, 8};
      std::vector<RaggedShapeLayer> axes;
      axes.emplace_back(RaggedShapeLayer{Array1<int32_t>(context, row_splits1),
                                       Array1<int32_t>(context, row_ids1),
                                       static_cast<int32_t>(row_ids1.size())});
      axes.emplace_back(RaggedShapeLayer{Array1<int32_t>(context, row_splits2),
                                       Array1<int32_t>(context, row_ids2),
                                       static_cast<int32_t>(row_ids2.size())});
      axes.emplace_back(RaggedShapeLayer{Array1<int32_t>(context, row_splits3),
                                       Array1<int32_t>(context, row_ids3),
                                       static_cast<int32_t>(row_ids3.size())});

      RaggedShape shape(axes, true);
      Array1<T> values(context, values_vec);
      Ragged<T> ragged(shape, values);

      // test Index(axis, i)
      {
        // values: [[[ 1, 2], [4]], [[3, 0]]]
        Ragged<T> sub_raggged = ragged.Index(0, 0);
        RaggedShape &sub_shape = sub_raggged.shape;
        EXPECT_EQ(sub_shape.NumAxes(), 3);
        const std::vector<std::vector<int32_t>> sub_row_splits_vec = {
            {0, 2, 3}, {0, 2, 3, 5}};
        CheckRowSplits(sub_shape, sub_row_splits_vec);
        const Array1<T> &sub_values = sub_raggged.values;
        const std::vector<T> sub_values_vec = {1, 2, 4, 3, 0};
        CheckArrayData<T>(sub_values, sub_values_vec);
      }
      {
        // values: [[[7, 8, 9]], [[6], [3, 5, 7]], [[2]]]
        Ragged<T> sub_raggged = ragged.Index(0, 1);
        RaggedShape &sub_shape = sub_raggged.shape;
        EXPECT_EQ(sub_shape.NumAxes(), 3);
        const std::vector<std::vector<int32_t>> sub_row_splits_vec = {
            {0, 1, 3, 4}, {0, 3, 4, 7, 8}};
        CheckRowSplits(sub_shape, sub_row_splits_vec);
        const Array1<T> &sub_values = sub_raggged.values;
        const std::vector<T> sub_values_vec = {7, 8, 9, 6, 3, 5, 7, 2};
        CheckArrayData<T>(sub_values, sub_values_vec);
      }
      {
        // values: [[[3, 4], [], [8]]]
        Ragged<T> sub_raggged = ragged.Index(0, 2);
        RaggedShape &sub_shape = sub_raggged.shape;
        EXPECT_EQ(sub_shape.NumAxes(), 3);
        const std::vector<std::vector<int32_t>> sub_row_splits_vec = {
            {0, 3}, {0, 2, 2, 3}};
        CheckRowSplits(sub_shape, sub_row_splits_vec);
        const Array1<T> &sub_values = sub_raggged.values;
        const std::vector<T> sub_values_vec = {3, 4, 8};
        CheckArrayData<T>(sub_values, sub_values_vec);
      }

      // test operator[](const std::vector<int32_t> &indexes)
      if (context->GetDeviceType() == kCpu) {
        {
          std::vector<int32_t> indexes = {0, 0, 0, 0};
          EXPECT_EQ(ragged.shape[indexes], 0);
          EXPECT_EQ(ragged[indexes], 1);
        }
        {
          std::vector<int32_t> indexes = {0, 1, 0, 0};
          EXPECT_EQ(ragged.shape[indexes], 3);
          EXPECT_EQ(ragged[indexes], 3);
        }
        {
          std::vector<int32_t> indexes = {1, 0, 0, 1};
          EXPECT_EQ(ragged.shape[indexes], 6);
          EXPECT_EQ(ragged[indexes], 8);
        }
        {
          std::vector<int32_t> indexes = {1, 1, 1, 0};
          EXPECT_EQ(ragged.shape[indexes], 9);
          EXPECT_EQ(ragged[indexes], 3);
        }
        {
          std::vector<int32_t> indexes = {2, 0, 0, 1};
          EXPECT_EQ(ragged.shape[indexes], 14);
          EXPECT_EQ(ragged[indexes], 4);
        }
        {
          std::vector<int32_t> indexes = {2, 0, 2, 0};
          EXPECT_EQ(ragged.shape[indexes], 15);
          EXPECT_EQ(ragged[indexes], 8);
        }
      }

      const std::vector<std::vector<int32_t>> row_splits_vec = {
          row_splits1, row_splits2, row_splits3};
      // test To(ctx)
      {
        // to GPU
        Ragged<T> other = ragged.To(GetCudaContext());
        CheckRowSplits(other.shape, row_splits_vec);
        CheckArrayData<T>(other.values, values_vec);
      }
      {
        // to CPU
        Ragged<T> other = ragged.To(GetCpuContext());
        CheckRowSplits(other.shape, row_splits_vec);
        CheckArrayData<T>(other.values, values_vec);
      }
    }
  }
}

template <typename T, typename OP = LessThan<T>>
static void CpuSortSublists(const Array1<int32_t> &row_splits, Array1<T> *src) {
  K2_CHECK(src->Context()->GetDeviceType() == kCpu);
  T *p = src->Data();
  OP comp = OP();
  for (int32_t i = 0; i < row_splits.Dim() - 1; ++i) {
    int32_t cur = row_splits[i];
    int32_t next = row_splits[i + 1];
    std::sort(p + cur, p + next, comp);
  }
}

template <typename T, typename OP = LessThan<T>>
static void TestSortSublists() {
  auto cpu_context = GetCpuContext();
  auto cuda_context = GetCudaContext();

  RaggedShape shape = RandomRaggedShape(false,  // set_row_ids
                                        2,      // min_num_axes
                                        4,      // max_num_axes
                                        1,      // min_num_elements
                                        2000);  // max_num_elements

  Array1<T> values =
      RandUniformArray1<T>(shape.Context(), shape.NumElements(), -2000, 2000);
  Ragged<T> ragged(shape, values);
  ragged = ragged.To(cuda_context);
  values = values.To(cpu_context);  // to be sorted by cpu

  Array1<T> unsorted = values.Clone();

  Array1<int32_t> order(ragged.Context(), ragged.values.Dim());
  SortSublists<T, OP>(&ragged, &order);

  Array1<int32_t> &segment = ragged.shape.RowSplits(ragged.NumAxes() - 1);
  CpuSortSublists<T, OP>(segment, &values);

  int32_t n = order.Dim();
  for (int i = 0; i != n; ++i) {
    EXPECT_EQ(values[i], ragged.values[i]);
    EXPECT_EQ(ragged.values[i], unsorted[order[i]]);
  }
}

TEST(RaggedTest, Ragged) {
  TestRagged<int32_t>();
  TestRagged<double>();

  TestSortSublists<int32_t>();
  TestSortSublists<double>();
}

TEST(RaggedShapeOpsTest, TestAppend) {
  ContextPtr cpu = GetCpuContext();  // will be used to copy data
  for (auto &context : {GetCpuContext(), GetCudaContext()}) {
    {
      // simple case
      std::vector<RaggedShape> shapes(2);
      std::vector<RaggedShape *> shapes_ptr(2);
      std::vector<std::vector<Array1<int32_t>>> row_splits_vec(2);
      {
        const std::vector<int32_t> row_splits1 = {0, 2, 5, 6};
        const std::vector<int32_t> row_ids1 = {0, 0, 1, 1, 1, 2};
        const std::vector<int32_t> row_splits2 = {0, 2, 3, 4, 6, 7, 10};
        const std::vector<int32_t> row_ids2 = {0, 0, 1, 2, 3, 3, 4, 5, 5, 5};
        Array1<int32_t> splits1(context, row_splits1);
        Array1<int32_t> ids1(context, row_ids1);
        Array1<int32_t> splits2(context, row_splits2);
        Array1<int32_t> ids2(context, row_ids2);
        row_splits_vec[0].push_back(splits1);
        row_splits_vec[1].push_back(splits2);
        shapes[0] = RaggedShape3(&splits1, &ids1, ids1.Dim(), &splits2, &ids2,
                                 ids2.Dim());
        shapes_ptr[0] = &shapes[0];
      }
      {
        const std::vector<int32_t> row_splits1 = {0, 1, 3, 4};
        const std::vector<int32_t> row_ids1 = {0, 1, 1, 2};
        const std::vector<int32_t> row_splits2 = {0, 3, 4, 5, 7};
        const std::vector<int32_t> row_ids2 = {0, 0, 0, 1, 2, 3, 3};
        Array1<int32_t> splits1(context, row_splits1);
        Array1<int32_t> ids1(context, row_ids1);
        Array1<int32_t> splits2(context, row_splits2);
        Array1<int32_t> ids2(context, row_ids2);
        row_splits_vec[0].push_back(splits1);
        row_splits_vec[1].push_back(splits2);
        RaggedShape shape = RaggedShape3(&splits1, &ids1, ids1.Dim(), &splits2,
                                         &ids2, ids2.Dim());
        shapes[1] = RaggedShape3(&splits1, &ids1, ids1.Dim(), &splits2, &ids2,
                                 ids2.Dim());
        shapes_ptr[1] = &shapes[1];
      }

      {
        // axis == 1
        RaggedShape result = Append(1, 2, shapes_ptr.data());
        std::vector<std::vector<int32_t>> expected_row_splits = {
            {0, 3, 8, 10}, {0, 2, 3, 6, 7, 9, 10, 11, 12, 15, 17}};
        std::vector<std::vector<int32_t>> expected_row_ids = {
            {0, 0, 0, 1, 1, 1, 1, 1, 2, 2},
            {0, 0, 1, 2, 2, 2, 3, 4, 4, 5, 6, 7, 8, 8, 8, 9, 9}};
        for (int32_t i = 0; i < 2; ++i) {
          CheckArrayData(result.RowSplits(i + 1), expected_row_splits[i]);
          CheckArrayData(result.RowIds(i + 1), expected_row_ids[i]);
        }
      }

      {
        // axis == 0
        RaggedShape result = Append(0, 2, shapes_ptr.data());

        // get result splits with `SpliceRowSplits` and get result row-ids with
        // `RowSplitsToRowIds``
        std::vector<Array1<int32_t>> result_splits;
        std::vector<Array1<int32_t>> result_ids;
        for (auto i = 0; i < 2; ++i) {
          std::vector<const Array1<int32_t> *> splits_ptr = {
              &row_splits_vec[i][0], &row_splits_vec[i][1]};
          Array1<int32_t> curr_row_splits =
              SpliceRowSplits(2, splits_ptr.data());
          result_splits.push_back(curr_row_splits);
          Array1<int32_t> curr_row_ids(context, curr_row_splits.Back());
          RowSplitsToRowIds(curr_row_splits, &curr_row_ids);
          result_ids.push_back(curr_row_ids);
        }
        for (int32_t i = 0; i < 2; ++i) {
          CheckArrayData(result.RowSplits(i + 1), result_splits[i]);
          CheckArrayData(result.RowIds(i + 1), result_ids[i]);
        }
      }
    }

    {
      // test with random large size
      for (int32_t i = 0; i < 2; ++i) {
        int32_t num_shape = RandInt(2, 100);
        int32_t num_axes = RandInt(2, 4);
        std::vector<RaggedShape> shape_vec(num_shape);
        std::vector<RaggedShape *> shapes(num_shape);
        for (int32_t j = 0; j != num_shape; ++j) {
          shape_vec[j] =
              RandomRaggedShape(true, num_axes, num_axes, 0, 1000).To(context);
          shapes[j] = &shape_vec[j];
        }
        // only test case axis == 0, test axis==1 with simple case is good
        // enough as it just calls Stack
        RaggedShape result = Append(0, num_shape, shapes.data());
        ASSERT_EQ(result.NumAxes(), num_axes);

        // get result splits with `SpliceRowSplits` and get result row-ids with
        // `RowSplitsToRowIds``
        std::vector<Array1<int32_t>> result_splits;
        std::vector<Array1<int32_t>> result_ids;
        for (int32_t axis = 1; axis < num_axes; ++axis) {
          std::vector<Array1<int32_t>> splits_vec(num_shape);
          std::vector<const Array1<int32_t> *> splits_vec_ptr(num_shape);
          for (int32_t n = 0; n != num_shape; ++n) {
            splits_vec[n] = shape_vec[n].RowSplits(axis);
            splits_vec_ptr[n] = &splits_vec[n];
          }
          Array1<int32_t> curr_row_splits =
              SpliceRowSplits(num_shape, splits_vec_ptr.data());
          result_splits.push_back(curr_row_splits);
          Array1<int32_t> curr_row_ids(context, curr_row_splits.Back());
          RowSplitsToRowIds(curr_row_splits, &curr_row_ids);
          result_ids.push_back(curr_row_ids);
        }

        // check data
        for (int32_t axis = 1; axis < num_axes; ++axis) {
          CheckArrayData(result.RowSplits(axis), result_splits[axis - 1]);
          CheckArrayData(result.RowIds(axis), result_ids[axis - 1]);
        }
      }
    }
  }
}

template <typename T>
void TestAppendRagged() {
  ContextPtr cpu = GetCpuContext();  // will be used to copy data
  for (auto &context : {GetCpuContext(), GetCudaContext()}) {
    // TODO(haowen): remove duplicate code in TestAppend above.
    // test with simple case could be good enough, as we have tested
    // Append(RaggedShape&) already.
    std::vector<Ragged<T>> ragged_vec(2);
    std::vector<Ragged<T> *> ragged(2);
    std::vector<std::vector<Array1<int32_t>>> row_splits_vec(2);
    {
      const std::vector<int32_t> row_splits1 = {0, 2, 5, 6};
      const std::vector<int32_t> row_ids1 = {0, 0, 1, 1, 1, 2};
      const std::vector<int32_t> row_splits2 = {0, 2, 3, 4, 6, 7, 10};
      const std::vector<int32_t> row_ids2 = {0, 0, 1, 2, 3, 3, 4, 5, 5, 5};
      const std::vector<T> values_vec = {1, 2, 5, 7, 9, 10, 12, 14, 15, 18};
      Array1<int32_t> splits1(context, row_splits1);
      Array1<int32_t> ids1(context, row_ids1);
      Array1<int32_t> splits2(context, row_splits2);
      Array1<int32_t> ids2(context, row_ids2);
      RaggedShape shape = RaggedShape3(&splits1, &ids1, ids1.Dim(), &splits2,
                                       &ids2, ids2.Dim());
      Array1<T> values(context, values_vec);
      ragged_vec[0] = Ragged<T>(shape, values);
      ragged[0] = &ragged_vec[0];
    }

    {
      const std::vector<int32_t> row_splits1 = {0, 1, 3, 4};
      const std::vector<int32_t> row_ids1 = {0, 1, 1, 2};
      const std::vector<int32_t> row_splits2 = {0, 3, 4, 5, 7};
      const std::vector<int32_t> row_ids2 = {0, 0, 0, 1, 2, 3, 3};
      const std::vector<T> values_vec = {20, 21, 23, 28, 30, 32, 35};
      Array1<int32_t> splits1(context, row_splits1);
      Array1<int32_t> ids1(context, row_ids1);
      Array1<int32_t> splits2(context, row_splits2);
      Array1<int32_t> ids2(context, row_ids2);
      RaggedShape shape = RaggedShape3(&splits1, &ids1, ids1.Dim(), &splits2,
                                       &ids2, ids2.Dim());
      Array1<T> values(context, values_vec);
      ragged_vec[1] = Ragged<T>(shape, values);
      ragged[1] = &ragged_vec[1];
    }

    {
      // axis == 0
      Ragged<T> result = Append(0, 2, ragged.data());
      std::vector<std::vector<int32_t>> expected_row_splits = {
          {0, 2, 5, 6, 7, 9, 10}, {0, 2, 3, 4, 6, 7, 10, 13, 14, 15, 17}};
      std::vector<std::vector<int32_t>> expected_row_ids = {
          {0, 0, 1, 1, 1, 2, 3, 4, 4, 5},
          {0, 0, 1, 2, 3, 3, 4, 5, 5, 5, 6, 6, 6, 7, 8, 9, 9}};
      for (int32_t i = 0; i < 2; ++i) {
        CheckArrayData(result.RowSplits(i + 1), expected_row_splits[i]);
        CheckArrayData(result.RowIds(i + 1), expected_row_ids[i]);
      }
      std::vector<T> expected_data = {1,  2,  5,  7,  9,  10, 12, 14, 15,
                                      18, 20, 21, 23, 28, 30, 32, 35};
      CheckArrayData(result.values, expected_data);
    }

    {
      // axis == 1
      Ragged<T> result = Append(1, 2, ragged.data());
      std::vector<std::vector<int32_t>> expected_row_splits = {
          {0, 3, 8, 10}, {0, 2, 3, 6, 7, 9, 10, 11, 12, 15, 17}};
      std::vector<std::vector<int32_t>> expected_row_ids = {
          {0, 0, 0, 1, 1, 1, 1, 1, 2, 2},
          {0, 0, 1, 2, 2, 2, 3, 4, 4, 5, 6, 7, 8, 8, 8, 9, 9}};
      for (int32_t i = 0; i < 2; ++i) {
        CheckArrayData(result.RowSplits(i + 1), expected_row_splits[i]);
        CheckArrayData(result.RowIds(i + 1), expected_row_ids[i]);
      }
      std::vector<T> expected_data = {1,  2,  5,  20, 21, 23, 7,  9, 10,
                                      12, 28, 30, 14, 15, 18, 32, 35};
      CheckArrayData(result.values, expected_data);
    }
  }
}
TEST(RaggedTest, TestAppendRagged) {
  TestAppendRagged<int32_t>();
  TestAppendRagged<double>();
}

void CheckResultOfIndex(const ContextPtr &context, RaggedShape shape,
                        Array1<int32_t> new2old, RaggedShape result) {
  K2_CHECK(context->IsCompatible(*shape.Context()));
  ContextPtr cpu = GetCpuContext();  // will use to copy data
  int32_t num_axes = shape.NumAxes();
  int32_t src_dim0 = shape.Dim0(), result_dim0 = result.Dim0();
  if (result_dim0 == 0) {
    std::vector<int32_t> empty_row_splits = {0};
    for (int32_t i = 0; i < num_axes - 1; ++i) {
      CheckArrayData(result.RowSplits(i + 1), empty_row_splits);
      EXPECT_EQ(result.RowIds(i + 1).Dim(), 0);
    }
    return;
  }
  Array2<int32_t> old_offsets(context, num_axes, src_dim0 + 1);
  auto old_offsets_acc = old_offsets.Accessor();
  Array1<int32_t *> row_splits_ptrs = GetRowSplitsPtr(shape);
  int32_t **row_splits_ptrs_data = row_splits_ptrs.Data();
  // Set old_offsets
  K2_EVAL(
      context, src_dim0 + 1, lambda_get_old_offsets, (int32_t i)->void {
        // 0 <= i <= dim0
        int32_t cur_offset = i;
        for (int32_t axis = 0; axis < num_axes; axis++) {
          old_offsets_acc(axis, i) = cur_offset;
          if (axis + 1 == num_axes) return;
          cur_offset = row_splits_ptrs_data[axis][cur_offset];
        }
      });
  old_offsets = old_offsets.To(cpu);
  auto cpu_offsets_acc = old_offsets.Accessor();
  shape = shape.To(cpu);
  new2old = new2old.To(cpu);
  // get result splits with `SpliceRowSplits` and get result row-ids with
  // `RowSplitsToRowIds``
  std::vector<Array1<int32_t>> result_splits;
  std::vector<Array1<int32_t>> result_ids;
  for (auto axis = 0; axis < num_axes - 1; ++axis) {
    Array1<int32_t> curr_row_splits = shape.RowSplits(axis + 1);
    std::vector<Array1<int32_t>> splits_vec(result_dim0);
    std::vector<const Array1<int32_t> *> splits_vec_ptr(result_dim0);
    for (int32_t m = 0; m != result_dim0; ++m) {
      int32_t old_idx = new2old[m];
      int32_t start = cpu_offsets_acc(axis, old_idx);
      int32_t end = cpu_offsets_acc(axis, old_idx + 1);
      Array1<int32_t> sub_list = curr_row_splits.Range(start, end - start + 1);
      Array1<int32_t> copy_sub_list(cpu, sub_list.Dim());
      copy_sub_list.CopyFrom(sub_list);
      int32_t *data = copy_sub_list.Data();
      int32_t init = data[0];
      for (int32_t n = 0; n != copy_sub_list.Dim(); ++n) {
        data[n] -= init;
      }
      splits_vec[m] = copy_sub_list;
      splits_vec_ptr[m] = &splits_vec[m];
    }
    Array1<int32_t> result_row_splits =
        SpliceRowSplits(result_dim0, splits_vec_ptr.data());
    result_splits.push_back(result_row_splits);
    Array1<int32_t> result_row_ids(cpu, result_row_splits.Back());
    RowSplitsToRowIds(result_row_splits, &result_row_ids);
    result_ids.push_back(result_row_ids);
  }
  for (int32_t i = 0; i < num_axes - 1; ++i) {
    CheckArrayData(result.RowSplits(i + 1), result_splits[i]);
    CheckArrayData(result.RowIds(i + 1), result_ids[i]);
  }
}

TEST(RaggedShapeOpsTest, TestIndex) {
  for (int i = 0; i < 5; i++) {
    ContextPtr cpu = GetCpuContext();  // will be used to copy data
    for (auto &context : {GetCpuContext(), GetCudaContext()}) {
      {
        // simple case
        const std::vector<int32_t> row_splits1 = {0, 2, 5, 6};
        const std::vector<int32_t> row_ids1 = {0, 0, 1, 1, 1, 2};
        const std::vector<int32_t> row_splits2 = {0, 2, 3, 4, 6, 7, 10};
        const std::vector<int32_t> row_ids2 = {0, 0, 1, 2, 3, 3, 4, 5, 5, 5};

        Array1<int32_t> splits1(context, row_splits1);
        Array1<int32_t> ids1(context, row_ids1);
        Array1<int32_t> splits2(context, row_splits2);
        Array1<int32_t> ids2(context, row_ids2);
        RaggedShape shape = RaggedShape3(&splits1, &ids1, ids1.Dim(), &splits2,
                                         &ids2, ids2.Dim());

        std::vector<int32_t> new2old_vec = {2, 1};
        Array1<int32_t> new2old(context, new2old_vec);
        Array1<int32_t> value_indexes_out;
        RaggedShape result = Index(shape, new2old, &value_indexes_out);
        // fsa 2, state_idx01 {5}, arc_idx012 {7, 8, 9}
        // fsa 1, state_idx01 {2, 3, 4}, arc_idx012 {{3},{4, 5}, {6}}
        CheckArrayData(value_indexes_out,
                       std::vector<int32_t>{7, 8, 9, 3, 4, 5, 6});
        CheckResultOfIndex(context, shape, new2old, result);
      }

      {
        // test with random large size
        for (int32_t i = 0; i < 2; ++i) {
          int32_t num_axes = RandInt(2, 4);
          RaggedShape shape =
              RandomRaggedShape(true, num_axes, num_axes, 0, 1000).To(context);
          int32_t dim0 = shape.Dim0(), result_dim0 = RandInt(0, 10);
          if (dim0 == 0) result_dim0 = 0;
          std::vector<int32_t> new2old_vec(result_dim0);
          for (int i = 0; i < result_dim0; i++)
            new2old_vec[i] = RandInt(0, dim0 - 1);
          Array1<int32_t> new2old(context, new2old_vec);
          Array1<int32_t> value_indexes;
          RaggedShape result = Index(shape, new2old, &value_indexes);
          CheckResultOfIndex(context, shape, new2old, result);
          K2_LOG(INFO) << "Value_indexes = " << value_indexes;
        }
      }
    }
  }
}

TEST(GetTransposeReordering, NoDuplicates) {
  //       col0  col1  col2  col3  col4  col5
  // row0                           a0    b1
  // row1   c2    d3                      e4
  // row2                     f5
  // row3   g6          h7          i8
  // row4                                 j9
  // row5         k10               l11
  std::vector<int32_t> col_indexes{4, 5, 0, 1, 5, 3, 0, 2, 4, 5, 1, 4};
  std::vector<int32_t> _row_splits{0, 2, 5, 6, 9, 10, 12};
  for (auto &context : {GetCpuContext(), GetCudaContext()}) {
    Array1<int32_t> row_splits(context, _row_splits);
    RaggedShape shape = RaggedShape2(&row_splits, nullptr, -1);
    Array1<int32_t> values(context, col_indexes);

    Ragged<int32_t> ragged(shape, values);
    Array1<int32_t> order = GetTransposeReordering(ragged, 6);
    CheckArrayData(order, {2, 6, 3, 10, 7, 5, 0, 8, 11, 1, 4, 9});
    EXPECT_TRUE(context->IsCompatible(*order.Context()));
  }
}

TEST(GetTransposeReordering, ThreeAxesEmptyCase) {
  for (auto &context : {GetCpuContext(), GetCudaContext()}) {
    Ragged<int32_t> ragged("[ [ [ ] ] ]");
    ragged = ragged.To(context);
    Array1<int32_t> order = GetTransposeReordering(ragged, 0);
  }
}

TEST(GetTransposeReordering, NoDuplicatesThreeAxes) {
  //       col0  col1  col2  col3  col4  col5
  // row0         a0          b1
  // row1   c2          d3
  // row2         e4
  // row3   f5    g6          h7
  // row4                                  i8
  // row5                            j9    k10
  for (auto &context : {GetCpuContext(), GetCudaContext()}) {
    Array1<int32_t> col_indexes(
        context, std::vector<int32_t>{1, 3, 0, 2, 1, 0, 1, 3, 5, 4, 5});
    Array1<int32_t> row_splits1(context, std::vector<int32_t>{0, 4, 6});
    Array1<int32_t> row_splits2(context,
                                std::vector<int32_t>{0, 2, 4, 5, 8, 9, 11});
    RaggedShape shape =
        RaggedShape3(&row_splits1, nullptr, -1, &row_splits2, nullptr, -1);
    Ragged<int32_t> ragged(shape, col_indexes);
    Array1<int32_t> order = GetTransposeReordering(ragged, 6);
    CheckArrayData(order, {2, 5, 0, 4, 6, 3, 1, 7, 9, 8, 10});
    EXPECT_TRUE(context->IsCompatible(*order.Context()));
  }
}

TEST(GetTransposeReordering, WithDuplicates) {
  //       col0   col1   col2    col3      col4      col5
  // row0         a0,a1         b2,b3,b4
  // row1  c5,c6          d7
  // row2         e8
  // row3   f9   g10,g11         h12
  // row4                                i13,i14,i15
  // row5                        j16                  k17
  std::vector<int32_t> col_indexes{1, 1, 3, 3, 3, 0, 0, 2, 1,
                                   0, 1, 1, 3, 4, 4, 4, 3, 5};
  std::vector<int32_t> _row_splits{0, 5, 8, 9, 13, 16, 18};
  for (auto &context : {GetCpuContext(), GetCudaContext()}) {
    Array1<int32_t> row_splits(context, _row_splits);
    RaggedShape shape = RaggedShape2(&row_splits, nullptr, -1);
    Array1<int32_t> values(context, col_indexes);
    Ragged<int32_t> ragged(shape, values);
    Array1<int32_t> order = GetTransposeReordering(ragged, 6);
    CheckArrayData(
        order, {5, 6, 9, 0, 1, 8, 10, 11, 7, 2, 3, 4, 12, 16, 13, 14, 15, 17});
    EXPECT_TRUE(context->IsCompatible(*order.Context()));
  }
}

TEST(GetTransposeReordering, WithDuplicatesThreeAxes) {
  //       col0   col1   col2    col3      col4      col5
  // row0         a0,a1         b2,b3,b4
  // row1  c5,c6          d7
  // row2         e8
  // row3   f9   g10,g11         h12
  // row4                                i13,i14,i15
  // row5                                 j16         k17
  for (auto &context : {GetCpuContext(), GetCudaContext()}) {
    Array1<int32_t> col_indexes(
        context, std::vector<int32_t>{1, 1, 3, 3, 3, 0, 0, 2, 1, 0, 1, 1, 3, 4,
                                      4, 4, 4, 5});
    Array1<int32_t> row_splits1(context, std::vector<int32_t>{0, 4, 6});
    Array1<int32_t> row_splits2(context,
                                std::vector<int32_t>{0, 5, 8, 9, 13, 16, 18});
    RaggedShape shape =
        RaggedShape3(&row_splits1, nullptr, -1, &row_splits2, nullptr, -1);
    Ragged<int32_t> ragged(shape, col_indexes);
    Array1<int32_t> order = GetTransposeReordering(ragged, 6);
    CheckArrayData(
        order, {5, 6, 9, 0, 1, 8, 10, 11, 7, 2, 3, 4, 12, 13, 14, 15, 16, 17});
    EXPECT_TRUE(context->IsCompatible(*order.Context()));
  }
}

TEST(ChangeSublistSize, TwoAxes) {
  for (auto &context : {GetCpuContext(), GetCudaContext()}) {
    Array1<int32_t> row_splits1(context, std::vector<int32_t>{0, 2, 5});
    RaggedShape src = RaggedShape2(&row_splits1, nullptr, -1);

    int32_t size_delta = 2;
    RaggedShape dst = ChangeSublistSize(src, size_delta);
    CheckArrayData(dst.RowSplits(1), std::vector<int32_t>{0, 4, 9});

    size_delta = -2;
    dst = ChangeSublistSize(src, size_delta);
    CheckArrayData(dst.RowSplits(1), std::vector<int32_t>{0, 0, 1});

    size_delta = 0;
    dst = ChangeSublistSize(src, size_delta);
    CheckArrayData(dst.RowSplits(1), std::vector<int32_t>{0, 2, 5});
  }
}

TEST(ChangeSublistSizePinned, TwoAxes) {
  for (auto &context : {GetCpuContext(), GetCudaContext()}) {
    {
      Array1<int32_t> row_splits1(context, std::vector<int32_t>{0, 2, 5, 5});
      RaggedShape src = RaggedShape2(&row_splits1, nullptr, -1);

      int32_t size_delta = 2;
      RaggedShape dst = ChangeSublistSizePinned(src, size_delta);
      CheckArrayData(dst.RowSplits(1), std::vector<int32_t>{0, 4, 9, 9});

      size_delta = -3;
      dst = ChangeSublistSizePinned(src, size_delta);
      CheckArrayData(dst.RowSplits(1), std::vector<int32_t>{0, 0, 0, 0});

      size_delta = 0;
      dst = ChangeSublistSizePinned(src, size_delta);
      CheckArrayData(dst.RowSplits(1), std::vector<int32_t>{0, 2, 5, 5});
    }
  }
}


TEST(ChangeSublistSize, ThreeAxes) {
  for (auto &context : {GetCpuContext(), GetCudaContext()}) {
    /*
     [
       [ [x, x, x], [x, x] ]
       [ [x], [x, x], [x, x, x] ]
     ]
     */
    Array1<int32_t> row_splits1(context, std::vector<int32_t>{0, 2, 5});
    Array1<int32_t> row_splits2(context,
                                std::vector<int32_t>{0, 3, 5, 6, 8, 11});
    RaggedShape src =
        RaggedShape3(&row_splits1, nullptr, -1, &row_splits2, nullptr, -1);

    int32_t size_delta = 2;
    RaggedShape dst = ChangeSublistSize(src, size_delta);
    CheckArrayData(dst.RowSplits(2), std::vector<int32_t>{0, 5, 9, 12, 16, 21});

    // it is an error to use -2 here
    // because the state (state_idx01 == 2) has only 1 entry
    size_delta = -1;

    dst = ChangeSublistSize(src, size_delta);
    CheckArrayData(dst.RowSplits(2), std::vector<int32_t>{0, 2, 3, 3, 4, 6});

    size_delta = 0;
    dst = ChangeSublistSize(src, size_delta);
    CheckArrayData(dst.RowSplits(2), std::vector<int32_t>{0, 3, 5, 6, 8, 11});
  }
}


TEST(ChangeSublistSizePinned, ThreeAxes) {
  for (auto &context : {GetCpuContext(), GetCudaContext()}) {
    /*
     [
       [ [x, x, x], [x, x] ]
       [ [x], [x, x], [], [x, x, x] ]
     ]
     */
    Array1<int32_t> row_splits1(context, std::vector<int32_t>{0, 2, 6});
    Array1<int32_t> row_splits2(context,
                                std::vector<int32_t>{0, 3, 5, 6, 8, 8, 11});
    RaggedShape src =
        RaggedShape3(&row_splits1, nullptr, -1, &row_splits2, nullptr, -1);

    int32_t size_delta = 2;
    RaggedShape dst = ChangeSublistSizePinned(src, size_delta);
    CheckArrayData(dst.RowSplits(2),
                   std::vector<int32_t>{0, 5, 9, 12, 16, 16, 21});

    size_delta = -2;

    dst = ChangeSublistSizePinned(src, size_delta);
    CheckArrayData(dst.RowSplits(2), std::vector<int32_t>{0, 1, 1, 1, 1, 1, 2});

    size_delta = 0;
    dst = ChangeSublistSizePinned(src, size_delta);
    CheckArrayData(dst.RowSplits(2),
                   std::vector<int32_t>{0, 3, 5, 6, 8, 8, 11});
  }
}


TEST(RaggedShapeOpsTest, TestGetCountsPartitioned) {
  ContextPtr cpu = GetCpuContext();  // will be used to copy data
  for (auto &context : {GetCpuContext(), GetCudaContext()}) {
    // Testing with simple case is good enough as we have tested GetCounts()
    // with random large size and GetCountsPartitioned just calls GetCounts.
    std::vector<int32_t> src_row_splits_vec = {0, 3, 4, 6, 10};
    Array1<int32_t> src_row_splits(context, src_row_splits_vec);
    RaggedShape src_shape = RaggedShape2(&src_row_splits, nullptr, -1);
    std::vector<int32_t> src_values_vec = {0, 1, 0, 2, 5, 5, 7, 7, 9, 7};
    Array1<int32_t> src_values(context, src_values_vec);
    Ragged<int32_t> src(src_shape, src_values);

    std::vector<int32_t> ans_row_splits_vec = {0, 2, 4, 7, 10};
    Array1<int32_t> ans_row_splits(context, ans_row_splits_vec);
    RaggedShape ans_shape = RaggedShape2(&ans_row_splits, nullptr, -1);

    Ragged<int32_t> result = GetCountsPartitioned(src, ans_shape);

    ASSERT_EQ(result.NumAxes(), 2);
    // Check row_splits
    Array1<int32_t> row_splits = result.shape.RowSplits(1).To(cpu);
    std::vector<int32_t> result_row_splits(
        row_splits.Data(), row_splits.Data() + row_splits.Dim());
    EXPECT_EQ(result_row_splits, ans_row_splits_vec);
    // check values
    std::vector<int32_t> expected_data = {2, 1, 1, 0, 0, 2, 0, 3, 0, 1};
    Array1<int32_t> values = result.values.To(cpu);
    std::vector<int32_t> data(values.Data(), values.Data() + values.Dim());
    EXPECT_EQ(data, expected_data);
  }
}

TEST(RaggedShapeOpsTest, TestStack) {
  ContextPtr cpu = GetCpuContext();  // will be used to copy data
  for (auto &context : {GetCpuContext(), GetCudaContext()}) {
    {
      // simple case
      std::vector<RaggedShape> shapes(2);
      std::vector<RaggedShape *> shapes_ptr(2);
      std::vector<std::vector<Array1<int32_t>>> row_splits_vec(2);
      {
        const std::vector<int32_t> row_splits1 = {0, 2, 5, 6};
        const std::vector<int32_t> row_splits2 = {0, 2, 3, 4, 6, 7, 10};
        Array1<int32_t> splits1(context, row_splits1);
        Array1<int32_t> splits2(context, row_splits2);
        row_splits_vec[0].push_back(splits1);
        row_splits_vec[1].push_back(splits2);
        shapes[0] = RaggedShape3(&splits1, nullptr, -1, &splits2, nullptr, -1);
        shapes_ptr[0] = &shapes[0];
      }
      {
        const std::vector<int32_t> row_splits1 = {0, 1, 3, 4};
        const std::vector<int32_t> row_splits2 = {0, 3, 4, 5, 7};
        Array1<int32_t> splits1(context, row_splits1);
        Array1<int32_t> splits2(context, row_splits2);
        row_splits_vec[0].push_back(splits1);
        row_splits_vec[1].push_back(splits2);
        shapes[1] = RaggedShape3(&splits1, nullptr, -1, &splits2, nullptr, -1);
        shapes_ptr[1] = &shapes[1];
      }
      std::vector<std::vector<int32_t>> expected_row_splits = {
          {0, 3, 6},
          {0, 2, 5, 6, 7, 9, 10},
          {0, 2, 3, 4, 6, 7, 10, 13, 14, 15, 17}};

      {
        // axis == 0
        int32_t axis = 0;
        RaggedShape result = Stack(axis, 2, shapes_ptr.data());
        for (int32_t i = 0; i != 3; ++i) {
          CheckArrayData(result.RowSplits(i + 1), expected_row_splits[i]);
        }
      }
      {
        // axis == 1
        int32_t axis = 1;
        RaggedShape result = Stack(axis, 2, shapes_ptr.data());
        RaggedShape transpose = Transpose(result);
        for (int32_t i = 0; i != 3; ++i) {
          CheckArrayData(transpose.RowSplits(i + 1), expected_row_splits[i]);
        }
      }
    }

    {
      // test with random large size
      for (int32_t m = 0; m < 2; ++m) {
        int32_t num_shape = RandInt(2, 100);
        int32_t num_axes = RandInt(2, 4);
        int32_t dim0 = RandInt(1, 100);
        std::vector<RaggedShape> shape_vec(num_shape);
        std::vector<RaggedShape *> shapes(num_shape);
        for (int32_t j = 0; j != num_shape; ++j) {
          RaggedShape shape =
              RandomRaggedShape(false, num_axes, num_axes, 0, 1000).To(context);
          int32_t src_dim0 = shape.Dim0();
          std::vector<int32_t> row_splits_vec(dim0 + 1);
          row_splits_vec[0] = 0;
          for (int32_t n = 1; n < dim0; ++n) {
            row_splits_vec[n] = RandInt(0, src_dim0);
          }
          row_splits_vec[dim0] = src_dim0;
          std::sort(row_splits_vec.begin(), row_splits_vec.end());
          Array1<int32_t> row_splits(context, row_splits_vec);
          RaggedShape first = RaggedShape2(&row_splits, nullptr, -1);
          RaggedShape new_shape = ComposeRaggedShapes(first, shape);
          shape_vec[j] = new_shape;
          shapes[j] = &shape_vec[j];
        }
        std::vector<RaggedShape> cpu_shapes(num_shape);
        for (auto i = 0; i != num_shape; ++i) {
          cpu_shapes[i] = shape_vec[i].To(cpu);
        }

        {
          // axis == 0
          int32_t axis = 0;
          RaggedShape result = Stack(axis, num_shape, shapes.data());
          ASSERT_EQ(result.NumAxes(),
                    num_axes + 2);  // note we append one axis in each shape in
                                    // `shapes` before `Stack`
          ASSERT_EQ(result.Dim0(), num_shape);
          result = result.To(cpu);
          for (auto iter = result.Iterator(); !iter.Done(); iter.Next()) {
            std::vector<int32_t> index = iter.Value();
            int32_t t = result[index];  // don't need the value, just make sure
                                        // it's a valid index.
            int32_t i = index[0];
            index.erase(index.begin());
            // result[i,j,k,l] = (shape[i])[j,k,l]
            i = cpu_shapes[i][index];  // don't need the value, just need to
                                       // make sure it's an allowable index.
          }
        }
        {
          // axis == 1
          int32_t axis = 1;
          RaggedShape result = Stack(axis, num_shape, shapes.data());
          ASSERT_EQ(result.NumAxes(),
                    num_axes + 2);  // note we append one axis in each shape in
                                    // `shapes` before `Stack`
          ASSERT_EQ(result.Dim0(), dim0);
          result = result.To(cpu);
          for (auto iter = result.Iterator(); !iter.Done(); iter.Next()) {
            std::vector<int32_t> index = iter.Value();
            int32_t t = result[index];  // don't need the value, just make sure
                                        // it's a valid index.
            int32_t i = index[1];
            index.erase(index.begin() + 1);
            // result[i,j,k,l] = (shape[j])[i,k,l]
            i = cpu_shapes[i][index];  // don't need the value, just need to
                                       // make sure it's an allowable index.
          }
        }
      }
    }
  }
}

template <typename T>
void TestStackRagged() {
  ContextPtr cpu = GetCpuContext();  // will be used to copy data
  for (auto &context : {GetCpuContext(), GetCudaContext()}) {
    // test with random large size
    for (int32_t m = 0; m < 2; ++m) {
      int32_t num_shape = RandInt(2, 100);
      int32_t num_axes = RandInt(2, 4);
      int32_t dim0 = RandInt(1, 100);
      std::vector<Ragged<T>> ragged_vec(num_shape);
      std::vector<Ragged<T> *> ragged(num_shape);
      for (int32_t j = 0; j != num_shape; ++j) {
        RaggedShape shape =
            RandomRaggedShape(false, num_axes, num_axes, 0, 1000).To(context);
        int32_t src_dim0 = shape.Dim0();
        std::vector<int32_t> row_splits_vec(dim0 + 1);
        row_splits_vec[0] = 0;
        for (int32_t n = 1; n < dim0; ++n) {
          row_splits_vec[n] = RandInt(0, src_dim0);
        }
        row_splits_vec[dim0] = src_dim0;
        std::sort(row_splits_vec.begin(), row_splits_vec.end());
        Array1<int32_t> row_splits(context, row_splits_vec);
        RaggedShape first = RaggedShape2(&row_splits, nullptr, -1);
        RaggedShape new_shape = ComposeRaggedShapes(first, shape);
        int32_t num_elems = new_shape.NumElements();
        Array1<T> src_values =
            RandUniformArray1<T>(context, num_elems, 0, 10000);
        ragged_vec[j] = Ragged<T>(new_shape, src_values);
        ragged[j] = &ragged_vec[j];
      }
      std::vector<Ragged<T>> cpu_ragged_vec(num_shape);
      for (auto j = 0; j != num_shape; ++j) {
        cpu_ragged_vec[j] = ragged_vec[j].To(cpu);
      }

      {
        // axis == 0
        int32_t axis = 0;
        Ragged<T> result = Stack(axis, num_shape, ragged.data());
        ASSERT_EQ(result.NumAxes(),
                  num_axes + 2);  // note we append one axis in each shape in
                                  // `shapes` before `Stack`
        ASSERT_EQ(result.Dim0(), num_shape);
        result = result.To(cpu);
        RaggedShape &shape = result.shape;
        for (auto iter = shape.Iterator(); !iter.Done(); iter.Next()) {
          std::vector<int32_t> index = iter.Value();
          T value = result[index];
          int32_t i = index[0];
          index.erase(index.begin());
          // result[i,j,k,l] = (shape[i])[j,k,l]
          EXPECT_EQ(value, cpu_ragged_vec[i][index]);
        }
      }
      {
        // axis == 1
        int32_t axis = 1;
        Ragged<T> result = Stack(axis, num_shape, ragged.data());
        ASSERT_EQ(result.NumAxes(),
                  num_axes + 2);  // note we append one axis in each shape in
                                  // `shapes` before `Stack`
        ASSERT_EQ(result.Dim0(), dim0);
        result = result.To(cpu);
        RaggedShape &shape = result.shape;
        for (auto iter = shape.Iterator(); !iter.Done(); iter.Next()) {
          std::vector<int32_t> index = iter.Value();
          T value = result[index];
          int32_t j = index[1];
          index.erase(index.begin() + 1);
          // result[i,j,k,l] = (shape[j])[i,k,l]
          EXPECT_EQ(value, cpu_ragged_vec[j][index]);
        }
      }
    }
  }
}
TEST(RaggedTest, TestStackRagged) {
  TestStackRagged<int32_t>();
  TestStackRagged<double>();
}

TEST(RaggedTest, TestMaxSize) {
  for (int32_t i = 0; i <= 10; i++) {
    ContextPtr c = (i % 2 == 0 ? GetCpuContext() : GetCudaContext());
    int32_t num_axes = RandInt(2, 4);
    RaggedShape shape =
        RandomRaggedShape(true, num_axes, num_axes, 0, 1000).To(c);
    int32_t axis = RandInt(1, num_axes - 1);
    int32_t max_size = shape.MaxSize(axis);
    if (axis == 0) {
      K2_CHECK(max_size == shape.Dim0());
    } else {
      Array1<int32_t> row_splits = shape.RowSplits(axis).To(GetCpuContext());
      int32_t *row_splits_data = row_splits.Data();
      int32_t m = 0;
      for (int32_t i = 0; i + 1 < row_splits.Dim(); i++) {
        int32_t size = row_splits_data[i + 1] - row_splits_data[i];
        if (size > m) m = size;
      }
      ASSERT_EQ(m, max_size);
    }
  }
}

TEST(RaggedShapeOpsTest, TestMakeTransposable) {
  ContextPtr cpu = GetCpuContext();  // will be used to copy data
  for (auto &context : {GetCpuContext(), GetCudaContext()}) {
    {
      // simple case
      const std::vector<int32_t> row_splits1 = {0, 2, 5, 6, 8};
      // const std::vector<int32_t> row_ids1 = {0, 0, 1, 1, 1, 2, 3, 3};
      const std::vector<int32_t> row_splits2 = {0, 2, 3, 4, 6, 7, 10, 12, 13};
      // const std::vector<int32_t> row_ids2 = {0, 0, 1, 2, 3, 3, 4, 5, 5, 5, 6,
      //                                        6, 7};
      Array1<int32_t> row_splits1_array(context, row_splits1);
      Array1<int32_t> row_splits2_array(context, row_splits2);
      RaggedShape shape = RaggedShape3(&row_splits1_array, nullptr, -1,
                                       &row_splits2_array, nullptr, -1);

      std::vector<std::vector<int32_t>> expected_row_splits = {
          {0, 3, 6, 9, 12}, {0, 2, 3, 3, 4, 6, 7, 10, 10, 10, 12, 13, 13}};
      std::vector<std::vector<int32_t>> expected_row_ids = {
          {0, 0, 0, 1, 1, 1, 2, 2, 2, 3, 3, 3},
          {0, 0, 1, 3, 4, 4, 5, 6, 6, 6, 9, 9, 10}};

      RaggedShape result = MakeTransposable(shape);
      for (int32_t i = 1; i != 3; ++i) {
        CheckArrayData(result.RowSplits(i), expected_row_splits[i - 1]);
        CheckArrayData(result.RowIds(i), expected_row_ids[i - 1]);
      }
    }

    {
      // test with random large size
      for (int32_t i = 0; i < 2; ++i) {
        int32_t num_axes = RandInt(2, 4);
        RaggedShape shape =
            RandomRaggedShape(true, num_axes, num_axes, 0, 1000).To(context);
        int32_t dim0 = shape.Dim0();
        int32_t max_size = shape.MaxSize(1);
        RaggedShape result = MakeTransposable(shape);
        shape = shape.To(cpu);
        result = result.To(cpu);
        EXPECT_EQ(result.Dim0(), dim0);
        EXPECT_EQ(result.TotSize(1), dim0 * max_size);
        // check if every sub list in axis 1 has the same size
        int32_t *row_splits1 = result.RowSplits(1).Data();
        for (int32_t j = 0; j != dim0 + 1; ++j) {
          EXPECT_EQ(row_splits1[j], j * max_size);
        }
        if (num_axes > 2) {
          for (auto iter = shape.Iterator(); !iter.Done(); iter.Next()) {
            std::vector<int32_t> index = iter.Value();
            EXPECT_EQ(shape[index], result[index]);
          }
        }
      }
    }
  }
}

TEST(RaggedShapeOpsTest, PrefixTest) {
  for (auto &context : {GetCpuContext(), GetCudaContext()}) {
    {
      // simple case
      const std::vector<int32_t> row_splits1 = {0, 2, 5, 6, 8};
      const std::vector<int32_t> row_splits2 = {0, 2, 3, 4, 6, 7, 10, 12, 13};
      Array1<int32_t> row_splits1_array(context, row_splits1);
      Array1<int32_t> row_splits2_array(context, row_splits2);
      RaggedShape shape = RaggedShape3(&row_splits1_array, nullptr, -1,
                                       &row_splits2_array, nullptr, -1);
      int32_t dim0 = shape.Dim0();
      int32_t num_axes = shape.NumAxes();
      EXPECT_EQ(dim0, 4);
      EXPECT_EQ(num_axes, 3);
      {
        // n == 0
        int32_t n = 0;
        std::vector<std::vector<int32_t>> expected_row_splits = {{0}, {0}};
        RaggedShape result = Prefix(shape, n);
        EXPECT_TRUE(IsCompatible(shape, result));
        EXPECT_EQ(result.Dim0(), n);
        EXPECT_EQ(result.NumAxes(), num_axes);
        for (int32_t i = 1; i != num_axes; ++i) {
          CheckArrayData(result.RowSplits(i), expected_row_splits[i - 1]);
        }
      }

      {
        // n > 0 && n < dim0
        int32_t n = 2;
        std::vector<std::vector<int32_t>> expected_row_splits = {
            {0, 2, 5}, {0, 2, 3, 4, 6, 7}};
        RaggedShape result = Prefix(shape, n);
        EXPECT_TRUE(IsCompatible(shape, result));
        EXPECT_EQ(result.Dim0(), n);
        EXPECT_EQ(result.NumAxes(), num_axes);
        for (int32_t i = 1; i != num_axes; ++i) {
          CheckArrayData(result.RowSplits(i), expected_row_splits[i - 1]);
        }
      }

      {
        // n == dim0
        int32_t n = 4;
        std::vector<std::vector<int32_t>> expected_row_splits = {
            {0, 2, 5}, {0, 2, 3, 4, 6, 7}};
        RaggedShape result = Prefix(shape, n);
        EXPECT_TRUE(IsCompatible(shape, result));
        EXPECT_EQ(result.Dim0(), n);
        EXPECT_EQ(result.NumAxes(), num_axes);
        CheckArrayData(result.RowSplits(1), row_splits1);
        CheckArrayData(result.RowSplits(2), row_splits2);
      }
    }

    {
      // test with random large size
      for (int32_t i = 0; i < 2; ++i) {
        RaggedShape shape = RandomRaggedShape(false, 2, 4, 0, 1000).To(context);
        int32_t dim0 = shape.Dim0();
        int32_t num_axes = shape.NumAxes();
        int32_t n = RandInt(0, dim0);
        RaggedShape result = Prefix(shape, n);
        EXPECT_TRUE(IsCompatible(shape, result));
        EXPECT_EQ(result.Dim0(), n);
        EXPECT_EQ(result.NumAxes(), num_axes);
        // just check row_splits1 here would be fine, as we have tested it with
        // simple case. We just confirm it can run successfully with kinds of
        // different random shapes.
        CheckArrayData(result.RowSplits(1), shape.RowSplits(1).Range(0, n + 1));
      }
    }
  }
}

TEST(RaggedShapeOpsTest, GetPrefixesTest) {
  for (auto &context : {GetCpuContext(), GetCudaContext()}) {
    {
      // test with random large size
      for (int32_t i = 0; i < 2; ++i) {
        RaggedShape shape = RandomRaggedShape(false, 2, 4, 0, 1000).To(context);
        int32_t dim0 = shape.Dim0();
        int32_t num_axes = shape.NumAxes();
        int32_t ans_num = RandInt(0, 10);
        std::vector<int32_t> sizes;
        for (int32_t j = 0; j != ans_num; ++j)
          sizes.push_back(RandInt(0, dim0));
        ASSERT_EQ(sizes.size(), ans_num);
        std::vector<RaggedShape> ans = GetPrefixes(shape, sizes);
        ASSERT_EQ(ans.size(), ans_num);

        for (int32_t j = 0; j != ans_num; ++j) {
          int32_t n = sizes[j];

          RaggedShape ans_j = ans[j];
          EXPECT_TRUE(IsCompatible(shape, ans_j));
          EXPECT_EQ(ans_j.Dim0(), n);
          EXPECT_EQ(ans_j.NumAxes(), num_axes);

          RaggedShape result = Prefix(shape, n);
          EXPECT_TRUE(IsCompatible(shape, result));
          EXPECT_EQ(result.Dim0(), n);
          EXPECT_EQ(result.NumAxes(), num_axes);

          for (int32_t m = 1; m != num_axes; ++m) {
            EXPECT_TRUE(Equal(result.RowSplits(m), ans_j.RowSplits(m)));
          }
        }
      }
    }
  }
}

<<<<<<< HEAD
TEST(RaggedTest, AddSuffixToRaggedTest) {
  for (auto &context : {GetCpuContext(), GetCudaContext()}) {
    {
      // test with random large size
      for (int32_t i = 0; i < 10; ++i) {
        Ragged<int32_t> src = RandomRagged<int32_t>().To(context);
        int32_t num_axes = src.NumAxes();
        Array1<int32_t> suffix =
            RandUniformArray1<int32_t>(context, src.TotSize(num_axes - 2),
                                       0, 100);
        Ragged<int32_t> dst = AddSuffixToRagged(src, suffix);
        EXPECT_EQ(dst.NumAxes(), num_axes);
        EXPECT_EQ(dst.NumElements(), src.NumElements() + suffix.Dim());
        Ragged<int32_t> src_cpu = src.To(GetCpuContext());
        Ragged<int32_t> dst_cpu = dst.To(GetCpuContext());
        Array1<int32_t> suffix_cpu = suffix.To(GetCpuContext());
        Array1<int32_t> dst_row_splits = dst_cpu.RowSplits(num_axes - 1);
        for (RaggedShapeIndexIterator dst_iter = dst_cpu.shape.Iterator();
            !dst_iter.Done(); dst_iter.Next()) {
          const std::vector<int32_t> &dst_indexes = dst_iter.Value();
          int32_t idx0 = dst_indexes[num_axes - 2];
          int32_t size0 = dst_row_splits[idx0 + 1] - dst_row_splits[idx0];
          ASSERT_GT(size0, 0);
          if (dst_indexes.back() == size0 - 1) {
            EXPECT_EQ(dst_cpu[dst_indexes], suffix_cpu[idx0]);
          } else {
            ASSERT_LT(dst_indexes.back(), size0 - 1);
            EXPECT_EQ(dst_cpu[dst_indexes], src_cpu[dst_indexes]);
          }
        }
      }
    }
  }
}

TEST(RaggedTest, AddPrefixToRaggedTest) {
  for (auto &context : {GetCpuContext(), GetCudaContext()}) {
    {
      // test with random large size
      for (int32_t i = 0; i < 10; ++i) {
        Ragged<int32_t> src = RandomRagged<int32_t>().To(context);
        int32_t num_axes = src.NumAxes();
        Array1<int32_t> prefix =
            RandUniformArray1<int32_t>(context, src.TotSize(num_axes - 2),
                                       0, 100);
        Ragged<int32_t> dst = AddPrefixToRagged(src, prefix);
        EXPECT_EQ(dst.NumAxes(), num_axes);
        EXPECT_EQ(dst.NumElements(), src.NumElements() + prefix.Dim());
        Ragged<int32_t> src_cpu = src.To(GetCpuContext());
        Ragged<int32_t> dst_cpu = dst.To(GetCpuContext());
        Array1<int32_t> prefix_cpu = prefix.To(GetCpuContext());
        Array1<int32_t> dst_row_splits = dst_cpu.RowSplits(num_axes - 1);
        for (RaggedShapeIndexIterator dst_iter = dst_cpu.shape.Iterator();
            !dst_iter.Done(); dst_iter.Next()) {
          const std::vector<int32_t> &dst_indexes = dst_iter.Value();
          int32_t idx0 = dst_indexes[num_axes - 2];
          if (dst_indexes.back() == 0) {
            EXPECT_EQ(dst_cpu[dst_indexes], prefix_cpu[idx0]);
          } else {
            ASSERT_GT(dst_indexes.back(), 0);
            std::vector<int32_t> src_indexes(dst_indexes);
            src_indexes.back() -= 1;  // decrease the last index by 1
            EXPECT_EQ(dst_cpu[dst_indexes], src_cpu[src_indexes]);
          }
        }
      }
    }
  }
}

=======
TEST(RaggedShapeOpsTest, AppendMoreAxes) {
  for (auto &c : {GetCpuContext(), GetCudaContext()}) {
    RaggedShape shape1 = RaggedShape("[ [ [ [ x x ] ] [ [x ] ] ] [[[x]]]]").To(c),
                shape2 = RaggedShape("[ [ [ [x ] ] [ [x ] ] ] [[[x x]]]]").To(c),
                shape3 = RaggedShape("[ [ [ [ ] ] [ [ x ] ] ] [[[]]]]").To(c);

    RaggedShape appended_axis2_ref =
        RaggedShape("[ [ [[ x x ][ x ][]] [[x ][x][ x ]] ] [[[x ][ x x][]]]]").To(c);
    RaggedShape appended_axis3_ref =
        RaggedShape("[ [ [[ x x x ]] [[x x x ]] ] [[[x x x]]]]").To(c);
    RaggedShape* srcs[] = { &shape1, &shape2, &shape3 };
    Array1<uint32_t> merge_map2;
    Array1<uint32_t> merge_map3;
    RaggedShape appended_axis2 = Append(2, 3, srcs, &merge_map2);
    RaggedShape appended_axis3 = Append(3, 3, srcs, &merge_map3);
    K2_LOG(INFO) << "appended_axis2 = " << appended_axis2;
    K2_LOG(INFO) << "appended_axis3 = " << appended_axis3;

    K2_CHECK(Equal(appended_axis2, appended_axis2_ref));
    K2_CHECK(Equal(appended_axis2, appended_axis2_ref));

    std::vector<uint32_t> merge_values = { 0, 3, 1, 6, 4, 2, 9, 7, 10 };
    CheckArrayData(merge_map2, merge_values);
    CheckArrayData(merge_map3, merge_values);
  }
}



TEST(RaggedShapeOpsTest, StackMoreAxes) {
  for (auto &c : {GetCpuContext(), GetCudaContext()}) {
    RaggedShape shape1 = RaggedShape("[ [ [ [ x x ] ] [ [x ] ] ] [[[x]]]]").To(c),
                shape2 = RaggedShape("[ [ [ [x ] ] [ [x ] ] ] [[[x x]]]]").To(c),
                shape3 = RaggedShape("[ [ [ [ ] ] [ [ x ] ] ] [[[]]]]").To(c);

    RaggedShape stacked_ref =
        RaggedShape("[ [ [[[ x x ]][[ x ]][[]]] [[[x ]][[x]][[ x ]]] ] [[[[x ]][[ x x]][[]]]]]").To(c);
    RaggedShape* srcs[] = { &shape1, &shape2, &shape3 };
    Array1<uint32_t> merge_map2;
    Array1<uint32_t> merge_map3;
    RaggedShape stacked_axis2 = Stack(2, 3, srcs, &merge_map2);
    RaggedShape stacked_axis3 = Stack(3, 3, srcs, &merge_map3);
    K2_LOG(INFO) << "stacked_axis2 = " << stacked_axis2;
    K2_LOG(INFO) << "stacked_axis3 = " << stacked_axis3;

    K2_CHECK(Equal(stacked_axis2, stacked_ref));
    K2_CHECK(Equal(stacked_axis2, stacked_ref));

    std::vector<uint32_t> merge_values = { 0, 3, 1, 6, 4, 2, 9, 7, 10 };
    CheckArrayData(merge_map2, merge_values);
    CheckArrayData(merge_map3, merge_values);
  }
}


>>>>>>> bd4495ac
}  // namespace k2<|MERGE_RESOLUTION|>--- conflicted
+++ resolved
@@ -1831,6 +1831,7 @@
     }
   }
 }
+
 TEST(RaggedTest, TestStackRagged) {
   TestStackRagged<int32_t>();
   TestStackRagged<double>();
@@ -2029,7 +2030,58 @@
   }
 }
 
-<<<<<<< HEAD
+TEST(RaggedShapeOpsTest, AppendMoreAxes) {
+  for (auto &c : {GetCpuContext(), GetCudaContext()}) {
+    RaggedShape shape1 = RaggedShape("[ [ [ [ x x ] ] [ [x ] ] ] [[[x]]]]").To(c),
+                shape2 = RaggedShape("[ [ [ [x ] ] [ [x ] ] ] [[[x x]]]]").To(c),
+                shape3 = RaggedShape("[ [ [ [ ] ] [ [ x ] ] ] [[[]]]]").To(c);
+
+    RaggedShape appended_axis2_ref =
+        RaggedShape("[ [ [[ x x ][ x ][]] [[x ][x][ x ]] ] [[[x ][ x x][]]]]").To(c);
+    RaggedShape appended_axis3_ref =
+        RaggedShape("[ [ [[ x x x ]] [[x x x ]] ] [[[x x x]]]]").To(c);
+    RaggedShape* srcs[] = { &shape1, &shape2, &shape3 };
+    Array1<uint32_t> merge_map2;
+    Array1<uint32_t> merge_map3;
+    RaggedShape appended_axis2 = Append(2, 3, srcs, &merge_map2);
+    RaggedShape appended_axis3 = Append(3, 3, srcs, &merge_map3);
+    K2_LOG(INFO) << "appended_axis2 = " << appended_axis2;
+    K2_LOG(INFO) << "appended_axis3 = " << appended_axis3;
+
+    K2_CHECK(Equal(appended_axis2, appended_axis2_ref));
+    K2_CHECK(Equal(appended_axis2, appended_axis2_ref));
+
+    std::vector<uint32_t> merge_values = { 0, 3, 1, 6, 4, 2, 9, 7, 10 };
+    CheckArrayData(merge_map2, merge_values);
+    CheckArrayData(merge_map3, merge_values);
+  }
+}
+
+TEST(RaggedShapeOpsTest, StackMoreAxes) {
+  for (auto &c : {GetCpuContext(), GetCudaContext()}) {
+    RaggedShape shape1 = RaggedShape("[ [ [ [ x x ] ] [ [x ] ] ] [[[x]]]]").To(c),
+                shape2 = RaggedShape("[ [ [ [x ] ] [ [x ] ] ] [[[x x]]]]").To(c),
+                shape3 = RaggedShape("[ [ [ [ ] ] [ [ x ] ] ] [[[]]]]").To(c);
+
+    RaggedShape stacked_ref =
+        RaggedShape("[ [ [[[ x x ]][[ x ]][[]]] [[[x ]][[x]][[ x ]]] ] [[[[x ]][[ x x]][[]]]]]").To(c);
+    RaggedShape* srcs[] = { &shape1, &shape2, &shape3 };
+    Array1<uint32_t> merge_map2;
+    Array1<uint32_t> merge_map3;
+    RaggedShape stacked_axis2 = Stack(2, 3, srcs, &merge_map2);
+    RaggedShape stacked_axis3 = Stack(3, 3, srcs, &merge_map3);
+    K2_LOG(INFO) << "stacked_axis2 = " << stacked_axis2;
+    K2_LOG(INFO) << "stacked_axis3 = " << stacked_axis3;
+
+    K2_CHECK(Equal(stacked_axis2, stacked_ref));
+    K2_CHECK(Equal(stacked_axis2, stacked_ref));
+
+    std::vector<uint32_t> merge_values = { 0, 3, 1, 6, 4, 2, 9, 7, 10 };
+    CheckArrayData(merge_map2, merge_values);
+    CheckArrayData(merge_map3, merge_values);
+  }
+}
+
 TEST(RaggedTest, AddSuffixToRaggedTest) {
   for (auto &context : {GetCpuContext(), GetCudaContext()}) {
     {
@@ -2100,61 +2152,4 @@
   }
 }
 
-=======
-TEST(RaggedShapeOpsTest, AppendMoreAxes) {
-  for (auto &c : {GetCpuContext(), GetCudaContext()}) {
-    RaggedShape shape1 = RaggedShape("[ [ [ [ x x ] ] [ [x ] ] ] [[[x]]]]").To(c),
-                shape2 = RaggedShape("[ [ [ [x ] ] [ [x ] ] ] [[[x x]]]]").To(c),
-                shape3 = RaggedShape("[ [ [ [ ] ] [ [ x ] ] ] [[[]]]]").To(c);
-
-    RaggedShape appended_axis2_ref =
-        RaggedShape("[ [ [[ x x ][ x ][]] [[x ][x][ x ]] ] [[[x ][ x x][]]]]").To(c);
-    RaggedShape appended_axis3_ref =
-        RaggedShape("[ [ [[ x x x ]] [[x x x ]] ] [[[x x x]]]]").To(c);
-    RaggedShape* srcs[] = { &shape1, &shape2, &shape3 };
-    Array1<uint32_t> merge_map2;
-    Array1<uint32_t> merge_map3;
-    RaggedShape appended_axis2 = Append(2, 3, srcs, &merge_map2);
-    RaggedShape appended_axis3 = Append(3, 3, srcs, &merge_map3);
-    K2_LOG(INFO) << "appended_axis2 = " << appended_axis2;
-    K2_LOG(INFO) << "appended_axis3 = " << appended_axis3;
-
-    K2_CHECK(Equal(appended_axis2, appended_axis2_ref));
-    K2_CHECK(Equal(appended_axis2, appended_axis2_ref));
-
-    std::vector<uint32_t> merge_values = { 0, 3, 1, 6, 4, 2, 9, 7, 10 };
-    CheckArrayData(merge_map2, merge_values);
-    CheckArrayData(merge_map3, merge_values);
-  }
-}
-
-
-
-TEST(RaggedShapeOpsTest, StackMoreAxes) {
-  for (auto &c : {GetCpuContext(), GetCudaContext()}) {
-    RaggedShape shape1 = RaggedShape("[ [ [ [ x x ] ] [ [x ] ] ] [[[x]]]]").To(c),
-                shape2 = RaggedShape("[ [ [ [x ] ] [ [x ] ] ] [[[x x]]]]").To(c),
-                shape3 = RaggedShape("[ [ [ [ ] ] [ [ x ] ] ] [[[]]]]").To(c);
-
-    RaggedShape stacked_ref =
-        RaggedShape("[ [ [[[ x x ]][[ x ]][[]]] [[[x ]][[x]][[ x ]]] ] [[[[x ]][[ x x]][[]]]]]").To(c);
-    RaggedShape* srcs[] = { &shape1, &shape2, &shape3 };
-    Array1<uint32_t> merge_map2;
-    Array1<uint32_t> merge_map3;
-    RaggedShape stacked_axis2 = Stack(2, 3, srcs, &merge_map2);
-    RaggedShape stacked_axis3 = Stack(3, 3, srcs, &merge_map3);
-    K2_LOG(INFO) << "stacked_axis2 = " << stacked_axis2;
-    K2_LOG(INFO) << "stacked_axis3 = " << stacked_axis3;
-
-    K2_CHECK(Equal(stacked_axis2, stacked_ref));
-    K2_CHECK(Equal(stacked_axis2, stacked_ref));
-
-    std::vector<uint32_t> merge_values = { 0, 3, 1, 6, 4, 2, 9, 7, 10 };
-    CheckArrayData(merge_map2, merge_values);
-    CheckArrayData(merge_map3, merge_values);
-  }
-}
-
-
->>>>>>> bd4495ac
 }  // namespace k2