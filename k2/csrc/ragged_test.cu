/**
 * Copyright      2020  Xiaomi Corporation (authors: Daniel Povey, Haowen Qiu
 *                                                   Wei Kang)
 *                      Mobvoi Inc.        (authors: Fangjun Kuang)
 *                      Yiming Wang
 *
 * See LICENSE for clarification regarding multiple authors
 *
 * Licensed under the Apache License, Version 2.0 (the "License");
 * you may not use this file except in compliance with the License.
 * You may obtain a copy of the License at
 *
 *     http://www.apache.org/licenses/LICENSE-2.0
 *
 * Unless required by applicable law or agreed to in writing, software
 * distributed under the License is distributed on an "AS IS" BASIS,
 * WITHOUT WARRANTIES OR CONDITIONS OF ANY KIND, either express or implied.
 * See the License for the specific language governing permissions and
 * limitations under the License.
 */

#include <gmock/gmock.h>
#include <gtest/gtest.h>

#include <algorithm>
#include <limits>
#include <numeric>
#include <set>
#include <utility>
#include <vector>

#include "k2/csrc/array.h"
#include "k2/csrc/array_ops.h"
#include "k2/csrc/context.h"
#include "k2/csrc/fsa_utils.h"
#include "k2/csrc/math.h"
#include "k2/csrc/ragged.h"
#include "k2/csrc/ragged_ops.h"
#include "k2/csrc/tensor.h"
#include "k2/csrc/test_utils.h"

namespace k2 {

TEST(RaggedShapeOpsTest, CatMoreAxes) {
  for (auto &c : {GetCpuContext(), GetCudaContext()}) {
    RaggedShape shape1 = RaggedShape(c,
                                     "[ [ [ [ x x ] ] [ [ x ] ] ]"
                                     "  [ [ [ x ] ] ] ]"),
                shape2 = RaggedShape(c,
                                     "[ [ [ [ x ] ] [ [ x ] ] ]"
                                     "  [ [ [ x x ] ] ] ]"),
                shape3 = RaggedShape(c,
                                     "[ [ [ [ ] ] [ [ x ] ] ]"
                                     "  [ [ [ ] ] ] ]");

    RaggedShape cat_axis2_ref =
        RaggedShape(c,
                    "[ [ [ [ x x ] [ x ] [ ] ] [ [ x ] [ x ] [ x ] ] ]"
                    "  [ [ [ x ] [ x x ] [ ] ] ] ]");
    RaggedShape cat_axis3_ref = RaggedShape(c,
                                            "[ [ [ [ x x x ] ] [ [ x x x ] ] ]"
                                            "  [ [ [ x x x ] ] ] ]");
    RaggedShape *srcs[] = {&shape1, &shape2, &shape3};
    Array1<uint32_t> merge_map2;
    Array1<uint32_t> merge_map3;
    RaggedShape cat_axis2 = Cat(2, 3, srcs, &merge_map2);
    RaggedShape cat_axis3 = Cat(3, 3, srcs, &merge_map3);

    K2_CHECK(Equal(cat_axis2, cat_axis2_ref));
    K2_CHECK(Equal(cat_axis3, cat_axis3_ref));

    std::vector<uint32_t> merge_values = {0, 3, 1, 6, 4, 2, 9, 7, 10};
    CheckArrayData(merge_map2, merge_values);
    CheckArrayData(merge_map3, merge_values);
  }
}

TEST(RaggedShapeOpsTest, StackMoreAxes) {
  for (auto &c : {GetCpuContext(), GetCudaContext()}) {
    RaggedShape shape1 = RaggedShape(c,
                                     "[ [ [ [ x x ] ] [ [ x ] ] ]"
                                     "  [ [ [ x ] ] ] ]"),
                shape2 = RaggedShape(c,
                                     "[ [ [ [ x ] ] [ [ x ] ] ]"
                                     "  [ [ [ x x ] ] ] ]"),
                shape3 = RaggedShape(c,
                                     "[ [ [ [ ] ] [ [ x ] ] ]"
                                     "  [ [ [ ] ] ] ]");

    RaggedShape stacked2_ref =
        RaggedShape(c,
                    "[ [ [ [ [ x x ] ] [ [ x ] ] [ [ ] ] ]"
                    "    [ [ [ x ] ] [ [ x ] ] [ [ x ] ] ] ]"
                    "  [ [ [ [ x ] ] [ [ x x ] ] [ [ ] ] ] ] ]");
    RaggedShape stacked3_ref = RaggedShape(c,
                                           "[ [ [ [ [ x x ] [ x ] [ ] ] ]"
                                           "    [ [ [ x ] [ x ] [ x ] ] ] ]"
                                           "  [ [ [ [ x ] [ x x ] [ ] ] ] ] ]");
    RaggedShape *srcs[] = {&shape1, &shape2, &shape3};
    Array1<uint32_t> merge_map2;
    Array1<uint32_t> merge_map3;
    RaggedShape stacked_axis2 = Stack(2, 3, srcs, &merge_map2);
    RaggedShape stacked_axis3 = Stack(3, 3, srcs, &merge_map3);

    K2_CHECK(Equal(stacked_axis2, stacked2_ref));
    K2_CHECK(Equal(stacked_axis3, stacked3_ref));

    std::vector<uint32_t> merge_values = {0, 3, 1, 6, 4, 2, 9, 7, 10};
    CheckArrayData(merge_map2, merge_values);
    CheckArrayData(merge_map3, merge_values);
  }
}

TEST(RaggedShapeOpsTest, Unstack2Axes) {
  for (auto &c : {GetCpuContext(), GetCudaContext()}) {
    auto shape = RaggedShape(c, "[ [ x x ] [ x x x ] [ x ] ]");

    std::vector<RaggedShape> out;
    std::vector<Array1<int32_t>> out_map;

    // axis = 0
    Unstack(shape, 0, &out, &out_map);
    K2_CHECK(Equal(out[0], RaggedShape(c, "[ [ x x ] ]")));
    K2_CHECK(Equal(out_map[0], Array1<int32_t>(c, std::vector<int32_t>{0, 1})));
    K2_CHECK(Equal(out[1], RaggedShape(c, "[ [ x x x ] ]")));
    K2_CHECK(
        Equal(out_map[1], Array1<int32_t>(c, std::vector<int32_t>{2, 3, 4})));
    K2_CHECK(Equal(out[2], RaggedShape(c, "[ [ x ] ]")));
    K2_CHECK(Equal(out_map[2], Array1<int32_t>(c, std::vector<int32_t>{5})));

    std::vector<RaggedShape *> out_ptr;
    out_ptr.clear();
    for (size_t i = 0; i < out.size(); ++i) out_ptr.emplace_back(&(out[i]));
    auto dest = Stack(0, out.size(), out_ptr.data());
    dest = RemoveAxis(dest, 1);
    K2_CHECK(Equal(dest, shape));

    // axis = 1
    Unstack(shape, 1, &out, &out_map);
    K2_CHECK(Equal(out[0], RaggedShape(c, "[ [ x x x ] ]")));
    K2_CHECK(
        Equal(out_map[0], Array1<int32_t>(c, std::vector<int32_t>{0, 2, 5})));
    K2_CHECK(Equal(out[1], RaggedShape(c, "[ [ x x ] ]")));
    K2_CHECK(Equal(out_map[1], Array1<int32_t>(c, std::vector<int32_t>{1, 3})));
    K2_CHECK(Equal(out[2], RaggedShape(c, "[ [ x ] ]")));
    K2_CHECK(Equal(out_map[2], Array1<int32_t>(c, std::vector<int32_t>{4})));
    // can not test Stack here, because the element numbers of axis 1 is not
    // the same
  }
}

TEST(RaggedShapeOpsTest, Unstack) {
  for (auto &c : {GetCpuContext(), GetCudaContext()}) {
    RaggedShape shape(c,
                      "[ [ [ [ x x ] [ x ] ] [ [ x ] [ x x ] ] ]"
                      "  [ [ [ x x x ] ] ] ]");
    std::vector<RaggedShape> out;
    std::vector<Array1<int32_t>> out_map;
    Unstack(shape, 0, &out, &out_map);

    // axis = 0
    K2_CHECK(Equal(out[0],
                   RaggedShape(c, "[ [ [ x x ] [ x ] ] [ [ x ] [ x x ] ] ]")));
    K2_CHECK(Equal(out_map[0],
                   Array1<int32_t>(c, std::vector<int32_t>{0, 1, 2, 3, 4, 5})));
    K2_CHECK(Equal(out[1], RaggedShape(c, "[ [ [ x x x ] ] ]")));
    K2_CHECK(
        Equal(out_map[1], Array1<int32_t>(c, std::vector<int32_t>{6, 7, 8})));

    std::vector<RaggedShape *> out_ptr;
    for (size_t i = 0; i < out.size(); ++i) out_ptr.emplace_back(&(out[i]));
    auto dest = Stack(0, out.size(), out_ptr.data());
    K2_CHECK(Equal(dest, shape));

    // axis = 1
    Unstack(shape, 1, &out, &out_map);
    K2_CHECK(
        Equal(out[0], RaggedShape(c, "[ [ [ x x ] [ x ] ] [ [ x x x ] ] ]")));
    K2_CHECK(Equal(out_map[0],
                   Array1<int32_t>(c, std::vector<int32_t>{0, 1, 2, 6, 7, 8})));
    K2_CHECK(Equal(out[1], RaggedShape(c, "[ [ [ x ] [ x x ] ] [ ] ]")));
    K2_CHECK(
        Equal(out_map[1], Array1<int32_t>(c, std::vector<int32_t>{3, 4, 5})));

    out_ptr.clear();
    for (size_t i = 0; i < out.size(); ++i) out_ptr.emplace_back(&(out[i]));
    dest = Stack(1, out.size(), out_ptr.data());
    dest = RemoveEmptyLists(dest, 1);
    K2_CHECK(Equal(dest, shape));

    // axis = 2
    Unstack(shape, 2, &out, &out_map);
    K2_CHECK(
        Equal(out[0], RaggedShape(c, "[ [ [ x x ] [ x ] ] [ [ x x x ] ] ]")));
    K2_CHECK(Equal(out_map[0],
                   Array1<int32_t>(c, std::vector<int32_t>{0, 1, 3, 6, 7, 8})));
    K2_CHECK(Equal(out[1], RaggedShape(c, "[ [ [ x ] [ x x ] ] [ [ ] ] ]")));
    K2_CHECK(
        Equal(out_map[1], Array1<int32_t>(c, std::vector<int32_t>{2, 4, 5})));

    out_ptr.clear();
    for (size_t i = 0; i < out.size(); ++i) out_ptr.emplace_back(&(out[i]));
    dest = Stack(2, out.size(), out_ptr.data());
    dest = RemoveEmptyLists(dest, 2);
    K2_CHECK(Equal(dest, shape));

    // axis = 3
    Unstack(shape, 3, &out, &out_map);
    K2_CHECK(
        Equal(out[0], RaggedShape(c, "[ [ [ x x ] [ x x ] ] [ [ x ] ] ]")));
    K2_CHECK(Equal(out_map[0],
                   Array1<int32_t>(c, std::vector<int32_t>{0, 2, 3, 4, 6})));
    K2_CHECK(Equal(out[1], RaggedShape(c, "[ [ [ x ] [ x ] ] [ [ x ] ] ]")));
    K2_CHECK(
        Equal(out_map[1], Array1<int32_t>(c, std::vector<int32_t>{1, 5, 7})));
    K2_CHECK(Equal(out[2], RaggedShape(c, "[ [ [ ] [ ] ] [ [ x ] ] ]")));
    K2_CHECK(Equal(out_map[2], Array1<int32_t>(c, std::vector<int32_t>{8})));
    // can not test Stack here, because the element numbers of axis 3 is not
    // the same
  }
}

TEST(RaggedShapeOpsTest, UnstackMoreAxes) {
  for (auto &c : {GetCpuContext(), GetCudaContext()}) {
    RaggedShape shape(c,
                      "[ [ [ [ [ x ] [ ] ] [ [ x x x ] ] ] ]"
                      "  [ [ [ [ x x x ] ] [ [ x x ] ] [ [ x ] ] ]"
                      "    [ [ [ x x ] [ x ] [ ] [ x ] ] ]"
                      "    [ [ [ x ] ] [ [ x ] [ x x x x ] ] ] ]"
                      "  [ [ [ [ x ] ] [ ] ]"
                      "    [ [ [ x x ] ] ] ] ]");

    std::vector<RaggedShape> out;
    std::vector<Array1<int32_t>> out_map;
    std::vector<RaggedShape *> out_ptr;

    for (int32_t axis = 0; axis < 4; axis++) {
      for (auto &empty_pos : {"left", "right"}) {
        Unstack(shape, axis, empty_pos, &out, &out_map);

        out_ptr.clear();
        for (size_t i = 0; i < out.size(); ++i) out_ptr.emplace_back(&(out[i]));
        auto dest = Stack(axis, out.size(), out_ptr.data());
        dest = RemoveEmptyLists(dest, axis);
        K2_CHECK(Equal(dest, RemoveEmptyLists(shape, axis)));
      }
    }
  }
}

TEST(RaggedShapeOpsTest, UnstackRandom) {
  RaggedShape random_shape_ = RandomRaggedShape(true,  // set_row_ids
                                                5,     // min_num_axes
                                                5,     // max_num_axes
                                                1,     // min_num_elements
                                                100);  // max_num_elements
  for (auto &c : {GetCpuContext(), GetCudaContext()}) {
    auto random_shape0 = random_shape_.To(c);
    std::vector<RaggedShape> out;
    std::vector<RaggedShape *> out_ptr;
    for (int32_t axis = 0; axis < 4; axis++) {
      auto random_shape = RemoveEmptyLists(random_shape0, axis);
      for (auto &empty_pos : {"left", "right"}) {
        Unstack(random_shape, axis, &out, nullptr);

        out_ptr.clear();
        for (size_t i = 0; i < out.size(); ++i) {
          out_ptr.emplace_back(&(out[i]));
        }
        // There is a bug in `Stack` for stacking a shape itself,
        // not urgent, so skipping here.
        // TODO: Remove this line when the bug fixed.
        if (out.size() == 1) continue;
        auto dest = Stack(axis, out.size(), out_ptr.data());
        dest = RemoveEmptyLists(dest, axis);

        K2_CHECK(Equal(dest, random_shape));
      }
<<<<<<< HEAD
=======

      auto dest = Stack(axis, out.size(), out_ptr.data());
      dest = RemoveEmptyLists(dest, axis);

      K2_CHECK(Equal(dest, random_shape));
>>>>>>> 5ee082ea
    }
  }
}

class RaggedShapeOpsSuiteTest : public ::testing::Test {
 protected:
  RaggedShapeOpsSuiteTest() {
    ContextPtr context = GetCpuContext();
    const std::vector<int32_t> row_splits1 = {0, 2, 5, 6};
    const std::vector<int32_t> row_ids1 = {0, 0, 1, 1, 1, 2};
    const std::vector<int32_t> row_splits2 = {0, 2, 3, 4, 6, 7, 10};
    const std::vector<int32_t> row_ids2 = {0, 0, 1, 2, 3, 3, 4, 5, 5, 5};
    const std::vector<int32_t> row_splits3 = {0,  2,  3,  5,  8, 9,
                                              12, 13, 15, 15, 16};
    const std::vector<int32_t> row_ids3 = {0, 0, 1, 2, 2, 3, 3, 3,
                                           4, 5, 5, 5, 6, 7, 7, 9};
    std::vector<RaggedShapeLayer> axes;
    axes.emplace_back(RaggedShapeLayer{Array1<int32_t>(context, row_splits1),
                                       Array1<int32_t>(context, row_ids1),
                                       static_cast<int32_t>(row_ids1.size())});
    axes.emplace_back(RaggedShapeLayer{Array1<int32_t>(context, row_splits2),
                                       Array1<int32_t>(context, row_ids2),
                                       static_cast<int32_t>(row_ids2.size())});
    axes.emplace_back(RaggedShapeLayer{Array1<int32_t>(context, row_splits3),
                                       Array1<int32_t>(context, row_ids3),
                                       static_cast<int32_t>(row_ids3.size())});

    simple_shape_ = RaggedShape(axes, true);

    // random_shape_ is on CPU
    random_shape_ = RandomRaggedShape(true,   // set_row_ids
                                      3,      // min_num_axes
                                      4,      // max_num_axes
                                      0,      // min_num_elements
                                      1000);  // max_num_elements
  }

  RaggedShape simple_shape_;
  RaggedShape random_shape_;
};

TEST(RaggedShapeTest, TestConstructFromString) {
  RaggedShape rs(" [ [ x x ] [x] ]");
  Array1<int32_t> row_splits1(GetCpuContext(), std::vector<int32_t>{0, 2, 3});
  K2_LOG(INFO) << rs.RowSplits(1);
  K2_CHECK(Equal(rs.RowSplits(1), row_splits1));

  RaggedShape rs2(" [ [ [ x x ] ] [[x]] ]");
  K2_LOG(INFO) << "rs2 = " << rs2;

  K2_CHECK_EQ(RaggedShape("[ ]").Dim0(), 0);

  ASSERT_THROW(RaggedShape(" [ [ x x ] [x] "), std::runtime_error);
  ASSERT_THROW(RaggedShape(" [ [ x x ] [[x]]] "), std::runtime_error);
  ASSERT_THROW(RaggedShape(" [ [ x [] x ] "), std::runtime_error);
  ASSERT_THROW(RaggedShape(" [ x ] "), std::runtime_error);
  ASSERT_THROW(RaggedShape(" [ x ] [ x ] "), std::runtime_error);
  ASSERT_THROW(RaggedShape(" [ x | x ] "), std::runtime_error);

  for (int i = 0; i < 5; i++) {
    RaggedShape rs = RandomRaggedShape(true,
                                       2,      // min_num_axes
                                       4,      // max_num_axes
                                       0,      // min_num_elements
                                       1000);  // max_num_elements
    std::ostringstream os;
    os << rs;
    RaggedShape rs2;
    std::istringstream is(os.str());
    K2_LOG(INFO) << "Shape is: " << os.str();
    is >> rs2;
    K2_CHECK(is.good());
    // the reason for the || below is that in "[ ]", the number of
    // axes is ambiguous; we assume 2.
    K2_CHECK(Equal(rs, rs2) || rs.NumElements() == 0);
  }
}

TEST(RaggedTest, TestRaggedFromString) {
  Ragged<int32_t> rs(" [ [ 1 2 ] [3] ]");
  Array1<int32_t> row_splits1(GetCpuContext(), std::vector<int32_t>{0, 2, 3});
  K2_LOG(INFO) << rs.RowSplits(1);
  K2_CHECK(Equal(rs.RowSplits(1), row_splits1));
  K2_CHECK_EQ(rs.values.Back(), 3);
  K2_CHECK_EQ(rs.values[0], 1);

  Ragged<int32_t> rs2(" [ [ [ 0 5 ] ] [[10]] ]");
  K2_LOG(INFO) << "rs2 = " << rs2;

  ASSERT_THROW(RaggedShape(" [ [ 0 0 ] [0] "), std::runtime_error);
  ASSERT_THROW(RaggedShape(" [ [ 0 0 ] [[0]]] "), std::runtime_error);
  ASSERT_THROW(RaggedShape(" [ [ 0 [] 0 ] "), std::runtime_error);
  ASSERT_THROW(RaggedShape(" [ 0 ] "), std::runtime_error);
  ASSERT_THROW(RaggedShape(" [ 0 ] [ 0 ] "), std::runtime_error);
  ASSERT_THROW(RaggedShape(" [ 0 | 0 ] "), std::runtime_error);

  for (int32_t i = 0; i < 5; i++) {
    Ragged<int32_t> r = RandomRagged<int32_t>();
    std::ostringstream os;
    os << r;
    Ragged<int32_t> r2(os.str());
    // the reason for the || below is that in "[ ]", the number of
    // axes is ambiguous; we assume 2.
    K2_CHECK(Equal(r, r2) || r.values.Dim() == 0);
  }
}

template <typename T>
void TestMaxPerSubListTest() {
  ContextPtr cpu = GetCpuContext();  // will be used to copy data
  for (auto &context : {GetCpuContext(), GetCudaContext()}) {
    {
      // empty case
      const std::vector<int32_t> row_splits = {0};
      RaggedShapeLayer shape_dim;
      shape_dim.row_splits = Array1<int32_t>(context, row_splits);
      shape_dim.cached_tot_size = 0;
      std::vector<RaggedShapeLayer> axes = {shape_dim};
      RaggedShape shape(axes, true);
      Array1<T> values(context, 0);
      Ragged<T> ragged(shape, values);

      int32_t num_rows = ragged.shape.Dim0();
      ASSERT_EQ(num_rows, 0);
      Array1<T> max_values(context, num_rows);
      // just run to check if there's any error
      MaxPerSublist(ragged, 1, &max_values);
      EXPECT_EQ(max_values.Dim(), 0);
    }

    {
      const std::vector<int32_t> row_splits = {0, 2, 2, 5, 6};
      RaggedShapeLayer shape_dim;
      shape_dim.row_splits = Array1<int32_t>(context, row_splits);
      shape_dim.cached_tot_size = row_splits.back();
      std::vector<RaggedShapeLayer> axes = {shape_dim};
      RaggedShape shape(axes, true);
      const std::vector<T> values_vec = {1, 3, 2, 8, 0, -1};
      Array1<T> values(context, values_vec);
      Ragged<T> ragged(shape, values);

      int32_t num_rows = ragged.shape.Dim0();
      Array1<T> max_values(context, num_rows);
      T default_value = 2;
      MaxPerSublist(ragged, default_value, &max_values);
      // copy memory from GPU/CPU to CPU
      std::vector<T> cpu_data(max_values.Dim());
      max_values.Context()->CopyDataTo(
          max_values.Dim() * max_values.ElementSize(), max_values.Data(), cpu,
          cpu_data.data());
      std::vector<T> expected_data = {3, default_value, 8, default_value};
      EXPECT_EQ(cpu_data, expected_data);
    }

    {
      // test with random large size
      const int32_t min_num_elements = 2000;
      // not random shape is on CPU
      RaggedShape shape =
          RandomRaggedShape(false, 2, 2, min_num_elements, 5000);
      ASSERT_EQ(shape.NumAxes(), 2);
      RaggedShape gpu_shape;
      if (context->GetDeviceType() == kCuda) {
        // copy shape to GPU
        const Array1<T> &row_splits = shape.RowSplits(1);
        RaggedShapeLayer shape_dim;
        shape_dim.row_splits = row_splits.To(GetCudaContext());
        shape_dim.cached_tot_size = shape.NumElements();
        std::vector<RaggedShapeLayer> axes = {shape_dim};
        gpu_shape = RaggedShape(axes, true);
      }

      int32_t num_elems = shape.NumElements();
      std::vector<T> data(num_elems);
      for (int32_t i = 0; i != 10; ++i) {
        std::iota(data.begin(), data.end(), 0);
        // randomly set data[pos] = num_elems which is
        // greater than any element in data
        int32_t pos = RandInt(0, num_elems - 1);
        data[pos] = num_elems;
        // find the corresponding row
        int32_t num_rows = shape.Dim0();
        const int32_t *row_splits_data = shape.RowSplits(1).Data();
        int32_t row = 0;
        for (int32_t i = 0; i < num_rows; ++i) {
          if (pos >= row_splits_data[i] && pos < row_splits_data[i + 1]) {
            row = i;
            break;
          }
        }

        Array1<T> values(context, data);
        Ragged<T> ragged(context->GetDeviceType() == kCuda ? gpu_shape : shape,
                         values);
        Array1<T> max_values(context, num_rows);
        T default_value = 0;
        MaxPerSublist(ragged, default_value, &max_values);
        EXPECT_EQ(max_values[row], num_elems);
      }
    }
  }
}

TEST(RaggedShapeOpsTest, MaxPerSubListTest) {
  TestMaxPerSubListTest<int32_t>();
}

template <typename T>
void TestArgMaxPerSubListTest() {
  ContextPtr cpu = GetCpuContext();  // will be used to copy data
  for (auto &context : {GetCpuContext(), GetCudaContext()}) {
    {
      // empty case
      const std::vector<int32_t> row_splits_vec = {0};
      Array1<int32_t> row_splits(context, row_splits_vec);
      RaggedShape shape = RaggedShape2(&row_splits, nullptr, -1);
      Array1<T> values(context, 0);
      Ragged<T> ragged(shape, values);

      int32_t num_rows = ragged.shape.Dim0();
      ASSERT_EQ(num_rows, 0);
      Array1<int32_t> argmax_values(context, num_rows);
      // just run to check if there's any error
      ArgMaxPerSublist(ragged, 1, &argmax_values);
      EXPECT_EQ(argmax_values.Dim(), 0);
    }
    {
      // empty case 2
      const std::vector<int32_t> row_splits_vec = {0, 0};
      Array1<int32_t> row_splits(context, row_splits_vec);
      RaggedShape shape = RaggedShape2(&row_splits, nullptr, -1);
      Array1<T> values(context, 0);
      Ragged<T> ragged(shape, values);

      int32_t num_rows = ragged.shape.Dim0();
      ASSERT_EQ(num_rows, 1);
      Array1<int32_t> argmax_values(context, num_rows);
      // just run to check if there's any error
      ArgMaxPerSublist(ragged, 1, &argmax_values);
      EXPECT_EQ(argmax_values.Dim(), 1);
      std::vector<T> expected_data = {-1};
      CheckArrayData(argmax_values, expected_data);
    }
    {
      const std::vector<int32_t> row_splits_vec = {0, 3, 3, 6, 7};
      Array1<int32_t> row_splits(context, row_splits_vec);
      RaggedShape shape = RaggedShape2(&row_splits, nullptr, -1);
      const std::vector<T> values_vec = {1, 3, 3, 2, 1, 0, -1};
      Array1<T> values(context, values_vec);
      Ragged<T> ragged(shape, values);

      int32_t num_rows = ragged.shape.Dim0();
      Array1<T> argmax_values(context, num_rows);
      T default_value = 2;
      ArgMaxPerSublist(ragged, default_value, &argmax_values);
      std::vector<T> expected_data = {2, -1, 3, -1};
      CheckArrayData(argmax_values, expected_data);
    }

    {
      // test with random large size
      ContextPtr cpu = GetCpuContext();
      for (int32_t i = 0; i != 10; ++i) {
        Ragged<int32_t> ragged =
            RandomRagged<int32_t>(0, 1000, 2, 4, 0, 5000).To(context);
        int32_t last_axis = ragged.NumAxes() - 1;
        Array1<int32_t> argmax_values(context,
                                      ragged.RowSplits(last_axis).Dim() - 1);
        int32_t default_value = 2;
        ArgMaxPerSublist(ragged, default_value, &argmax_values);

        ragged = ragged.To(cpu);
        argmax_values = argmax_values.To(cpu);
        Array1<int32_t> row_splits = ragged.RowSplits(last_axis);
        int32_t rows = row_splits.Dim() - 1;
        for (int32_t row = 0; row < rows; row++) {
          int32_t begin = row_splits[row], end = row_splits[row + 1];
          int32_t max_val = 2, best_pos = -1;
          for (int32_t pos = begin; pos < end; pos++) {
            if (ragged.values[pos] >= max_val) {
              max_val = ragged.values[pos];
              best_pos = pos;
            }
          }
          EXPECT_EQ(argmax_values[row], best_pos);
        }
      }
    }
  }
}

TEST(RaggedShapeOpsTest, ArgMaxPerSubListTest) {
  TestArgMaxPerSubListTest<int32_t>();
}

template <typename T>
void TestMinPerSubListTest() {
  ContextPtr cpu = GetCpuContext();  // will be used to copy data
  for (auto &context : {GetCpuContext(), GetCudaContext()}) {
    {
      // empty case
      std::vector<int32_t> row_splits_vec = {0};
      Array1<T> row_splits(context, row_splits_vec);
      RaggedShape shape = RaggedShape2(&row_splits, nullptr, -1);
      Array1<T> values(context, 0);
      Ragged<T> ragged(shape, values);

      int32_t num_rows = ragged.shape.Dim0();
      ASSERT_EQ(num_rows, 0);
      Array1<T> min_values(context, num_rows);
      // just run to check if there's any error
      MinPerSublist(ragged, 1, &min_values);
      EXPECT_EQ(min_values.Dim(), 0);
    }

    {
      std::vector<int32_t> row_splits_vec = {0, 2, 2, 5, 6};
      Array1<T> row_splits(context, row_splits_vec);
      RaggedShape shape = RaggedShape2(&row_splits, nullptr, -1);
      const std::vector<T> values_vec = {1, 3, 3, 8, 4, -1};
      Array1<T> values(context, values_vec);
      Ragged<T> ragged(shape, values);

      int32_t num_rows = ragged.shape.Dim0();
      Array1<T> min_values(context, num_rows);
      T default_value = 2;
      MinPerSublist(ragged, default_value, &min_values);
      // copy memory from GPU/CPU to CPU
      min_values = min_values.To(cpu);
      std::vector<T> cpu_data(min_values.Data(),
                              min_values.Data() + min_values.Dim());
      std::vector<T> expected_data = {1, default_value, default_value, -1};
      EXPECT_EQ(cpu_data, expected_data);
    }

    // May add tests for random large size? (but maybe it's fine to not add as
    // we have tested large cases in MaxPerSubList)
  }
}

TEST(RaggedShapeOpsTest, MinPerSubListTest) {
  TestMinPerSubListTest<int32_t>();
}

template <typename T>
void TestAndOrPerSubListTest() {
  ContextPtr cpu = GetCpuContext();  // will be used to copy data
  for (auto &context : {GetCpuContext(), GetCudaContext()}) {
    {
      // And
      const std::vector<int32_t> row_splits = {0, 2, 2, 5, 6};
      RaggedShapeLayer shape_dim;
      shape_dim.row_splits = Array1<int32_t>(context, row_splits);
      shape_dim.cached_tot_size = row_splits.back();
      std::vector<RaggedShapeLayer> axes = {shape_dim};
      RaggedShape shape(axes, true);
      const std::vector<T> values_vec = {1, 3, 3, 6, 11, 0};
      Array1<T> values(context, values_vec);
      Ragged<T> ragged(shape, values);

      int32_t num_rows = ragged.shape.Dim0();
      Array1<T> dst(context, num_rows);
      T default_value = -1;
      AndPerSublist(ragged, default_value, &dst);
      // copy memory from GPU/CPU to CPU
      dst = dst.To(cpu);
      std::vector<T> cpu_data(dst.Data(), dst.Data() + dst.Dim());
      std::vector<T> expected_data = {1, -1, 2, 0};
      EXPECT_EQ(cpu_data, expected_data);
    }

    {
      // Or
      const std::vector<int32_t> row_splits = {0, 2, 2, 5, 6};
      RaggedShapeLayer shape_dim;
      shape_dim.row_splits = Array1<int32_t>(context, row_splits);
      shape_dim.cached_tot_size = row_splits.back();
      std::vector<RaggedShapeLayer> axes = {shape_dim};
      RaggedShape shape(axes, true);
      const std::vector<T> values_vec = {1, 3, 3, 4, 6, 0};
      Array1<T> values(context, values_vec);
      Ragged<T> ragged(shape, values);

      int32_t num_rows = ragged.shape.Dim0();
      Array1<T> dst(context, num_rows);
      T default_value = 0;
      OrPerSublist(ragged, default_value, &dst);
      // copy memory from GPU/CPU to CPU
      dst = dst.To(cpu);
      std::vector<T> cpu_data(dst.Data(), dst.Data() + dst.Dim());
      std::vector<T> expected_data = {3, 0, 7, 0};
      EXPECT_EQ(cpu_data, expected_data);
    }
  }
}

TEST(RaggedShapeOpsTest, AndOrPerSubListTest) {
  TestAndOrPerSubListTest<int32_t>();
}

void TestUnsqueeze(const RaggedShape &input_shape) {
  for (auto &context : {GetCpuContext(), GetCudaContext()}) {
    RaggedShape src_shape = input_shape.To(context);
    src_shape.Populate();  // set row_ids
    {
      // axis = 0.
      RaggedShape shape = Unsqueeze(src_shape, 0);
      int32_t dim0 = src_shape.Dim0();
      const std::vector<RaggedShapeLayer> &src_axes = src_shape.Layers();
      const std::vector<RaggedShapeLayer> &dest_axes = shape.Layers();

      {
        const Array1<int32_t> &row_splits0 = dest_axes[0].row_splits;
        std::vector<int32_t> data = {0, dim0};
        CheckArrayData(row_splits0, data);
      }

      {
        const Array1<int32_t> &row_ids0 = dest_axes[0].row_ids;
        std::vector<int32_t> data(dim0, 0);
        CheckArrayData(row_ids0, data);
      }

      {
        for (size_t i = 0; i != src_axes.size(); ++i) {
          CheckArrayData(src_axes[i].row_splits, dest_axes[i + 1].row_splits);
          CheckArrayData(src_axes[i].row_ids, dest_axes[i + 1].row_ids);
        }
      }
    }

    {
      // axis = 1
      int32_t axis = 1;
      RaggedShape shape = Unsqueeze(src_shape, axis);
      int32_t tot_size = shape.TotSize(axis);
      const std::vector<RaggedShapeLayer> &src_axes = src_shape.Layers();
      const std::vector<RaggedShapeLayer> &dest_axes = shape.Layers();

      {
        for (int32_t i = 0; i < axis; ++i) {
          CheckArrayData(src_axes[i].row_splits, dest_axes[i].row_splits);
          CheckArrayData(src_axes[i].row_ids, dest_axes[i].row_ids);
        }
      }

      {
        const Array1<int32_t> &row_splits = dest_axes[axis].row_splits;
        std::vector<int32_t> data(tot_size + 1);
        std::iota(data.begin(), data.end(), 0);
        CheckArrayData(row_splits, data);
      }

      {
        const Array1<int32_t> &row_ids = dest_axes[axis].row_ids;
        std::vector<int32_t> data(tot_size);
        std::iota(data.begin(), data.end(), 0);
        CheckArrayData(row_ids, data);
      }

      {
        for (std::size_t i = axis; i < src_axes.size(); ++i) {
          CheckArrayData(src_axes[i].row_splits, dest_axes[i + 1].row_splits);
          CheckArrayData(src_axes[i].row_ids, dest_axes[i + 1].row_ids);
        }
      }
    }
  }
}

TEST_F(RaggedShapeOpsSuiteTest, TestUnsqueeze) {
  TestUnsqueeze(simple_shape_);
  TestUnsqueeze(random_shape_);
}

TEST(RaggedShapeOpsTest, TestUnsqueezeParallel) {
  for (int32_t i = 0; i < 10; i++) {
    ContextPtr c = (i % 2 == 0 ? GetCpuContext() : GetCudaContext());
    int32_t num_shapes = RandInt(0, 10);

    std::vector<RaggedShape *> orig_shapes;
    for (int32_t i = 0; i < num_shapes; i++)
      orig_shapes.push_back(
          new RaggedShape(RandomRaggedShape(false, 2, 5, 0, 1000).To(c)));
    int32_t axis = 0;  // only one supported for now.
    std::vector<RaggedShape> unsqueezed =
        UnsqueezeParallel(num_shapes, orig_shapes.data(), axis);
    for (int32_t i = 0; i < num_shapes; i++) {
      unsqueezed[i].Check();
      RaggedShape temp = RemoveAxis(unsqueezed[i], axis);
      ASSERT_EQ(Equal(temp, *(orig_shapes[i])), true);
      delete orig_shapes[i];
    }
  }
}

void TestRemoveAxis(const RaggedShape &input_shape) {
  for (auto &context : {GetCpuContext(), GetCudaContext()}) {
    RaggedShape src_shape = input_shape.To(context);
    ASSERT_EQ(src_shape.NumAxes(), 4);
    {
      // axis = 0.
      int32_t axis = 0;
      RaggedShape shape = RemoveAxis(src_shape, axis);
      const std::vector<RaggedShapeLayer> &src_axes = src_shape.Layers();
      const std::vector<RaggedShapeLayer> &dest_axes = shape.Layers();
      ASSERT_EQ(src_axes.size(), 3);
      ASSERT_EQ(dest_axes.size(), 2);

      {
        for (std::size_t i = 0; i != dest_axes.size(); ++i) {
          CheckArrayData(dest_axes[i].row_splits, src_axes[i + 1].row_splits);
          CheckArrayData(dest_axes[i].row_ids, src_axes[i + 1].row_ids);
        }
      }
    }

    {
      // axis = 1
      int32_t axis = 1;
      RaggedShape shape = RemoveAxis(src_shape, axis);
      const std::vector<RaggedShapeLayer> &src_axes = src_shape.Layers();
      const std::vector<RaggedShapeLayer> &dest_axes = shape.Layers();
      ASSERT_EQ(src_axes.size(), 3);
      ASSERT_EQ(dest_axes.size(), 2);

      {
        const Array1<int32_t> &row_splits0 = dest_axes[0].row_splits;
        std::vector<int32_t> data = {0, 3, 7, 10};
        CheckArrayData(row_splits0, data);
      }

      {
        const Array1<int32_t> &row_ids0 = dest_axes[0].row_ids;
        std::vector<int32_t> data = {0, 0, 0, 1, 1, 1, 1, 2, 2, 2};
        CheckArrayData(row_ids0, data);
      }

      {
        for (std::size_t i = 1; i != dest_axes.size(); ++i) {
          CheckArrayData(dest_axes[i].row_splits, src_axes[i + 1].row_splits);
          CheckArrayData(dest_axes[i].row_ids, src_axes[i + 1].row_ids);
        }
      }
    }

    {
      // axis = 3
      int32_t axis = 3;  // the last axis
      RaggedShape shape = RemoveAxis(src_shape, axis);
      const std::vector<RaggedShapeLayer> &src_axes = src_shape.Layers();
      const std::vector<RaggedShapeLayer> &dest_axes = shape.Layers();
      ASSERT_EQ(src_axes.size(), 3);
      ASSERT_EQ(dest_axes.size(), 2);

      {
        for (std::size_t i = 0; i != dest_axes.size(); ++i) {
          CheckArrayData(dest_axes[i].row_splits, src_axes[i].row_splits);
          CheckArrayData(dest_axes[i].row_ids, src_axes[i].row_ids);
        }
      }
    }
  }
}

TEST_F(RaggedShapeOpsSuiteTest, TestRemoveAxis) {
  TestRemoveAxis(simple_shape_);
}

TEST(RaggedShapeOpsTest, TestGetOffsets) {
  for (auto &context : {GetCpuContext(), GetCudaContext()}) {
    for (int32_t i = 0; i != 2; ++i) {
      int32_t num_shape = RandInt(10, 100);
      int32_t num_axes = RandInt(2, 4);
      std::vector<RaggedShape> shape_vec(num_shape);
      std::vector<RaggedShape *> shapes(num_shape);
      for (int32_t j = 0; j != num_shape; ++j) {
        shape_vec[j] =
            RandomRaggedShape(false, num_axes, num_axes, 0, 1000).To(context);
        shapes[j] = &shape_vec[j];
      }
      RaggedShape **shapes_ptr = shapes.data();
      Array2<int32_t> offsets = GetOffsets(num_shape, shapes_ptr);
      ASSERT_EQ(offsets.Dim0(), num_axes + 1);
      ASSERT_EQ(offsets.Dim1(), num_shape + 1);
      auto acc = offsets.Accessor();
      for (int32_t axis = 0; axis <= num_axes; ++axis) {
        int32_t sum = 0;
        for (int32_t j = 0; j <= num_shape; ++j) {
          EXPECT_EQ(acc(axis, j), sum);
          if (j < num_shape) {
            sum += (axis == 0 ? 1 : shape_vec[j].TotSize(axis - 1));
          }
        }
      }
    }
  }
}

// returns a random ragged shape where the dims on axis 1 are all the same
// (so: can be transposed).
RaggedShape RandomRaggedShapeToTranspose(ContextPtr c) {
  ContextPtr c_cpu = GetCpuContext();

  RaggedShape random = RandomRaggedShape(false, 2, 4, 0, 5000).To(c);

  int32_t input_dim0 = random.Dim0(), divisor = 1;
  for (int32_t i = 1; i * i <= input_dim0; i++) {
    if (input_dim0 % i == 0 && i > divisor) divisor = i;
  }

  int32_t output_dim0 = divisor, output_dim1 = input_dim0 / divisor;

  Array1<int32_t> row_splits =
      Range<int32_t>(c, output_dim0 + 1, 0, output_dim1);
  int32_t cached_tot_size = input_dim0;

  RaggedShape top_level_shape =
      RaggedShape2(&row_splits, nullptr, cached_tot_size);
  return ComposeRaggedShapes(top_level_shape, random);
}

TEST(RaggedShapeOpsTest, TestTranspose) {
  ContextPtr cpu = GetCpuContext();  // will be used to copy data
  for (auto &context : {GetCpuContext(), GetCudaContext()}) {
    {
      const std::vector<int32_t> row_splits1_vec = {0, 2, 4, 6};
      const std::vector<int32_t> row_splits2_vec = {0, 3, 4, 7, 8, 10, 12};
      Array1<int32_t> row_splits1(context, row_splits1_vec);
      Array1<int32_t> row_splits2(context, row_splits2_vec);
      RaggedShape src_shape =
          RaggedShape3(&row_splits1, nullptr, -1, &row_splits2, nullptr, -1);
      ASSERT_EQ(src_shape.Dim0(), 3);
      ASSERT_EQ(src_shape.TotSize(1), 6);
      RaggedShape shape = Transpose(src_shape);
      EXPECT_EQ(shape.Dim0(), 2);
      ASSERT_EQ(shape.TotSize(1), 6);
      const std::vector<int32_t> expected_row_splits = {0, 3, 6};
      const std::vector<int32_t> expected_row_ids = {0, 0, 0, 1, 1, 1};
      CheckArrayData(shape.RowSplits(1), expected_row_splits);
      CheckArrayData(shape.RowIds(1), expected_row_ids);
      CheckArrayData(shape.RowSplits(2), {0, 3, 6, 8, 9, 10, 12});
      CheckArrayData(shape.RowIds(2), {0, 0, 0, 1, 1, 1, 2, 2, 3, 4, 5, 5});
    }

    {
      // random case
      for (int32_t j = 0; j != 2; ++j) {
        RaggedShape to_transpose = RandomRaggedShapeToTranspose(context);
        RaggedShape transposed = Transpose(to_transpose);

        if (context->GetDeviceType() != kCpu) {
          to_transpose = to_transpose.To(cpu);
          transposed = transposed.To(cpu);
        }

        for (auto iter = transposed.Iterator(); !iter.Done(); iter.Next()) {
          std::vector<int32_t> index = iter.Value();
          int32_t i = transposed[index];  // Just make sure this doesn't crash,
                                          // don't need the value.
          std::swap(index[0], index[1]);
          i = to_transpose[index];  // don't need the value, just need to make
                                    // sure it's an allowable index.
          ++i;  // this line just suppresses the warning `variable i set but not
                // used`
        }
        for (auto iter = to_transpose.Iterator(); !iter.Done(); iter.Next()) {
          std::vector<int32_t> index = iter.Value();
          std::swap(index[0], index[1]);
          int32_t i = transposed[index];  // don't need the value, just need to
                                          // make sure it's an allowable index.
        }
      }
    }
  }
}

template <typename T>
void TestTransposeRagged() {
  ContextPtr cpu = GetCpuContext();  // will be used to copy data
  for (auto &context : {GetCpuContext(), GetCudaContext()}) {
    // empty case, fsavec with a empty fsa
    {
      const std::vector<int32_t> row_splits1_vec = {0, 0};
      const std::vector<int32_t> row_splits2_vec = {0};
      Array1<int32_t> row_splits1(context, row_splits1_vec);
      Array1<int32_t> row_splits2(context, row_splits2_vec);
      RaggedShape src_shape =
          RaggedShape3(&row_splits1, nullptr, -1, &row_splits2, nullptr, -1);
      ASSERT_EQ(src_shape.Dim0(), 1);
      ASSERT_EQ(src_shape.TotSize(1), 0);

      Array1<T> values_array(context, 0);
      ASSERT_EQ(values_array.Dim(), src_shape.NumElements());

      Ragged<T> ragged(src_shape, values_array);
      Ragged<T> ans = Transpose(ragged);
      RaggedShape shape = ans.shape;
      // Check shape
      ASSERT_EQ(shape.Dim0(), 0);
      ASSERT_EQ(shape.TotSize(1), 0);
      CheckArrayData(shape.RowSplits(1), std::vector<int32_t>({0}));
      CheckArrayData(shape.RowSplits(2), std::vector<int32_t>({0}));
      K2_CHECK_EQ(shape.RowIds(1).Dim(), 0);
      K2_CHECK_EQ(shape.RowIds(2).Dim(), 0);
      // Check values
      K2_CHECK_EQ(ans.values.Dim(), 0);
    }

    // empty case, fsavec without any fsa
    {
      const std::vector<int32_t> row_splits1_vec = {0};
      const std::vector<int32_t> row_splits2_vec = {0};
      Array1<int32_t> row_splits1(context, row_splits1_vec);
      Array1<int32_t> row_splits2(context, row_splits2_vec);
      RaggedShape src_shape =
          RaggedShape3(&row_splits1, nullptr, -1, &row_splits2, nullptr, -1);
      ASSERT_EQ(src_shape.Dim0(), 0);
      ASSERT_EQ(src_shape.TotSize(1), 0);

      Array1<T> values_array(context, 0);
      ASSERT_EQ(values_array.Dim(), src_shape.NumElements());

      Ragged<T> ragged(src_shape, values_array);
      Ragged<T> ans = Transpose(ragged);
      RaggedShape shape = ans.shape;
      // Check shape
      ASSERT_EQ(shape.Dim0(), 0);
      ASSERT_EQ(shape.TotSize(1), 0);
      CheckArrayData(shape.RowSplits(1), std::vector<int32_t>({0}));
      CheckArrayData(shape.RowSplits(2), std::vector<int32_t>({0}));
      K2_CHECK_EQ(shape.RowIds(1).Dim(), 0);
      K2_CHECK_EQ(shape.RowIds(2).Dim(), 0);
      // Check values
      K2_CHECK_EQ(ans.values.Dim(), 0);
    }

    {
      const std::vector<int32_t> row_splits1_vec = {0, 2, 4, 6};
      const std::vector<int32_t> row_splits2_vec = {0, 3, 4, 7, 8, 10, 12};
      Array1<int32_t> row_splits1(context, row_splits1_vec);
      Array1<int32_t> row_splits2(context, row_splits2_vec);
      RaggedShape src_shape =
          RaggedShape3(&row_splits1, nullptr, -1, &row_splits2, nullptr, -1);
      ASSERT_EQ(src_shape.Dim0(), 3);
      ASSERT_EQ(src_shape.TotSize(1), 6);
      std::vector<T> values = {0, 1, 2, 3, 4, 5, 8, 7, 6, 9, 10, 15};
      ASSERT_EQ(values.size(), src_shape.NumElements());
      Array1<T> values_array(context, values);
      Ragged<T> ragged(src_shape, values_array);
      Ragged<T> ans = Transpose(ragged);
      RaggedShape shape = ans.shape;
      // Check shape
      ASSERT_EQ(shape.Dim0(), 2);
      ASSERT_EQ(shape.TotSize(1), 6);
      const std::vector<int32_t> expected_row_splits = {0, 3, 6};
      const std::vector<int32_t> expected_row_ids = {0, 0, 0, 1, 1, 1};
      CheckArrayData(shape.RowSplits(1), expected_row_splits);
      CheckArrayData(shape.RowIds(1), expected_row_ids);
      CheckArrayData(shape.RowSplits(2), {0, 3, 6, 8, 9, 10, 12});
      CheckArrayData(shape.RowIds(2), {0, 0, 0, 1, 1, 1, 2, 2, 3, 4, 5, 5});
      // Check values
      CheckArrayData(ans.values, {0, 1, 2, 4, 5, 8, 6, 9, 3, 7, 10, 15});
    }

    {
      // random case
      for (int32_t j = 0; j != 2; ++j) {
        RaggedShape to_transpose = RandomRaggedShapeToTranspose(context);
        int32_t num_elems = to_transpose.NumElements();
        Array1<T> src_values =
            RandUniformArray1<T>(context, num_elems, 0, 10000);
        Ragged<T> src(to_transpose, src_values);
        Ragged<T> ans = Transpose(src);
        if (context->GetDeviceType() == kCuda) {
          src = src.To(cpu);
          ans = ans.To(cpu);
          to_transpose = to_transpose.To(cpu);
        }
        RaggedShape transposed = ans.shape;

        for (auto iter = transposed.Iterator(); !iter.Done(); iter.Next()) {
          std::vector<int32_t> index = iter.Value();
          T value = ans[index];
          std::swap(index[0], index[1]);
          EXPECT_EQ(value, src[index]);
        }
        for (auto iter = to_transpose.Iterator(); !iter.Done(); iter.Next()) {
          std::vector<int32_t> index = iter.Value();
          T value = src[index];
          std::swap(index[0], index[1]);
          EXPECT_EQ(value, ans[index]);
        }
      }
    }
  }
}
TEST(RaggedTest, TestTransposeRagged) {
  TestTransposeRagged<int32_t>();
  TestTransposeRagged<double>();
}

void TestRaggedShape2(const RaggedShape &shape) {
  ContextPtr cpu = GetCpuContext();  // will be used to copy data
  for (auto &context : {GetCpuContext(), GetCudaContext()}) {
    RaggedShape src_shape = shape.To(context);
    src_shape.Populate();
    ASSERT_GE(src_shape.NumAxes(), 2);
    Array1<int32_t> row_splits = src_shape.RowSplits(1);
    Array1<int32_t> row_ids = src_shape.RowIds(1);
    int32_t cached_tot_size = src_shape.TotSize(1);

    {
      // both row_splits and row_ids are non-null
      RaggedShape result = RaggedShape2(&row_splits, &row_ids, cached_tot_size);
      CheckArrayData(result.RowSplits(1), row_splits);
      CheckArrayData(result.RowIds(1), row_ids);
      EXPECT_EQ(result.TotSize(1), cached_tot_size);
    }
    {
      // both row_splits and row_ids are non-null, cached_tot_size = -1
      RaggedShape result = RaggedShape2(&row_splits, &row_ids, -1);
      CheckArrayData(result.RowSplits(1), row_splits);
      CheckArrayData(result.RowIds(1), row_ids);
      EXPECT_EQ(result.TotSize(1), cached_tot_size);
    }
    {
      // row_ids is null
      RaggedShape result = RaggedShape2(&row_splits, nullptr, cached_tot_size);
      CheckArrayData(result.RowSplits(1), row_splits);
      CheckArrayData(result.RowIds(1), row_ids);
      EXPECT_EQ(result.TotSize(1), cached_tot_size);
    }
    {
      // row_ids is null, cached_tot_size = -1
      RaggedShape result = RaggedShape2(&row_splits, nullptr, -1);
      CheckArrayData(result.RowSplits(1), row_splits);
      CheckArrayData(result.RowIds(1), row_ids);
      EXPECT_EQ(result.TotSize(1), cached_tot_size);
    }

    // note if row_splits == null, then we suppose there's no empty rows after
    // the last row-id in row_ids
    if (row_splits.Dim() == (row_ids.Dim() == 0 ? 1 : row_ids.Back() + 2)) {
      {
        // row_splits is null
        RaggedShape result = RaggedShape2(nullptr, &row_ids, cached_tot_size);
        CheckArrayData(result.RowSplits(1), row_splits);
        CheckArrayData(result.RowIds(1), row_ids);
        EXPECT_EQ(result.TotSize(1), cached_tot_size);
      }
      {
        // row_splits is null, cached_tot_size = -1
        RaggedShape result = RaggedShape2(nullptr, &row_ids, -1);
        CheckArrayData(result.RowSplits(1), row_splits);
        CheckArrayData(result.RowIds(1), row_ids);
        EXPECT_EQ(result.TotSize(1), cached_tot_size);
      }
    }
  }
}

TEST_F(RaggedShapeOpsSuiteTest, TestRaggedShape2) {
  TestRaggedShape2(simple_shape_);
  TestRaggedShape2(random_shape_);
}

void TestRaggedShape3(const RaggedShape &shape) {
  ContextPtr cpu = GetCpuContext();  // will be used to copy data
  for (auto &context : {GetCpuContext(), GetCudaContext()}) {
    RaggedShape src_shape = shape.To(context);
    src_shape.Populate();
    ASSERT_GE(src_shape.NumAxes(), 3);
    Array1<int32_t> row_splits1 = src_shape.RowSplits(1);
    Array1<int32_t> row_ids1 = src_shape.RowIds(1);
    int32_t cached_tot_size1 = src_shape.TotSize(1);
    Array1<int32_t> row_splits2 = src_shape.RowSplits(2);
    Array1<int32_t> row_ids2 = src_shape.RowIds(2);
    int32_t cached_tot_size2 = src_shape.TotSize(2);

    {
      // both row_splits and row_ids are non-null
      RaggedShape result =
          RaggedShape3(&row_splits1, &row_ids1, cached_tot_size1, &row_splits2,
                       &row_ids2, cached_tot_size2);
      CheckArrayData(result.RowSplits(1), row_splits1);
      CheckArrayData(result.RowIds(1), row_ids1);
      EXPECT_EQ(result.TotSize(1), cached_tot_size1);
      CheckArrayData(result.RowSplits(2), row_splits2);
      CheckArrayData(result.RowIds(2), row_ids2);
      EXPECT_EQ(result.TotSize(2), cached_tot_size2);
    }
    {
      // row_ids is non-null, cached_tot_size = -1
      RaggedShape result =
          RaggedShape3(&row_splits1, nullptr, -1, &row_splits2, nullptr, -1);
      CheckArrayData(result.RowSplits(1), row_splits1);
      CheckArrayData(result.RowIds(1), row_ids1);
      EXPECT_EQ(result.TotSize(1), cached_tot_size1);
      CheckArrayData(result.RowSplits(2), row_splits2);
      CheckArrayData(result.RowIds(2), row_ids2);
      EXPECT_EQ(result.TotSize(2), cached_tot_size2);
    }

    // note if row_splits == null, then we suppose there's no empty rows after
    // the last row-id in row_ids
    bool valid1 =
        (row_splits1.Dim() == (row_ids1.Dim() == 0 ? 1 : row_ids1.Back() + 2));
    bool valid2 =
        (row_splits2.Dim() == (row_ids2.Dim() == 0 ? 1 : row_ids2.Back() + 2));
    if (valid1 && valid2) {
      RaggedShape result =
          RaggedShape3(nullptr, &row_ids1, -1, nullptr, &row_ids2, -1);
      CheckArrayData(result.RowSplits(1), row_splits1);
      CheckArrayData(result.RowIds(1), row_ids1);
      EXPECT_EQ(result.TotSize(1), cached_tot_size1);
      CheckArrayData(result.RowSplits(2), row_splits2);
      CheckArrayData(result.RowIds(2), row_ids2);
      EXPECT_EQ(result.TotSize(2), cached_tot_size2);
    }
    // TODO(haowen): add more cases for other branches
  }
}
TEST_F(RaggedShapeOpsSuiteTest, TestRaggedShape3) {
  TestRaggedShape3(simple_shape_);
  TestRaggedShape3(random_shape_);
}

void TestComposeShape(const RaggedShape &shape) {
  ContextPtr cpu = GetCpuContext();  // will be used to copy data
  for (auto &context : {GetCpuContext(), GetCudaContext()}) {
    RaggedShape src_shape = shape.To(context);
    ASSERT_GE(src_shape.NumAxes(), 3);
    Array1<int32_t> row_splits1 = src_shape.RowSplits(1);
    Array1<int32_t> row_ids1 = src_shape.RowIds(1);
    Array1<int32_t> row_splits2 = src_shape.RowSplits(2);
    Array1<int32_t> row_ids2 = src_shape.RowIds(2);

    RaggedShape shape1 = RaggedShape2(&row_splits1, nullptr, -1);
    RaggedShape shape2 = RaggedShape2(&row_splits2, nullptr, -1);

    RaggedShape result = ComposeRaggedShapes(shape1, shape2);

    ASSERT_EQ(result.NumAxes(), 3);

    CheckArrayData(result.RowSplits(1), row_splits1);
    CheckArrayData(result.RowIds(1), row_ids1);
    CheckArrayData(result.RowSplits(2), row_splits2);
    CheckArrayData(result.RowIds(2), row_ids2);
  }
}
TEST_F(RaggedShapeOpsSuiteTest, TestComposeShape) {
  TestComposeShape(simple_shape_);
  TestComposeShape(random_shape_);
}

void TestShapeFromTotSize(const RaggedShape &shape) {
  ContextPtr cpu = GetCpuContext();  // will be used to copy data
  for (auto &context : {GetCpuContext(), GetCudaContext()}) {
    RaggedShape src_shape = shape.To(context);
    ASSERT_GE(src_shape.NumAxes(), 2);

    int32_t num_axes = src_shape.NumAxes();
    std::vector<int32_t> tot_sizes(num_axes);
    for (int32_t i = 0; i != num_axes; ++i) {
      tot_sizes[i] = src_shape.TotSize(i);
    }

    RaggedShape result =
        RaggedShapeFromTotSizes(context, num_axes, tot_sizes.data());

    ASSERT_EQ(result.NumAxes(), num_axes);
    for (int32_t i = 0; i < num_axes; ++i) {
      EXPECT_EQ(result.TotSize(i), src_shape.TotSize(i));
      if (i > 0) {
        EXPECT_EQ(result.RowSplits(i).Dim(), src_shape.RowSplits(i).Dim());
        EXPECT_EQ(result.RowIds(i).Dim(), src_shape.RowIds(i).Dim());
      }
    }
  }
}
TEST_F(RaggedShapeOpsSuiteTest, TestShapeFromTotSize) {
  TestShapeFromTotSize(simple_shape_);
  TestShapeFromTotSize(random_shape_);
}

template <typename T>
void TestRagged() {
  ContextPtr cpu = GetCpuContext();  // will be used to copy data
  for (auto &context : {GetCpuContext(), GetCudaContext()}) {
    {
      // constructed with row_splits and row_ids
      // RaggedTensor4 t = [
      //  [ [[ 1, 2], [4]],  [[3, 0]] ],
      //  [ [[7, 8, 9]], [[6], [3, 5, 7]], [[2]] ],
      //  [ [[3, 4], [], [8]] ]
      // ]
      const std::vector<int32_t> row_splits1 = {0, 2, 5, 6};
      const std::vector<int32_t> row_ids1 = {0, 0, 1, 1, 1, 2};
      const std::vector<int32_t> row_splits2 = {0, 2, 3, 4, 6, 7, 10};
      const std::vector<int32_t> row_ids2 = {0, 0, 1, 2, 3, 3, 4, 5, 5, 5};
      const std::vector<int32_t> row_splits3 = {0,  2,  3,  5,  8, 9,
                                                12, 13, 15, 15, 16};
      const std::vector<int32_t> row_ids3 = {0, 0, 1, 2, 2, 3, 3, 3,
                                             4, 5, 5, 5, 6, 7, 7, 9};
      const std::vector<T> values_vec = {1, 2, 4, 3, 0, 7, 8, 9,
                                         6, 3, 5, 7, 2, 3, 4, 8};
      std::vector<RaggedShapeLayer> axes;
      axes.emplace_back(
          RaggedShapeLayer{Array1<int32_t>(context, row_splits1),
                           Array1<int32_t>(context, row_ids1),
                           static_cast<int32_t>(row_ids1.size())});
      axes.emplace_back(
          RaggedShapeLayer{Array1<int32_t>(context, row_splits2),
                           Array1<int32_t>(context, row_ids2),
                           static_cast<int32_t>(row_ids2.size())});
      axes.emplace_back(
          RaggedShapeLayer{Array1<int32_t>(context, row_splits3),
                           Array1<int32_t>(context, row_ids3),
                           static_cast<int32_t>(row_ids3.size())});

      RaggedShape shape(axes, true);
      Array1<T> values(context, values_vec);
      Ragged<T> ragged(shape, values);

      // test Index(axis, i)
      {
        // values: [[[ 1, 2], [4]], [[3, 0]]]
        Ragged<T> sub_raggged = ragged.Index(0, 0);
        RaggedShape &sub_shape = sub_raggged.shape;
        EXPECT_EQ(sub_shape.NumAxes(), 3);
        const std::vector<std::vector<int32_t>> sub_row_splits_vec = {
            {0, 2, 3}, {0, 2, 3, 5}};
        CheckRowSplits(sub_shape, sub_row_splits_vec);
        const Array1<T> &sub_values = sub_raggged.values;
        const std::vector<T> sub_values_vec = {1, 2, 4, 3, 0};
        CheckArrayData<T>(sub_values, sub_values_vec);
      }
      {
        // values: [[[7, 8, 9]], [[6], [3, 5, 7]], [[2]]]
        Ragged<T> sub_raggged = ragged.Index(0, 1);
        RaggedShape &sub_shape = sub_raggged.shape;
        EXPECT_EQ(sub_shape.NumAxes(), 3);
        const std::vector<std::vector<int32_t>> sub_row_splits_vec = {
            {0, 1, 3, 4}, {0, 3, 4, 7, 8}};
        CheckRowSplits(sub_shape, sub_row_splits_vec);
        const Array1<T> &sub_values = sub_raggged.values;
        const std::vector<T> sub_values_vec = {7, 8, 9, 6, 3, 5, 7, 2};
        CheckArrayData<T>(sub_values, sub_values_vec);
      }
      {
        // values: [[[3, 4], [], [8]]]
        Ragged<T> sub_raggged = ragged.Index(0, 2);
        RaggedShape &sub_shape = sub_raggged.shape;
        EXPECT_EQ(sub_shape.NumAxes(), 3);
        const std::vector<std::vector<int32_t>> sub_row_splits_vec = {
            {0, 3}, {0, 2, 2, 3}};
        CheckRowSplits(sub_shape, sub_row_splits_vec);
        const Array1<T> &sub_values = sub_raggged.values;
        const std::vector<T> sub_values_vec = {3, 4, 8};
        CheckArrayData<T>(sub_values, sub_values_vec);
      }

      // test operator[](const std::vector<int32_t> &indexes)
      if (context->GetDeviceType() == kCpu) {
        {
          std::vector<int32_t> indexes = {0, 0, 0, 0};
          EXPECT_EQ(ragged.shape[indexes], 0);
          EXPECT_EQ(ragged[indexes], 1);
        }
        {
          std::vector<int32_t> indexes = {0, 1, 0, 0};
          EXPECT_EQ(ragged.shape[indexes], 3);
          EXPECT_EQ(ragged[indexes], 3);
        }
        {
          std::vector<int32_t> indexes = {1, 0, 0, 1};
          EXPECT_EQ(ragged.shape[indexes], 6);
          EXPECT_EQ(ragged[indexes], 8);
        }
        {
          std::vector<int32_t> indexes = {1, 1, 1, 0};
          EXPECT_EQ(ragged.shape[indexes], 9);
          EXPECT_EQ(ragged[indexes], 3);
        }
        {
          std::vector<int32_t> indexes = {2, 0, 0, 1};
          EXPECT_EQ(ragged.shape[indexes], 14);
          EXPECT_EQ(ragged[indexes], 4);
        }
        {
          std::vector<int32_t> indexes = {2, 0, 2, 0};
          EXPECT_EQ(ragged.shape[indexes], 15);
          EXPECT_EQ(ragged[indexes], 8);
        }
      }

      const std::vector<std::vector<int32_t>> row_splits_vec = {
          row_splits1, row_splits2, row_splits3};
      // test To(ctx)
      {
        // to GPU
        Ragged<T> other = ragged.To(GetCudaContext());
        CheckRowSplits(other.shape, row_splits_vec);
        CheckArrayData<T>(other.values, values_vec);
      }
      {
        // to CPU
        Ragged<T> other = ragged.To(GetCpuContext());
        CheckRowSplits(other.shape, row_splits_vec);
        CheckArrayData<T>(other.values, values_vec);
      }
    }
  }
}

template <typename T, typename OP = LessThan<T>>
static void CpuSortSublists(const Array1<int32_t> &row_splits, Array1<T> *src) {
  K2_CHECK(src->Context()->GetDeviceType() == kCpu);
  T *p = src->Data();
  OP comp = OP();
  for (int32_t i = 0; i < row_splits.Dim() - 1; ++i) {
    int32_t cur = row_splits[i];
    int32_t next = row_splits[i + 1];
    std::sort(p + cur, p + next, comp);
  }
}

template <typename T, typename OP = LessThan<T>>
static void TestSortSublists() {
  auto cpu_context = GetCpuContext();
  auto cuda_context = GetCudaContext();

  RaggedShape shape = RandomRaggedShape(false,  // set_row_ids
                                        2,      // min_num_axes
                                        4,      // max_num_axes
                                        1,      // min_num_elements
                                        2000);  // max_num_elements

  Array1<T> values =
      RandUniformArray1<T>(shape.Context(), shape.NumElements(), -2000, 2000);
  Ragged<T> ragged(shape, values);
  ragged = ragged.To(cuda_context);
  values = values.To(cpu_context);  // to be sorted by cpu

  Array1<T> unsorted = values.Clone();

  Array1<int32_t> order(ragged.Context(), ragged.values.Dim());
  SortSublists<T, OP>(&ragged, &order);

  Array1<int32_t> &segment = ragged.shape.RowSplits(ragged.NumAxes() - 1);
  CpuSortSublists<T, OP>(segment, &values);

  int32_t n = order.Dim();
  for (int i = 0; i != n; ++i) {
    EXPECT_EQ(values[i], ragged.values[i]);
    EXPECT_EQ(ragged.values[i], unsorted[order[i]]);
  }
}

TEST(RaggedTest, Ragged) {
  TestRagged<int32_t>();
  TestRagged<double>();

  TestSortSublists<int32_t>();
  TestSortSublists<double>();
}

TEST(RaggedShapeOpsTest, TestCat) {
  ContextPtr cpu = GetCpuContext();  // will be used to copy data
  for (auto &context : {GetCpuContext(), GetCudaContext()}) {
    {
      // simple case
      std::vector<RaggedShape> shapes(2);
      std::vector<RaggedShape *> shapes_ptr(2);
      std::vector<std::vector<Array1<int32_t>>> row_splits_vec(2);
      {
        const std::vector<int32_t> row_splits1 = {0, 2, 5, 6};
        const std::vector<int32_t> row_ids1 = {0, 0, 1, 1, 1, 2};
        const std::vector<int32_t> row_splits2 = {0, 2, 3, 4, 6, 7, 10};
        const std::vector<int32_t> row_ids2 = {0, 0, 1, 2, 3, 3, 4, 5, 5, 5};
        Array1<int32_t> splits1(context, row_splits1);
        Array1<int32_t> ids1(context, row_ids1);
        Array1<int32_t> splits2(context, row_splits2);
        Array1<int32_t> ids2(context, row_ids2);
        row_splits_vec[0].push_back(splits1);
        row_splits_vec[1].push_back(splits2);
        shapes[0] = RaggedShape3(&splits1, &ids1, ids1.Dim(), &splits2, &ids2,
                                 ids2.Dim());
        shapes_ptr[0] = &shapes[0];
      }
      {
        const std::vector<int32_t> row_splits1 = {0, 1, 3, 4};
        const std::vector<int32_t> row_ids1 = {0, 1, 1, 2};
        const std::vector<int32_t> row_splits2 = {0, 3, 4, 5, 7};
        const std::vector<int32_t> row_ids2 = {0, 0, 0, 1, 2, 3, 3};
        Array1<int32_t> splits1(context, row_splits1);
        Array1<int32_t> ids1(context, row_ids1);
        Array1<int32_t> splits2(context, row_splits2);
        Array1<int32_t> ids2(context, row_ids2);
        row_splits_vec[0].push_back(splits1);
        row_splits_vec[1].push_back(splits2);
        RaggedShape shape = RaggedShape3(&splits1, &ids1, ids1.Dim(), &splits2,
                                         &ids2, ids2.Dim());
        shapes[1] = RaggedShape3(&splits1, &ids1, ids1.Dim(), &splits2, &ids2,
                                 ids2.Dim());
        shapes_ptr[1] = &shapes[1];
      }

      {
        // axis == 1
        RaggedShape result = Cat(1, 2, shapes_ptr.data());
        std::vector<std::vector<int32_t>> expected_row_splits = {
            {0, 3, 8, 10}, {0, 2, 3, 6, 7, 9, 10, 11, 12, 15, 17}};
        std::vector<std::vector<int32_t>> expected_row_ids = {
            {0, 0, 0, 1, 1, 1, 1, 1, 2, 2},
            {0, 0, 1, 2, 2, 2, 3, 4, 4, 5, 6, 7, 8, 8, 8, 9, 9}};
        for (int32_t i = 0; i < 2; ++i) {
          CheckArrayData(result.RowSplits(i + 1), expected_row_splits[i]);
          CheckArrayData(result.RowIds(i + 1), expected_row_ids[i]);
        }
      }

      {
        // axis == 0
        RaggedShape result = Cat(0, 2, shapes_ptr.data());

        // get result splits with `SpliceRowSplits` and get result row-ids with
        // `RowSplitsToRowIds``
        std::vector<Array1<int32_t>> result_splits;
        std::vector<Array1<int32_t>> result_ids;
        for (auto i = 0; i < 2; ++i) {
          std::vector<const Array1<int32_t> *> splits_ptr = {
              &row_splits_vec[i][0], &row_splits_vec[i][1]};
          Array1<int32_t> curr_row_splits =
              SpliceRowSplits(2, splits_ptr.data());
          result_splits.push_back(curr_row_splits);
          Array1<int32_t> curr_row_ids(context, curr_row_splits.Back());
          RowSplitsToRowIds(curr_row_splits, &curr_row_ids);
          result_ids.push_back(curr_row_ids);
        }
        for (int32_t i = 0; i < 2; ++i) {
          CheckArrayData(result.RowSplits(i + 1), result_splits[i]);
          CheckArrayData(result.RowIds(i + 1), result_ids[i]);
        }
      }
    }

    {
      // test with random large size
      for (int32_t i = 0; i < 2; ++i) {
        int32_t num_shape = RandInt(2, 100);
        int32_t num_axes = RandInt(2, 4);
        std::vector<RaggedShape> shape_vec(num_shape);
        std::vector<RaggedShape *> shapes(num_shape);
        for (int32_t j = 0; j != num_shape; ++j) {
          shape_vec[j] =
              RandomRaggedShape(true, num_axes, num_axes, 0, 1000).To(context);
          shapes[j] = &shape_vec[j];
        }
        // only test case axis == 0, test axis==1 with simple case is good
        // enough as it just calls Stack
        RaggedShape result = Cat(0, num_shape, shapes.data());
        ASSERT_EQ(result.NumAxes(), num_axes);

        // get result splits with `SpliceRowSplits` and get result row-ids with
        // `RowSplitsToRowIds``
        std::vector<Array1<int32_t>> result_splits;
        std::vector<Array1<int32_t>> result_ids;
        for (int32_t axis = 1; axis < num_axes; ++axis) {
          std::vector<Array1<int32_t>> splits_vec(num_shape);
          std::vector<const Array1<int32_t> *> splits_vec_ptr(num_shape);
          for (int32_t n = 0; n != num_shape; ++n) {
            splits_vec[n] = shape_vec[n].RowSplits(axis);
            splits_vec_ptr[n] = &splits_vec[n];
          }
          Array1<int32_t> curr_row_splits =
              SpliceRowSplits(num_shape, splits_vec_ptr.data());
          result_splits.push_back(curr_row_splits);
          Array1<int32_t> curr_row_ids(context, curr_row_splits.Back());
          RowSplitsToRowIds(curr_row_splits, &curr_row_ids);
          result_ids.push_back(curr_row_ids);
        }

        // check data
        for (int32_t axis = 1; axis < num_axes; ++axis) {
          CheckArrayData(result.RowSplits(axis), result_splits[axis - 1]);
          CheckArrayData(result.RowIds(axis), result_ids[axis - 1]);
        }
      }
    }
  }
}

template <typename T>
void TestCatRagged() {
  ContextPtr cpu = GetCpuContext();  // will be used to copy data
  for (auto &context : {GetCpuContext(), GetCudaContext()}) {
    // TODO(haowen): remove duplicate code in TestCat above.
    // test with simple case could be good enough, as we have tested
    // Cat(RaggedShape&) already.
    std::vector<Ragged<T>> ragged_vec(2);
    std::vector<Ragged<T> *> ragged(2);
    std::vector<std::vector<Array1<int32_t>>> row_splits_vec(2);
    {
      const std::vector<int32_t> row_splits1 = {0, 2, 5, 6};
      const std::vector<int32_t> row_ids1 = {0, 0, 1, 1, 1, 2};
      const std::vector<int32_t> row_splits2 = {0, 2, 3, 4, 6, 7, 10};
      const std::vector<int32_t> row_ids2 = {0, 0, 1, 2, 3, 3, 4, 5, 5, 5};
      const std::vector<T> values_vec = {1, 2, 5, 7, 9, 10, 12, 14, 15, 18};
      Array1<int32_t> splits1(context, row_splits1);
      Array1<int32_t> ids1(context, row_ids1);
      Array1<int32_t> splits2(context, row_splits2);
      Array1<int32_t> ids2(context, row_ids2);
      RaggedShape shape = RaggedShape3(&splits1, &ids1, ids1.Dim(), &splits2,
                                       &ids2, ids2.Dim());
      Array1<T> values(context, values_vec);
      ragged_vec[0] = Ragged<T>(shape, values);
      ragged[0] = &ragged_vec[0];
    }

    {
      const std::vector<int32_t> row_splits1 = {0, 1, 3, 4};
      const std::vector<int32_t> row_ids1 = {0, 1, 1, 2};
      const std::vector<int32_t> row_splits2 = {0, 3, 4, 5, 7};
      const std::vector<int32_t> row_ids2 = {0, 0, 0, 1, 2, 3, 3};
      const std::vector<T> values_vec = {20, 21, 23, 28, 30, 32, 35};
      Array1<int32_t> splits1(context, row_splits1);
      Array1<int32_t> ids1(context, row_ids1);
      Array1<int32_t> splits2(context, row_splits2);
      Array1<int32_t> ids2(context, row_ids2);
      RaggedShape shape = RaggedShape3(&splits1, &ids1, ids1.Dim(), &splits2,
                                       &ids2, ids2.Dim());
      Array1<T> values(context, values_vec);
      ragged_vec[1] = Ragged<T>(shape, values);
      ragged[1] = &ragged_vec[1];
    }

    {
      // axis == 0
      Ragged<T> result = Cat(0, 2, ragged.data());
      std::vector<std::vector<int32_t>> expected_row_splits = {
          {0, 2, 5, 6, 7, 9, 10}, {0, 2, 3, 4, 6, 7, 10, 13, 14, 15, 17}};
      std::vector<std::vector<int32_t>> expected_row_ids = {
          {0, 0, 1, 1, 1, 2, 3, 4, 4, 5},
          {0, 0, 1, 2, 3, 3, 4, 5, 5, 5, 6, 6, 6, 7, 8, 9, 9}};
      for (int32_t i = 0; i < 2; ++i) {
        CheckArrayData(result.RowSplits(i + 1), expected_row_splits[i]);
        CheckArrayData(result.RowIds(i + 1), expected_row_ids[i]);
      }
      std::vector<T> expected_data = {1,  2,  5,  7,  9,  10, 12, 14, 15,
                                      18, 20, 21, 23, 28, 30, 32, 35};
      CheckArrayData(result.values, expected_data);
    }

    {
      // axis == 1
      Ragged<T> result = Cat(1, 2, ragged.data());
      std::vector<std::vector<int32_t>> expected_row_splits = {
          {0, 3, 8, 10}, {0, 2, 3, 6, 7, 9, 10, 11, 12, 15, 17}};
      std::vector<std::vector<int32_t>> expected_row_ids = {
          {0, 0, 0, 1, 1, 1, 1, 1, 2, 2},
          {0, 0, 1, 2, 2, 2, 3, 4, 4, 5, 6, 7, 8, 8, 8, 9, 9}};
      for (int32_t i = 0; i < 2; ++i) {
        CheckArrayData(result.RowSplits(i + 1), expected_row_splits[i]);
        CheckArrayData(result.RowIds(i + 1), expected_row_ids[i]);
      }
      std::vector<T> expected_data = {1,  2,  5,  20, 21, 23, 7,  9, 10,
                                      12, 28, 30, 14, 15, 18, 32, 35};
      CheckArrayData(result.values, expected_data);
    }
  }
}
TEST(RaggedTest, TestCatRagged) {
  TestCatRagged<int32_t>();
  TestCatRagged<double>();
}

void CheckResultOfIndex(const ContextPtr &context, RaggedShape shape,
                        Array1<int32_t> new2old, RaggedShape result) {
  K2_CHECK(context->IsCompatible(*shape.Context()));
  ContextPtr cpu = GetCpuContext();  // will use to copy data
  int32_t num_axes = shape.NumAxes();
  int32_t src_dim0 = shape.Dim0(), result_dim0 = result.Dim0();
  EXPECT_EQ(result_dim0, new2old.Dim());

  result.Check();

  for (int32_t i = 0; i < result_dim0; i++) {
    RaggedShape result_part = Arange(result, 0, i, i + 1);
    if (new2old[i] == -1) {
      K2_CHECK_EQ(0, result_part.TotSize(1));
    } else {
      RaggedShape src_part = Arange(shape, 0, new2old[i], new2old[i] + 1);
      K2_CHECK_EQ(true, Equal(src_part, result_part));
    }
  }
}

TEST(RaggedShapeOpsTest, TestIndex) {
  for (int i = 0; i < 5; i++) {
    ContextPtr cpu = GetCpuContext();  // will be used to copy data
    for (auto &context : {GetCpuContext(), GetCudaContext()}) {
      {
        // simple case
        const std::vector<int32_t> row_splits1 = {0, 2, 5, 6};
        const std::vector<int32_t> row_ids1 = {0, 0, 1, 1, 1, 2};
        const std::vector<int32_t> row_splits2 = {0, 2, 3, 4, 6, 7, 10};
        const std::vector<int32_t> row_ids2 = {0, 0, 1, 2, 3, 3, 4, 5, 5, 5};

        Array1<int32_t> splits1(context, row_splits1);
        Array1<int32_t> ids1(context, row_ids1);
        Array1<int32_t> splits2(context, row_splits2);
        Array1<int32_t> ids2(context, row_ids2);
        RaggedShape shape = RaggedShape3(&splits1, &ids1, ids1.Dim(), &splits2,
                                         &ids2, ids2.Dim());

        std::vector<int32_t> new2old_vec = {2, 1};
        Array1<int32_t> new2old(context, new2old_vec);
        Array1<int32_t> value_indexes_out;
        RaggedShape result = Index(shape, 0, new2old, &value_indexes_out);
        // fsa 2, state_idx01 {5}, arc_idx012 {7, 8, 9}
        // fsa 1, state_idx01 {2, 3, 4}, arc_idx012 {{3},{4, 5}, {6}}
        CheckArrayData(value_indexes_out,
                       std::vector<int32_t>{7, 8, 9, 3, 4, 5, 6});
        CheckResultOfIndex(context, shape, new2old, result);
      }

      {
        // test with random large size
        for (int32_t i = 0; i < 2; ++i) {
          int32_t num_axes = RandInt(2, 4);
          RaggedShape shape =
              RandomRaggedShape(true, num_axes, num_axes, 0, 1000).To(context);
          int32_t dim0 = shape.Dim0(), result_dim0 = RandInt(0, 10);
          if (dim0 == 0) result_dim0 = 0;
          std::vector<int32_t> new2old_vec(result_dim0);
          for (int i = 0; i < result_dim0; i++)
            new2old_vec[i] = RandInt(-1, dim0 - 1);
          Array1<int32_t> new2old(context, new2old_vec);
          Array1<int32_t> value_indexes;
          RaggedShape result = Index(shape, 0, new2old, &value_indexes);
          CheckResultOfIndex(context, shape, new2old, result);
          K2_LOG(INFO) << "Value_indexes = " << value_indexes;
        }
      }
    }
  }
}

TEST(RaggedShapeOpsTest, TestIndexAxis1) {
  for (auto &context : {GetCpuContext(), GetCudaContext()}) {
    {
      Ragged<int32_t> input =
          Ragged<int32_t>(" [ [ 1 2 ] [ 3 4 5 ] [ 6 7 ] [ ] ]")
              .To(context);  // NOLINT
      Array1<int32_t> indexes = Array1<int32_t>(" [ 1 0 4 2 6 5 ]").To(context);
      Ragged<int32_t> output =
          Ragged<int32_t>(" [ [ 2 1 ] [ 5 3 ] [ 7 6 ] [ ] ]")
              .To(context);  // NOLINT

      Ragged<int32_t> indexed = Index(input, 1, indexes);
      EXPECT_EQ(Equal(output, indexed), true);
    }
  }
}

TEST(GetTransposeReordering, NoDuplicates) {
  //       col0  col1  col2  col3  col4  col5
  // row0                           a0    b1
  // row1   c2    d3                      e4
  // row2                     f5
  // row3   g6          h7          i8
  // row4                                 j9
  // row5         k10               l11
  std::vector<int32_t> col_indexes{4, 5, 0, 1, 5, 3, 0, 2, 4, 5, 1, 4};
  std::vector<int32_t> _row_splits{0, 2, 5, 6, 9, 10, 12};
  for (auto &context : {GetCpuContext(), GetCudaContext()}) {
    Array1<int32_t> row_splits(context, _row_splits);
    RaggedShape shape = RaggedShape2(&row_splits, nullptr, -1);
    Array1<int32_t> values(context, col_indexes);

    Ragged<int32_t> ragged(shape, values);
    Array1<int32_t> order = GetTransposeReordering(ragged, 6);
    CheckArrayData(order, {2, 6, 3, 10, 7, 5, 0, 8, 11, 1, 4, 9});
    EXPECT_TRUE(context->IsCompatible(*order.Context()));
  }
}

TEST(GetTransposeReordering, ThreeAxesEmptyCase) {
  for (auto &context : {GetCpuContext(), GetCudaContext()}) {
    Ragged<int32_t> ragged("[ [ [ ] ] ]");
    ragged = ragged.To(context);
    Array1<int32_t> order = GetTransposeReordering(ragged, 0);
  }
}

TEST(GetTransposeReordering, NoDuplicatesThreeAxes) {
  //       col0  col1  col2  col3  col4  col5
  // row0         a0          b1
  // row1   c2          d3
  // row2         e4
  // row3   f5    g6          h7
  // row4                                  i8
  // row5                            j9    k10
  for (auto &context : {GetCpuContext(), GetCudaContext()}) {
    Array1<int32_t> col_indexes(
        context, std::vector<int32_t>{1, 3, 0, 2, 1, 0, 1, 3, 5, 4, 5});
    Array1<int32_t> row_splits1(context, std::vector<int32_t>{0, 4, 6});
    Array1<int32_t> row_splits2(context,
                                std::vector<int32_t>{0, 2, 4, 5, 8, 9, 11});
    RaggedShape shape =
        RaggedShape3(&row_splits1, nullptr, -1, &row_splits2, nullptr, -1);
    Ragged<int32_t> ragged(shape, col_indexes);
    Array1<int32_t> order = GetTransposeReordering(ragged, 6);
    CheckArrayData(order, {2, 5, 0, 4, 6, 3, 1, 7, 9, 8, 10});
    EXPECT_TRUE(context->IsCompatible(*order.Context()));
  }
}

TEST(GetTransposeReordering, WithDuplicates) {
  //       col0   col1   col2    col3      col4      col5
  // row0         a0,a1         b2,b3,b4
  // row1  c5,c6          d7
  // row2         e8
  // row3   f9   g10,g11         h12
  // row4                                i13,i14,i15
  // row5                        j16                  k17
  std::vector<int32_t> col_indexes{1, 1, 3, 3, 3, 0, 0, 2, 1,
                                   0, 1, 1, 3, 4, 4, 4, 3, 5};
  std::vector<int32_t> _row_splits{0, 5, 8, 9, 13, 16, 18};
  for (auto &context : {GetCpuContext(), GetCudaContext()}) {
    Array1<int32_t> row_splits(context, _row_splits);
    RaggedShape shape = RaggedShape2(&row_splits, nullptr, -1);
    Array1<int32_t> values(context, col_indexes);
    Ragged<int32_t> ragged(shape, values);
    Array1<int32_t> order = GetTransposeReordering(ragged, 6);
    CheckArrayData(
        order, {5, 6, 9, 0, 1, 8, 10, 11, 7, 2, 3, 4, 12, 16, 13, 14, 15, 17});
    EXPECT_TRUE(context->IsCompatible(*order.Context()));
  }
}

TEST(GetTransposeReordering, WithDuplicatesThreeAxes) {
  //       col0   col1   col2    col3      col4      col5
  // row0         a0,a1         b2,b3,b4
  // row1  c5,c6          d7
  // row2         e8
  // row3   f9   g10,g11         h12
  // row4                                i13,i14,i15
  // row5                                 j16         k17
  for (auto &context : {GetCpuContext(), GetCudaContext()}) {
    Array1<int32_t> col_indexes(
        context, std::vector<int32_t>{1, 1, 3, 3, 3, 0, 0, 2, 1, 0, 1, 1, 3, 4,
                                      4, 4, 4, 5});
    Array1<int32_t> row_splits1(context, std::vector<int32_t>{0, 4, 6});
    Array1<int32_t> row_splits2(context,
                                std::vector<int32_t>{0, 5, 8, 9, 13, 16, 18});
    RaggedShape shape =
        RaggedShape3(&row_splits1, nullptr, -1, &row_splits2, nullptr, -1);
    Ragged<int32_t> ragged(shape, col_indexes);
    Array1<int32_t> order = GetTransposeReordering(ragged, 6);
    CheckArrayData(
        order, {5, 6, 9, 0, 1, 8, 10, 11, 7, 2, 3, 4, 12, 13, 14, 15, 16, 17});
    EXPECT_TRUE(context->IsCompatible(*order.Context()));
  }
}

TEST(GetTransposeReordering, RandomFsaVecTest) {
  for (int32_t iter = 0; iter != 8; ++iter) {
    for (auto &context : {GetCpuContext(), GetCudaContext()}) {
      int n = RandInt(100, 200);
      int32_t min_num_fsas = n;
      int32_t max_num_fsas = n * 2;
      bool acyclic = false;
      int32_t max_symbol = 100;
      int32_t min_num_arcs = min_num_fsas * 10;
      int32_t max_num_arcs = max_num_fsas * 20;

      FsaVec fsas = RandomFsaVec(min_num_fsas, max_num_fsas, acyclic,
                                 max_symbol, min_num_arcs, max_num_arcs);
      fsas = fsas.To(context);
      Array1<int32_t> dest_states = GetDestStates(fsas, true);
      Ragged<int32_t> dest_states_tensor(fsas.shape, dest_states);
      int32_t num_states = fsas.TotSize(1);
      int32_t num_arcs = fsas.TotSize(2);
      Array1<int32_t> order =
          GetTransposeReordering(dest_states_tensor, num_states);
      Sort(&order);
      ASSERT_EQ(order.Dim(), num_arcs);
      Array1<int32_t> expected = Range<int32_t>(context, num_arcs, 0);
      CheckArrayData(order, expected);
    }
  }
}

TEST(ChangeSublistSize, TwoAxes) {
  for (auto &context : {GetCpuContext(), GetCudaContext()}) {
    Array1<int32_t> row_splits1(context, std::vector<int32_t>{0, 2, 5});
    RaggedShape src = RaggedShape2(&row_splits1, nullptr, -1);

    int32_t size_delta = 2;
    RaggedShape dst = ChangeSublistSize(src, size_delta);
    CheckArrayData(dst.RowSplits(1), std::vector<int32_t>{0, 4, 9});

    size_delta = -2;
    dst = ChangeSublistSize(src, size_delta);
    CheckArrayData(dst.RowSplits(1), std::vector<int32_t>{0, 0, 1});

    size_delta = 0;
    dst = ChangeSublistSize(src, size_delta);
    CheckArrayData(dst.RowSplits(1), std::vector<int32_t>{0, 2, 5});
  }
}

TEST(ChangeSublistSizePinned, TwoAxes) {
  for (auto &context : {GetCpuContext(), GetCudaContext()}) {
    {
      Array1<int32_t> row_splits1(context, std::vector<int32_t>{0, 2, 5, 5});
      RaggedShape src = RaggedShape2(&row_splits1, nullptr, -1);

      int32_t size_delta = 2;
      RaggedShape dst = ChangeSublistSizePinned(src, size_delta);
      CheckArrayData(dst.RowSplits(1), std::vector<int32_t>{0, 4, 9, 9});

      size_delta = -3;
      dst = ChangeSublistSizePinned(src, size_delta);
      CheckArrayData(dst.RowSplits(1), std::vector<int32_t>{0, 0, 0, 0});

      size_delta = 0;
      dst = ChangeSublistSizePinned(src, size_delta);
      CheckArrayData(dst.RowSplits(1), std::vector<int32_t>{0, 2, 5, 5});
    }
  }
}

TEST(ChangeSublistSize, ThreeAxes) {
  for (auto &context : {GetCpuContext(), GetCudaContext()}) {
    /*
     [
       [ [x, x, x], [x, x] ]
       [ [x], [x, x], [x, x, x] ]
     ]
     */
    Array1<int32_t> row_splits1(context, std::vector<int32_t>{0, 2, 5});
    Array1<int32_t> row_splits2(context,
                                std::vector<int32_t>{0, 3, 5, 6, 8, 11});
    RaggedShape src =
        RaggedShape3(&row_splits1, nullptr, -1, &row_splits2, nullptr, -1);

    int32_t size_delta = 2;
    RaggedShape dst = ChangeSublistSize(src, size_delta);
    CheckArrayData(dst.RowSplits(2), std::vector<int32_t>{0, 5, 9, 12, 16, 21});

    // it is an error to use -2 here
    // because the state (state_idx01 == 2) has only 1 entry
    size_delta = -1;

    dst = ChangeSublistSize(src, size_delta);
    CheckArrayData(dst.RowSplits(2), std::vector<int32_t>{0, 2, 3, 3, 4, 6});

    size_delta = 0;
    dst = ChangeSublistSize(src, size_delta);
    CheckArrayData(dst.RowSplits(2), std::vector<int32_t>{0, 3, 5, 6, 8, 11});
  }
}

TEST(ChangeSublistSizePinned, ThreeAxes) {
  for (auto &context : {GetCpuContext(), GetCudaContext()}) {
    /*
     [
       [ [x, x, x], [x, x] ]
       [ [x], [x, x], [], [x, x, x] ]
     ]
     */
    Array1<int32_t> row_splits1(context, std::vector<int32_t>{0, 2, 6});
    Array1<int32_t> row_splits2(context,
                                std::vector<int32_t>{0, 3, 5, 6, 8, 8, 11});
    RaggedShape src =
        RaggedShape3(&row_splits1, nullptr, -1, &row_splits2, nullptr, -1);

    int32_t size_delta = 2;
    RaggedShape dst = ChangeSublistSizePinned(src, size_delta);
    CheckArrayData(dst.RowSplits(2),
                   std::vector<int32_t>{0, 5, 9, 12, 16, 16, 21});

    size_delta = -2;

    dst = ChangeSublistSizePinned(src, size_delta);
    CheckArrayData(dst.RowSplits(2), std::vector<int32_t>{0, 1, 1, 1, 1, 1, 2});

    size_delta = 0;
    dst = ChangeSublistSizePinned(src, size_delta);
    CheckArrayData(dst.RowSplits(2),
                   std::vector<int32_t>{0, 3, 5, 6, 8, 8, 11});
  }
}

TEST(RaggedShapeOpsTest, TestGetCountsPartitioned) {
  ContextPtr cpu = GetCpuContext();  // will be used to copy data
  for (auto &context : {GetCpuContext(), GetCudaContext()}) {
    // Testing with simple case is good enough as we have tested GetCounts()
    // with random large size and GetCountsPartitioned just calls GetCounts.
    std::vector<int32_t> src_row_splits_vec = {0, 3, 4, 6, 10};
    Array1<int32_t> src_row_splits(context, src_row_splits_vec);
    RaggedShape src_shape = RaggedShape2(&src_row_splits, nullptr, -1);
    std::vector<int32_t> src_values_vec = {0, 1, 0, 2, 5, 5, 7, 7, 9, 7};
    Array1<int32_t> src_values(context, src_values_vec);
    Ragged<int32_t> src(src_shape, src_values);

    std::vector<int32_t> ans_row_splits_vec = {0, 2, 4, 7, 10};
    Array1<int32_t> ans_row_splits(context, ans_row_splits_vec);
    RaggedShape ans_shape = RaggedShape2(&ans_row_splits, nullptr, -1);

    Ragged<int32_t> result = GetCountsPartitioned(src, ans_shape);

    ASSERT_EQ(result.NumAxes(), 2);
    // Check row_splits
    Array1<int32_t> row_splits = result.shape.RowSplits(1).To(cpu);
    std::vector<int32_t> result_row_splits(
        row_splits.Data(), row_splits.Data() + row_splits.Dim());
    EXPECT_EQ(result_row_splits, ans_row_splits_vec);
    // check values
    std::vector<int32_t> expected_data = {2, 1, 1, 0, 0, 2, 0, 3, 0, 1};
    Array1<int32_t> values = result.values.To(cpu);
    std::vector<int32_t> data(values.Data(), values.Data() + values.Dim());
    EXPECT_EQ(data, expected_data);
  }
}

TEST(RaggedShapeOpsTest, TestStack) {
  ContextPtr cpu = GetCpuContext();  // will be used to copy data
  for (auto &context : {GetCpuContext(), GetCudaContext()}) {
    {
      // simple case
      std::vector<RaggedShape> shapes(2);
      std::vector<RaggedShape *> shapes_ptr(2);
      std::vector<std::vector<Array1<int32_t>>> row_splits_vec(2);
      {
        const std::vector<int32_t> row_splits1 = {0, 2, 5, 6};
        const std::vector<int32_t> row_splits2 = {0, 2, 3, 4, 6, 7, 10};
        Array1<int32_t> splits1(context, row_splits1);
        Array1<int32_t> splits2(context, row_splits2);
        row_splits_vec[0].push_back(splits1);
        row_splits_vec[1].push_back(splits2);
        shapes[0] = RaggedShape3(&splits1, nullptr, -1, &splits2, nullptr, -1);
        shapes_ptr[0] = &shapes[0];
      }
      {
        const std::vector<int32_t> row_splits1 = {0, 1, 3, 4};
        const std::vector<int32_t> row_splits2 = {0, 3, 4, 5, 7};
        Array1<int32_t> splits1(context, row_splits1);
        Array1<int32_t> splits2(context, row_splits2);
        row_splits_vec[0].push_back(splits1);
        row_splits_vec[1].push_back(splits2);
        shapes[1] = RaggedShape3(&splits1, nullptr, -1, &splits2, nullptr, -1);
        shapes_ptr[1] = &shapes[1];
      }
      std::vector<std::vector<int32_t>> expected_row_splits = {
          {0, 3, 6},
          {0, 2, 5, 6, 7, 9, 10},
          {0, 2, 3, 4, 6, 7, 10, 13, 14, 15, 17}};

      {
        // axis == 0
        int32_t axis = 0;
        RaggedShape result = Stack(axis, 2, shapes_ptr.data());
        for (int32_t i = 0; i != 3; ++i) {
          CheckArrayData(result.RowSplits(i + 1), expected_row_splits[i]);
        }
        RaggedShape result2 = Stack(axis, 1, shapes_ptr.data());
        RaggedShape orig = result2.Index(0, 0);
        EXPECT_TRUE(Equal(orig, shapes[0]));
      }
      {
        // axis == 1
        int32_t axis = 1;
        RaggedShape result = Stack(axis, 2, shapes_ptr.data());
        RaggedShape transpose = Transpose(result);
        for (int32_t i = 0; i != 3; ++i) {
          CheckArrayData(transpose.RowSplits(i + 1), expected_row_splits[i]);
        }
      }
    }

    {
      // test with random large size
      for (int32_t m = 0; m < 2; ++m) {
        int32_t num_shape = RandInt(2, 100);
        int32_t num_axes = RandInt(2, 4);
        int32_t dim0 = RandInt(1, 100);
        std::vector<RaggedShape> shape_vec(num_shape);
        std::vector<RaggedShape *> shapes(num_shape);
        for (int32_t j = 0; j != num_shape; ++j) {
          RaggedShape shape =
              RandomRaggedShape(false, num_axes, num_axes, 0, 1000).To(context);
          int32_t src_dim0 = shape.Dim0();
          std::vector<int32_t> row_splits_vec(dim0 + 1);
          row_splits_vec[0] = 0;
          for (int32_t n = 1; n < dim0; ++n) {
            row_splits_vec[n] = RandInt(0, src_dim0);
          }
          row_splits_vec[dim0] = src_dim0;
          std::sort(row_splits_vec.begin(), row_splits_vec.end());
          Array1<int32_t> row_splits(context, row_splits_vec);
          RaggedShape first = RaggedShape2(&row_splits, nullptr, -1);
          RaggedShape new_shape = ComposeRaggedShapes(first, shape);
          shape_vec[j] = new_shape;
          shapes[j] = &shape_vec[j];
        }
        std::vector<RaggedShape> cpu_shapes(num_shape);
        for (auto i = 0; i != num_shape; ++i) {
          cpu_shapes[i] = shape_vec[i].To(cpu);
        }

        {
          // axis == 0
          int32_t axis = 0;
          RaggedShape result = Stack(axis, num_shape, shapes.data());
          ASSERT_EQ(result.NumAxes(),
                    num_axes + 2);  // note we append one axis in each shape in
                                    // `shapes` before `Stack`
          ASSERT_EQ(result.Dim0(), num_shape);
          result = result.To(cpu);
          for (auto iter = result.Iterator(); !iter.Done(); iter.Next()) {
            std::vector<int32_t> index = iter.Value();
            int32_t t = result[index];  // don't need the value, just make sure
                                        // it's a valid index.
            int32_t i = index[0];
            index.erase(index.begin());
            // result[i,j,k,l] = (shape[i])[j,k,l]
            i = cpu_shapes[i][index];  // don't need the value, just need to
                                       // make sure it's an allowable index.
          }
        }
        {
          // axis == 1
          int32_t axis = 1;
          RaggedShape result = Stack(axis, num_shape, shapes.data());
          ASSERT_EQ(result.NumAxes(),
                    num_axes + 2);  // note we append one axis in each shape in
                                    // `shapes` before `Stack`
          ASSERT_EQ(result.Dim0(), dim0);
          result = result.To(cpu);
          for (auto iter = result.Iterator(); !iter.Done(); iter.Next()) {
            std::vector<int32_t> index = iter.Value();
            int32_t t = result[index];  // don't need the value, just make sure
                                        // it's a valid index.
            int32_t i = index[1];
            index.erase(index.begin() + 1);
            // result[i,j,k,l] = (shape[j])[i,k,l]
            i = cpu_shapes[i][index];  // don't need the value, just need to
                                       // make sure it's an allowable index.
          }
        }
      }
    }
  }
}

template <typename T>
void TestStackRagged() {
  ContextPtr cpu = GetCpuContext();  // will be used to copy data
  for (auto &context : {GetCpuContext(), GetCudaContext()}) {
    // test with random large size
    for (int32_t m = 0; m < 2; ++m) {
      int32_t num_shape = RandInt(2, 100);
      int32_t num_axes = RandInt(2, 4);
      int32_t dim0 = RandInt(1, 100);
      std::vector<Ragged<T>> ragged_vec(num_shape);
      std::vector<Ragged<T> *> ragged(num_shape);
      for (int32_t j = 0; j != num_shape; ++j) {
        RaggedShape shape =
            RandomRaggedShape(false, num_axes, num_axes, 0, 1000).To(context);
        int32_t src_dim0 = shape.Dim0();
        std::vector<int32_t> row_splits_vec(dim0 + 1);
        row_splits_vec[0] = 0;
        for (int32_t n = 1; n < dim0; ++n) {
          row_splits_vec[n] = RandInt(0, src_dim0);
        }
        row_splits_vec[dim0] = src_dim0;
        std::sort(row_splits_vec.begin(), row_splits_vec.end());
        Array1<int32_t> row_splits(context, row_splits_vec);
        RaggedShape first = RaggedShape2(&row_splits, nullptr, -1);
        RaggedShape new_shape = ComposeRaggedShapes(first, shape);
        int32_t num_elems = new_shape.NumElements();
        Array1<T> src_values =
            RandUniformArray1<T>(context, num_elems, 0, 10000);
        ragged_vec[j] = Ragged<T>(new_shape, src_values);
        ragged[j] = &ragged_vec[j];
      }
      std::vector<Ragged<T>> cpu_ragged_vec(num_shape);
      for (auto j = 0; j != num_shape; ++j) {
        cpu_ragged_vec[j] = ragged_vec[j].To(cpu);
      }

      {
        // axis == 0
        int32_t axis = 0;
        Ragged<T> result = Stack(axis, num_shape, ragged.data());
        ASSERT_EQ(result.NumAxes(),
                  num_axes + 2);  // note we append one axis in each shape in
                                  // `shapes` before `Stack`
        ASSERT_EQ(result.Dim0(), num_shape);
        result = result.To(cpu);
        RaggedShape &shape = result.shape;
        for (auto iter = shape.Iterator(); !iter.Done(); iter.Next()) {
          std::vector<int32_t> index = iter.Value();
          T value = result[index];
          int32_t i = index[0];
          index.erase(index.begin());
          // result[i,j,k,l] = (shape[i])[j,k,l]
          EXPECT_EQ(value, cpu_ragged_vec[i][index]);
        }
      }
      {
        // axis == 1
        int32_t axis = 1;
        Ragged<T> result = Stack(axis, num_shape, ragged.data());
        ASSERT_EQ(result.NumAxes(),
                  num_axes + 2);  // note we append one axis in each shape in
                                  // `shapes` before `Stack`
        ASSERT_EQ(result.Dim0(), dim0);
        result = result.To(cpu);
        RaggedShape &shape = result.shape;
        for (auto iter = shape.Iterator(); !iter.Done(); iter.Next()) {
          std::vector<int32_t> index = iter.Value();
          T value = result[index];
          int32_t j = index[1];
          index.erase(index.begin() + 1);
          // result[i,j,k,l] = (shape[j])[i,k,l]
          EXPECT_EQ(value, cpu_ragged_vec[j][index]);
        }
      }
    }
  }
}

TEST(RaggedTest, TestStackRagged) {
  TestStackRagged<int32_t>();
  TestStackRagged<double>();
}

template <typename T>
void TestUnstackRagged() {
  for (auto &c : {GetCpuContext(), GetCudaContext()}) {
    // two axes
    auto ragged = Ragged<T>(c, "[ [ 10 20 ] [ 30 40 50 ] [ 60 ] ]");
    std::vector<Ragged<T>> out;

    // axis = 0
    Unstack(ragged, 0, &out);
    K2_CHECK(Equal(out[0], Ragged<T>(c, "[ [ 10 20 ] ]")));
    K2_CHECK(Equal(out[1], Ragged<T>(c, "[ [ 30 40 50 ] ]")));
    K2_CHECK(Equal(out[2], Ragged<T>(c, "[ [ 60 ] ]")));

    // axis = 1
    Unstack(ragged, 1, &out);
    K2_CHECK(Equal(out[0], Ragged<T>(c, "[ [ 10 30 60 ] ]")));
    K2_CHECK(Equal(out[1], Ragged<T>(c, "[ [ 20 40 ] ]")));
    K2_CHECK(Equal(out[2], Ragged<T>(c, "[ [ 50 ] ]")));

    // more axes
    ragged = Ragged<T>(c,
                       "[ [ [ [ 1 11 21 ] [ 21 22 ] [ 31 ] ]"
                       "    [ [ 41 ] [ 51 ] ] ]"
                       "  [ [ [ 61 62 63 ] ] ] ]");

    // axis = 0
    Unstack(ragged, 0, &out);
    K2_CHECK(Equal(
        out[0],
        Ragged<T>(c,
                  "[ [ [ 1 11 21 ] [ 21 22 ] [ 31 ] ] [ [ 41 ] [ 51 ] ] ]")));
    K2_CHECK(Equal(out[1], Ragged<T>(c, "[ [ [ 61 62 63 ] ] ]")));

    // axis = 1
    Unstack(ragged, 1, &out);
    K2_CHECK(Equal(
        out[0],
        Ragged<T>(c, "[ [ [ 1 11 21 ] [ 21 22 ] [ 31 ] ] [ [ 61 62 63 ] ] ]")));
    K2_CHECK(Equal(out[1], Ragged<T>(c, "[ [ [ 41 ] [ 51 ] ] [ ] ]")));

    // axis = 2
    Unstack(ragged, 2, &out);
    K2_CHECK(Equal(
        out[0], Ragged<T>(c, "[ [ [ 1 11 21 ] [ 41 ] ] [ [ 61 62 63 ] ] ]")));
    K2_CHECK(Equal(out[1], Ragged<T>(c, "[ [ [ 21 22 ] [ 51 ] ] [ [ ] ] ]")));
    K2_CHECK(Equal(out[2], Ragged<T>(c, "[ [ [ 31 ] [ ] ] [ [ ] ] ]")));

    // axis = 3
    Unstack(ragged, 3, &out);
    K2_CHECK(Equal(out[0],
                   Ragged<T>(c, "[ [ [ 1 21 31 ] [ 41 51 ] ] [ [ 61 ] ] ]")));
    K2_CHECK(Equal(out[1], Ragged<T>(c, "[ [ [ 11 22 ] [ ] ] [ [ 62 ] ] ]")));
    K2_CHECK(Equal(out[2], Ragged<T>(c, "[ [ [ 21 ] [ ] ] [ [ 63 ] ] ]")));
  }
}

TEST(RaggedTest, TestUnstack) {
  TestUnstackRagged<int32_t>();
  TestUnstackRagged<float>();
  TestUnstackRagged<double>();
}

TEST(RaggedTest, TestMaxSize) {
  for (int32_t i = 0; i <= 10; i++) {
    ContextPtr c = (i % 2 == 0 ? GetCpuContext() : GetCudaContext());
    int32_t num_axes = RandInt(2, 4);
    RaggedShape shape =
        RandomRaggedShape(true, num_axes, num_axes, 0, 1000).To(c);
    int32_t axis = RandInt(1, num_axes - 1);
    int32_t max_size = shape.MaxSize(axis);
    if (axis == 0) {
      K2_CHECK(max_size == shape.Dim0());
    } else {
      Array1<int32_t> row_splits = shape.RowSplits(axis).To(GetCpuContext());
      int32_t *row_splits_data = row_splits.Data();
      int32_t m = 0;
      for (int32_t i = 0; i + 1 < row_splits.Dim(); i++) {
        int32_t size = row_splits_data[i + 1] - row_splits_data[i];
        if (size > m) m = size;
      }
      ASSERT_EQ(m, max_size);
    }
  }
}

TEST(RaggedShapeOpsTest, TestMakeTransposable) {
  ContextPtr cpu = GetCpuContext();  // will be used to copy data
  for (auto &context : {GetCpuContext(), GetCudaContext()}) {
    {
      // simple case
      const std::vector<int32_t> row_splits1 = {0, 2, 5, 6, 8};
      // const std::vector<int32_t> row_ids1 = {0, 0, 1, 1, 1, 2, 3, 3};
      const std::vector<int32_t> row_splits2 = {0, 2, 3, 4, 6, 7, 10, 12, 13};
      // const std::vector<int32_t> row_ids2 = {0, 0, 1, 2, 3, 3, 4, 5, 5, 5, 6,
      //                                        6, 7};
      Array1<int32_t> row_splits1_array(context, row_splits1);
      Array1<int32_t> row_splits2_array(context, row_splits2);
      RaggedShape shape = RaggedShape3(&row_splits1_array, nullptr, -1,
                                       &row_splits2_array, nullptr, -1);

      std::vector<std::vector<int32_t>> expected_row_splits = {
          {0, 3, 6, 9, 12}, {0, 2, 3, 3, 4, 6, 7, 10, 10, 10, 12, 13, 13}};
      std::vector<std::vector<int32_t>> expected_row_ids = {
          {0, 0, 0, 1, 1, 1, 2, 2, 2, 3, 3, 3},
          {0, 0, 1, 3, 4, 4, 5, 6, 6, 6, 9, 9, 10}};

      RaggedShape result = MakeTransposable(shape);
      for (int32_t i = 1; i != 3; ++i) {
        CheckArrayData(result.RowSplits(i), expected_row_splits[i - 1]);
        CheckArrayData(result.RowIds(i), expected_row_ids[i - 1]);
      }
    }

    {
      // test with random large size
      for (int32_t i = 0; i < 2; ++i) {
        int32_t num_axes = RandInt(2, 4);
        RaggedShape shape =
            RandomRaggedShape(true, num_axes, num_axes, 0, 1000).To(context);
        int32_t dim0 = shape.Dim0();
        int32_t max_size = shape.MaxSize(1);
        RaggedShape result = MakeTransposable(shape);
        shape = shape.To(cpu);
        result = result.To(cpu);
        EXPECT_EQ(result.Dim0(), dim0);
        EXPECT_EQ(result.TotSize(1), dim0 * max_size);
        // check if every sub list in axis 1 has the same size
        int32_t *row_splits1 = result.RowSplits(1).Data();
        for (int32_t j = 0; j != dim0 + 1; ++j) {
          EXPECT_EQ(row_splits1[j], j * max_size);
        }
        if (num_axes > 2) {
          for (auto iter = shape.Iterator(); !iter.Done(); iter.Next()) {
            const std::vector<int32_t> &index = iter.Value();
            EXPECT_EQ(shape[index], result[index]);
          }
        }
      }
    }
  }
}

TEST(RaggedShapeOpsTest, PrefixTest) {
  for (auto &context : {GetCpuContext(), GetCudaContext()}) {
    {
      // simple case
      const std::vector<int32_t> row_splits1 = {0, 2, 5, 6, 8};
      const std::vector<int32_t> row_splits2 = {0, 2, 3, 4, 6, 7, 10, 12, 13};
      Array1<int32_t> row_splits1_array(context, row_splits1);
      Array1<int32_t> row_splits2_array(context, row_splits2);
      RaggedShape shape = RaggedShape3(&row_splits1_array, nullptr, -1,
                                       &row_splits2_array, nullptr, -1);
      int32_t dim0 = shape.Dim0();
      int32_t num_axes = shape.NumAxes();
      EXPECT_EQ(dim0, 4);
      EXPECT_EQ(num_axes, 3);
      {
        // n == 0
        int32_t n = 0;
        std::vector<std::vector<int32_t>> expected_row_splits = {{0}, {0}};
        RaggedShape result = Prefix(shape, n);
        EXPECT_TRUE(IsCompatible(shape, result));
        EXPECT_EQ(result.Dim0(), n);
        EXPECT_EQ(result.NumAxes(), num_axes);
        for (int32_t i = 1; i != num_axes; ++i) {
          CheckArrayData(result.RowSplits(i), expected_row_splits[i - 1]);
        }
      }

      {
        // n > 0 && n < dim0
        int32_t n = 2;
        std::vector<std::vector<int32_t>> expected_row_splits = {
            {0, 2, 5}, {0, 2, 3, 4, 6, 7}};
        RaggedShape result = Prefix(shape, n);
        EXPECT_TRUE(IsCompatible(shape, result));
        EXPECT_EQ(result.Dim0(), n);
        EXPECT_EQ(result.NumAxes(), num_axes);
        for (int32_t i = 1; i != num_axes; ++i) {
          CheckArrayData(result.RowSplits(i), expected_row_splits[i - 1]);
        }
      }

      {
        // n == dim0
        int32_t n = 4;
        std::vector<std::vector<int32_t>> expected_row_splits = {
            {0, 2, 5}, {0, 2, 3, 4, 6, 7}};
        RaggedShape result = Prefix(shape, n);
        EXPECT_TRUE(IsCompatible(shape, result));
        EXPECT_EQ(result.Dim0(), n);
        EXPECT_EQ(result.NumAxes(), num_axes);
        CheckArrayData(result.RowSplits(1), row_splits1);
        CheckArrayData(result.RowSplits(2), row_splits2);
      }
    }

    {
      // test with random large size
      for (int32_t i = 0; i < 2; ++i) {
        RaggedShape shape = RandomRaggedShape(false, 2, 4, 0, 1000).To(context);
        int32_t dim0 = shape.Dim0();
        int32_t num_axes = shape.NumAxes();
        int32_t n = RandInt(0, dim0);
        RaggedShape result = Prefix(shape, n);
        EXPECT_TRUE(IsCompatible(shape, result));
        EXPECT_EQ(result.Dim0(), n);
        EXPECT_EQ(result.NumAxes(), num_axes);
        // just check row_splits1 here would be fine, as we have tested it with
        // simple case. We just confirm it can run successfully with kinds of
        // different random shapes.
        CheckArrayData(result.RowSplits(1), shape.RowSplits(1).Range(0, n + 1));
      }
    }
  }
}

TEST(RaggedShapeOpsTest, GetPrefixesTest) {
  for (auto &context : {GetCpuContext(), GetCudaContext()}) {
    {
      // test with random large size
      for (int32_t i = 0; i < 2; ++i) {
        RaggedShape shape = RandomRaggedShape(false, 2, 4, 0, 1000).To(context);
        int32_t dim0 = shape.Dim0();
        int32_t num_axes = shape.NumAxes();
        int32_t ans_num = RandInt(0, 10);
        std::vector<int32_t> sizes;
        for (int32_t j = 0; j != ans_num; ++j)
          sizes.push_back(RandInt(0, dim0));
        ASSERT_EQ(sizes.size(), ans_num);
        std::vector<RaggedShape> ans = GetPrefixes(shape, sizes);
        ASSERT_EQ(ans.size(), ans_num);

        for (int32_t j = 0; j != ans_num; ++j) {
          int32_t n = sizes[j];

          RaggedShape ans_j = ans[j];
          EXPECT_TRUE(IsCompatible(shape, ans_j));
          EXPECT_EQ(ans_j.Dim0(), n);
          EXPECT_EQ(ans_j.NumAxes(), num_axes);

          RaggedShape result = Prefix(shape, n);
          EXPECT_TRUE(IsCompatible(shape, result));
          EXPECT_EQ(result.Dim0(), n);
          EXPECT_EQ(result.NumAxes(), num_axes);

          for (int32_t m = 1; m != num_axes; ++m) {
            EXPECT_TRUE(Equal(result.RowSplits(m), ans_j.RowSplits(m)));
          }
        }
      }
    }
  }
}

TEST(RaggedShapeOpsTest, ArangeTest) {
  for (auto &context : {GetCpuContext(), GetCudaContext()}) {
    {
      // simple case
      const std::vector<int32_t> row_splits1 = {0, 2, 3, 4, 6, 7, 10};
      // const std::vector<int32_t> row_ids1 = {0, 0, 1, 2, 3, 3, 4, 5, 5, 5};
      const std::vector<int32_t> row_splits2 = {0,  2,  3,  5,  8, 9,
                                                12, 13, 15, 15, 16};
      // const std::vector<int32_t> row_ids2 = {0, 0, 1, 2, 2, 3, 3, 3,
      // 4, 5, 5, 5, 6, 7, 7, 9};
      Array1<int32_t> row_splits1_array(context, row_splits1);
      Array1<int32_t> row_splits2_array(context, row_splits2);
      RaggedShape shape = RaggedShape3(&row_splits1_array, nullptr, -1,
                                       &row_splits2_array, nullptr, -1);
      std::vector<int32_t> values(shape.NumElements());
      std::iota(values.begin(), values.end(), 10);
      Array1<int32_t> values_array(context, values);
      Ragged<int32_t> ragged(shape, values_array);
      int32_t dim0 = shape.Dim0();
      int32_t num_axes = shape.NumAxes();
      EXPECT_EQ(dim0, 6);
      EXPECT_EQ(num_axes, 3);
      {
        // axis == 0, begin == end
        int32_t axis = 0;
        int32_t begin = 1, end = 1;
        std::vector<std::vector<int32_t>> expected_row_splits = {{0}, {0}};
        std::pair<int32_t, int32_t> value_range;
        RaggedShape result = Arange(shape, axis, begin, end, &value_range);
        EXPECT_TRUE(IsCompatible(shape, result));
        EXPECT_EQ(result.Dim0(), 0);
        EXPECT_EQ(result.NumAxes(), num_axes);
        for (int32_t i = 1; i != num_axes; ++i) {
          CheckArrayData(result.RowSplits(i), expected_row_splits[i - 1]);
        }
        std::pair<int32_t, int32_t> expected_value_range = {1, 1};
        EXPECT_EQ(value_range, expected_value_range);
        EXPECT_EQ(result.NumElements(), value_range.second - value_range.first);

        // test `Arange` for ragged array
        Ragged<int32_t> ragged_result = Arange(ragged, axis, begin, end);
        EXPECT_EQ(ragged_result.values.Dim(), 0);
      }

      {
        // axis == 0, begin  < end == Dim0() + 1
        int32_t axis = 0;
        int32_t begin = 3, end = 6;
        std::vector<std::vector<int32_t>> expected_row_splits = {
            {0, 2, 3, 6}, {0, 1, 4, 5, 7, 7, 8}};
        std::pair<int32_t, int32_t> value_range;
        RaggedShape result = Arange(shape, axis, begin, end, &value_range);
        EXPECT_TRUE(IsCompatible(shape, result));
        EXPECT_EQ(result.NumAxes(), num_axes);
        for (int32_t i = 1; i != num_axes; ++i) {
          CheckArrayData(result.RowSplits(i), expected_row_splits[i - 1]);
        }
        std::pair<int32_t, int32_t> expected_value_range = {8, 16};
        EXPECT_EQ(value_range, expected_value_range);
        EXPECT_EQ(result.NumElements(), value_range.second - value_range.first);

        // test `Arange` for ragged array
        Ragged<int32_t> ragged_result = Arange(ragged, axis, begin, end);
        std::vector<int32_t> expected_values = {18, 19, 20, 21, 22, 23, 24, 25};
        CheckArrayData(ragged_result.values, expected_values);
      }

      {
        // axis == 1
        int32_t axis = 1;
        int32_t begin = 6, end = 8;
        std::vector<int32_t> expected_row_splits = {0, 1, 3};
        std::pair<int32_t, int32_t> value_range;
        RaggedShape result = Arange(shape, axis, begin, end, &value_range);
        EXPECT_TRUE(IsCompatible(shape, result));
        EXPECT_EQ(result.NumAxes(), 2);
        CheckArrayData(result.RowSplits(1), expected_row_splits);
        std::pair<int32_t, int32_t> expected_value_range = {12, 15};
        EXPECT_EQ(value_range, expected_value_range);
        EXPECT_EQ(result.NumElements(), value_range.second - value_range.first);

        // test `Arange` for ragged array
        Ragged<int32_t> ragged_result = Arange(ragged, axis, begin, end);
        std::vector<int32_t> expected_values = {22, 23, 24};
        CheckArrayData(ragged_result.values, expected_values);
      }
    }

    {
      // test with random large size
      for (int32_t i = 0; i < 2; ++i) {
        RaggedShape shape = RandomRaggedShape(false, 2, 4, 0, 1000).To(context);
        int32_t num_axes = shape.NumAxes();
        int32_t axis = RandInt(0, num_axes - 2);
        int32_t tot_size = shape.TotSize(axis);
        int32_t begin = RandInt(0, tot_size);
        int32_t end = RandInt(begin, tot_size);
        std::pair<int32_t, int32_t> value_range;
        RaggedShape result = Arange(shape, axis, begin, end, &value_range);
        EXPECT_TRUE(IsCompatible(shape, result));
        EXPECT_EQ(result.Dim0(), std::max(0, end - begin));
        EXPECT_EQ(result.NumAxes(), num_axes - axis);
        // just check row_splits1 here would be fine, as we have tested it with
        // simple case. We just confirm it can run successfully with kinds of
        // different random shapes.
        if (begin == end) {
          CheckArrayData(result.RowSplits(1), std::vector<int32_t>{0});
        } else {
          Array1<int32_t> row_splits1 =
              shape.RowSplits(axis + 1).Arange(begin, end + 1);
          row_splits1 = Minus(row_splits1, row_splits1[0]);
          CheckArrayData(result.RowSplits(1), row_splits1);
        }
        EXPECT_EQ(result.NumElements(), value_range.second - value_range.first);
      }
    }
  }
}

TEST(RaggedShapeOpsTest, Merge) {
  for (auto &c : {GetCpuContext(), GetCudaContext()}) {
    RaggedShape shape1 = RaggedShape("[ [ x x ] [ x ] [] ]")
                             .To(c),  // m: 0 3 6, m_out:  0 3, 6,
        shape2 = RaggedShape("[ [ x] [ x x x ] ]")
                     .To(c),  // m: 1 4, m_out: 1, 4 7 10
        shape3 =
            RaggedShape("[ [ ] [ x x ] [] ]").To(c);  // m: 2 5 8, m_out: ,2 5,

    RaggedShape ans_ref =
        RaggedShape("[ [] [x] [x x x] [] [] [x x] [x x] [x] ]").To(c);

    // This is a mixed-up kind of merge map that doesn't appear naturally (they
    // are always in-order from each source, right now) but it should still
    // work.
    std::vector<uint32_t> merge_map_data = {6, 1, 4, 8, 2, 5, 0, 3};
    Array1<uint32_t> merge_map_in(c, merge_map_data);
    RaggedShape *srcs[] = {&shape1, &shape2, &shape3};

    Array1<uint32_t> merge_map_out;
    RaggedShape merged = Merge(3, srcs, merge_map_in, &merge_map_out);

    ASSERT_EQ(true, Equal(ans_ref, merged));

    std::vector<uint32_t> merge_map_out_data = {1, 4, 7, 10, 2, 5, 0, 3, 6};
    CheckArrayData(merge_map_out, merge_map_out_data);
  }
}

TEST(RaggedTest, AddSuffixToRaggedTest) {
  for (auto &context : {GetCpuContext(), GetCudaContext()}) {
    {
      // test with random large size
      for (int32_t i = 0; i < 10; ++i) {
        Ragged<int32_t> src = RandomRagged<int32_t>().To(context);
        int32_t num_axes = src.NumAxes();
        Array1<int32_t> suffix = RandUniformArray1<int32_t>(
            context, src.TotSize(num_axes - 2), 0, 100);
        Ragged<int32_t> dst = AddSuffixToRagged(src, suffix);
        EXPECT_EQ(dst.NumAxes(), num_axes);
        EXPECT_EQ(dst.NumElements(), src.NumElements() + suffix.Dim());
        Ragged<int32_t> src_cpu = src.To(GetCpuContext());
        Ragged<int32_t> dst_cpu = dst.To(GetCpuContext());
        for (RaggedShapeIndexIterator src_iter = src_cpu.shape.Iterator();
             !src_iter.Done(); src_iter.Next()) {
          const std::vector<int32_t> &src_indexes = src_iter.Value();
          EXPECT_EQ(dst_cpu[src_indexes], src_cpu[src_indexes]);
        }
        Array1<int32_t> src_row_splits = src_cpu.RowSplits(num_axes - 1);
        Array1<int32_t> suffix_cpu = suffix.To(GetCpuContext());
        for (int32_t i = 0; i < suffix.Dim(); ++i) {
          EXPECT_EQ(dst_cpu.values[src_row_splits[i + 1] + i], suffix_cpu[i]);
        }
      }
    }
  }
}

TEST(RaggedTest, AddPrefixToRaggedTest) {
  for (auto &context : {GetCpuContext(), GetCudaContext()}) {
    {
      // test with random large size
      for (int32_t i = 0; i < 10; ++i) {
        Ragged<int32_t> src = RandomRagged<int32_t>().To(context);
        int32_t num_axes = src.NumAxes();
        Array1<int32_t> prefix = RandUniformArray1<int32_t>(
            context, src.TotSize(num_axes - 2), 0, 100);
        Ragged<int32_t> dst = AddPrefixToRagged(src, prefix);
        EXPECT_EQ(dst.NumAxes(), num_axes);
        EXPECT_EQ(dst.NumElements(), src.NumElements() + prefix.Dim());
        Ragged<int32_t> src_cpu = src.To(GetCpuContext());
        Ragged<int32_t> dst_cpu = dst.To(GetCpuContext());
        for (RaggedShapeIndexIterator src_iter = src_cpu.shape.Iterator();
             !src_iter.Done(); src_iter.Next()) {
          const std::vector<int32_t> &src_indexes = src_iter.Value();
          std::vector<int32_t> dst_indexes(src_indexes);
          dst_indexes.back() += 1;  // increase the last index by 1
          EXPECT_EQ(dst_cpu[dst_indexes], src_cpu[src_indexes]);
        }
        Array1<int32_t> src_row_splits = src_cpu.RowSplits(num_axes - 1);
        Array1<int32_t> prefix_cpu = prefix.To(GetCpuContext());
        for (int32_t i = 0; i < prefix.Dim(); ++i) {
          EXPECT_EQ(dst_cpu.values[src_row_splits[i] + i], prefix_cpu[i]);
        }
      }
    }
  }
}

TEST(RaggedTest, RemoveValuesLeq) {
  for (auto &c : {GetCpuContext(), GetCudaContext()}) {
    Ragged<int32_t> r = Ragged<int32_t>(" [ [ 3 4 ] [ 5 7 8 ] ]").To(c),
                    s3 = Ragged<int32_t>(" [ [4] [5 7 8]]").To(c),
                    s5 = Ragged<int32_t>(" [ [] [ 7 8]]").To(c);
    Ragged<int32_t> ans1 = RemoveValuesLeq(r, 3), ans2 = RemoveValuesLeq(r, 5);
    K2_LOG(INFO) << "ans2 = " << ans2;
    EXPECT_EQ(true, Equal(ans1, s3));
    EXPECT_EQ(true, Equal(ans2, s5));
  }
}

TEST(RaggedTest, IndexArrayRagged) {
  for (auto &c : {GetCpuContext(), GetCudaContext()}) {
    Ragged<int32_t> r = Ragged<int32_t>(" [ [ 2 0 ] [ 1 2 3 ] ]").To(c);
    Array1<float> f(c, std::vector<float>({0.0, 1.0, 2.0, 3.0, 4.0}));

    Ragged<float> fr = Ragged<float>(" [ [ 2.0 0.0 ] [ 1.0 2.0 3.0 ] ]").To(c),
                  ans = Index(f, r);
    EXPECT_EQ(true, Equal(ans, fr));
  }
}

TEST(RaggedTest, IndexRaggedRagged) {
  for (auto &c : {GetCpuContext(), GetCudaContext()}) {
    Ragged<int32_t> r = Ragged<int32_t>(" [ [ 2 0 ] [ 1 2 3 ] ]").To(c);

    Ragged<int32_t> s =
        Ragged<int32_t>(" [ [ 10 10 ] [ 11 ] [ 12 12 ] [ 13 ] [ 14 14] ]")
            .To(c);  // NOLINT

    Ragged<int32_t> sr1 =
        Ragged<int32_t>(" [ [ [12 12] [10 10] ] [ [11] [12 12] [13] ] ]")
            .To(c);  // NOLINT

    Ragged<int32_t> sr2 =
        Ragged<int32_t>(" [ [ 12 12 10 10 ] [ 11 12 12 13 ] ]")
            .To(c);  // NOLINT

    EXPECT_EQ(true, Equal(Index(s, r, false), sr1));
    EXPECT_EQ(true, Equal(Index(s, r, true), sr2));
  }
}

TEST(RaggedShapeOpsTest, CoveringShape) {
  for (auto &c : {GetCpuContext(), GetCudaContext()}) {
    {
      // simple case
      RaggedShape shape1 = RaggedShape("[ [ x x ] [] [ x ] ]").To(c),
                  shape2 = RaggedShape("[ [ x] [] [ x x x ] ]").To(c),
                  shape3 = RaggedShape("[ [] [] [ x x ] ]").To(c);

      RaggedShape expected = RaggedShape("[ [x x] [] [x x x] ]").To(c);
      RaggedShape *srcs[] = {&shape1, &shape2, &shape3};
      RaggedShape ans = CoveringShape(3, srcs);
      EXPECT_TRUE(Equal(expected, ans));

      // test CoveringShapeForwardMap
      {
        Array1<int32_t> elem_map = CoveringShapeForwardMap(shape1, ans);
        std::vector<int32_t> expected_map = {0, 1, 2, -1, -1};
        CheckArrayData(elem_map, expected_map);
      }
      {
        Array1<int32_t> elem_map = CoveringShapeForwardMap(shape2, ans);
        std::vector<int32_t> expected_map = {0, -1, 1, 2, 3};
        CheckArrayData(elem_map, expected_map);
      }
      {
        Array1<int32_t> elem_map = CoveringShapeForwardMap(shape3, ans);
        std::vector<int32_t> expected_map = {-1, -1, 0, 1, -1};
        CheckArrayData(elem_map, expected_map);
      }
    }
    {
      // another simple case: only one src
      RaggedShape shape1 = RaggedShape("[ [ x x ] [ x ] [] ]").To(c);
      RaggedShape *srcs[] = {&shape1};
      RaggedShape ans = CoveringShape(1, srcs);
      EXPECT_TRUE(Equal(shape1, ans));

      // test CoveringShapeForwardMap
      Array1<int32_t> elem_map = CoveringShapeForwardMap(shape1, ans);
      std::vector<int32_t> expected_map = {0, 1, 2};
      CheckArrayData(elem_map, expected_map);
    }
    {
      // random case
      for (int32_t i = 0; i != 1; ++i) {
        int32_t num_shape = RandInt(1, 100);
        int32_t dim0 = RandInt(1, 1000);
        std::vector<RaggedShape> shape_vec(num_shape);
        std::vector<RaggedShape *> shapes(num_shape);
        for (int32_t j = 0; j != num_shape; ++j) {
          Array1<int32_t> row_sizes =
              RandUniformArray1<int32_t>(c, dim0 + 1, 0, 100);
          ExclusiveSum(row_sizes, &row_sizes);
          shape_vec[j] = RaggedShape2(&row_sizes, nullptr, -1);
          ASSERT_TRUE(shape_vec[j].Context()->IsCompatible(*c));
          ASSERT_EQ(shape_vec[j].Dim0(), dim0);
          shapes[j] = &shape_vec[j];
        }
        RaggedShape ans = CoveringShape(num_shape, shapes.data());
        std::vector<Array1<int32_t>> elem_map(num_shape);
        for (int32_t j = 0; j != num_shape; ++j) {
          elem_map[j] = CoveringShapeForwardMap(shape_vec[j], ans);
        }
        // check ans
        ASSERT_EQ(ans.NumAxes(), 2);
        ASSERT_EQ(ans.Dim0(), dim0);
        ASSERT_TRUE(ans.Context()->IsCompatible(*c));
        ContextPtr cpu = GetCpuContext();
        ans = ans.To(cpu);
        for (int32_t j = 0; j != num_shape; ++j)
          shape_vec[j] = shape_vec[j].To(cpu);
        for (int32_t d = 0; d != dim0; ++d) {
          int32_t max_row_size = 0;
          for (int32_t j = 0; j != num_shape; ++j)
            max_row_size = std::max(
                shape_vec[j].RowSplits(1)[d + 1] - shape_vec[j].RowSplits(1)[d],
                max_row_size);
          EXPECT_EQ(max_row_size,
                    ans.RowSplits(1)[d + 1] - ans.RowSplits(1)[d]);
        }

        // test CoveringShapeForwardMap
        for (int32_t j = 0; j != num_shape; ++j) {
          Array1<int32_t> cur_elem_map = elem_map[j].To(cpu);
          ASSERT_EQ(cur_elem_map.Dim(), ans.NumElements());
          int32_t n = 0;
          for (RaggedShapeIndexIterator ans_iter = ans.Iterator();
               !ans_iter.Done(); ans_iter.Next()) {
            const std::vector<int32_t> &ans_indexes = ans_iter.Value();
            int32_t src_shape_linear_index = cur_elem_map[n];
            if (src_shape_linear_index != -1) {
              EXPECT_EQ(src_shape_linear_index, shape_vec[j][ans_indexes]);
            }
            ++n;
          }
        }
      }
    }
  }
}

TEST(RaggedShapeOpsTest, RaggedShapeAxis0Splitter) {
  for (int32_t i = 0; i < 20; i++) {
    for (auto &context : {GetCpuContext(), GetCudaContext()}) {
      RaggedShape random = RandomRaggedShape(false, 3, 6, 0, 2000);
      int32_t dim0 = random.Dim0();
      RaggedShapeAxis0Splitter splitter(random);
      for (int32_t i = 0; i < dim0; i++) {
        int32_t offset, offset2, offset3;
        RaggedShape sub_shape1 = random.Index(0, i, &offset),
                    sub_shape2 = splitter.GetElement(i, &offset2);
        offset3 = splitter.GetOffset(i, random.NumAxes() - 1);
        EXPECT_EQ(offset, offset2);
        EXPECT_EQ(offset, offset3);
        EXPECT_EQ(Equal(sub_shape1, sub_shape2), true);
      }
    }
  }
}
template <typename T>
static void TestSegmentedExclusiveSum() {
  for (auto &c : {GetCpuContext(), GetCudaContext()}) {
    {
      // simple case
      Ragged<T> src("[ [1 2 3 -1] [3 4 -1] [] [5 6 7 -1] ]");
      src = src.To(c);
      Array1<T> dst(c, src.NumElements());
      SegmentedExclusiveSum(src, &dst);

      std::vector<T> expected = {0, 1, 3, 6,
                                 //
                                 0, 3, 7,
                                 //
                                 0, 5, 11, 18};
      CheckArrayData(dst, expected);

      // &src.values == dst
      SegmentedExclusiveSum(src, &src.values);
      CheckArrayData(src.values, expected);
    }
    {
      // random case, we assume the implementation for cpu is correct and only
      // test for Cuda version
      if (c->GetDeviceType() == kCuda) {
        for (int32_t i = 0; i != 2; ++i) {
          Ragged<T> cpu_ragged = RandomRagged<T>(-1000, 1000, 2, 4, 0, 5000);
          int32_t dim = cpu_ragged.NumElements();
          Array1<T> cpu_dst(GetCpuContext(), dim);
          SegmentedExclusiveSum(cpu_ragged, &cpu_dst);

          Ragged<T> ragged = cpu_ragged.To(c);
          Array1<T> dst(c, dim);
          SegmentedExclusiveSum(ragged, &dst);
          CheckArrayData(dst, cpu_dst, (T)0.1);
        }
      }
    }
  }
}

TEST(RaggedOpsTest, SegmentedExclusiveSum) {
  TestSegmentedExclusiveSum<int32_t>();
  TestSegmentedExclusiveSum<float>();
  TestSegmentedExclusiveSum<double>();
}

TEST(RaggedOpsTest, TestComputeHash) {
  for (int32_t i = 0; i < 20; i++) {
    Ragged<int32_t> src = RandomRagged<int32_t>(
                        std::numeric_limits<int32_t>::min(),
                        std::numeric_limits<int32_t>::max(), 2, 4, 0, 20000),
                    src_gpu = src.To(GetCudaContext());
    {
      Array1<int64_t> hash1 = ComputeHash<int64_t>(src),
                      hash2 = ComputeHash<int64_t>(src_gpu).To(GetCpuContext());
      EXPECT_EQ(Equal(hash1, hash2), true);
    }

    {
      Array1<int32_t> hash1 = ComputeHash<int32_t>(src),
                      hash2 = ComputeHash<int32_t>(src_gpu).To(GetCpuContext());
      EXPECT_EQ(Equal(hash1, hash2), true);
    }
  }
}

TEST(RaggedOpsTest, TestUniqueSequences) {
  for (int32_t i = 0; i < 20; i++) {
    for (auto &c : {GetCpuContext(), GetCudaContext()}) {
      Ragged<int32_t> src = RandomRagged<int32_t>(0, 3, 2, 4, 0, 20000).To(c);

      Ragged<int32_t> unique = UniqueSequences(src);

      if (src.NumAxes() == 2) {
        src = Unsqueeze(src, 0);
        unique = Unsqueeze(unique, 0);
      }

      ContextPtr cpu = GetCpuContext();
      Array1<int32_t> hash_src = ComputeHash<int32_t>(src).To(cpu),
                      hash_unique = ComputeHash<int32_t>(unique).To(cpu);

      RaggedShape src_hash_shape =
          RemoveAxis(src.shape, src.NumAxes() - 1).To(cpu);
      src_hash_shape = GetLayer(src_hash_shape, src_hash_shape.NumLayers() - 1);

      RaggedShape unique_hash_shape =
          RemoveAxis(unique.shape, unique.NumAxes() - 1).To(cpu);
      unique_hash_shape =
          GetLayer(unique_hash_shape, unique_hash_shape.NumLayers() - 1);

      K2_CHECK_EQ(src_hash_shape.Dim0(), unique_hash_shape.Dim0());

      const int32_t *src_hash_row_splits = src_hash_shape.RowSplits(1).Data(),
                    *unique_hash_row_splits =
                        unique_hash_shape.RowSplits(1).Data();
      const int32_t *src_hash_data = hash_src.Data(),
                    *unique_hash_data = hash_unique.Data();

      for (int32_t r = 0; r < src_hash_shape.Dim0(); r++) {
        int32_t src_begin = src_hash_row_splits[r],
                src_end = src_hash_row_splits[r + 1],
                unique_begin = unique_hash_row_splits[r],
                unique_end = unique_hash_row_splits[r + 1];
        std::set<int32_t> src_set(src_hash_data + src_begin,
                                  src_hash_data + src_end),
            unique_set(unique_hash_data + unique_begin,
                       unique_hash_data + unique_end);
        EXPECT_EQ((src_set == unique_set), true);
      }
    }
  }
}

TEST(RaggedIntTest, TestCreateRagged2Int) {
  std::vector<std::vector<int32_t>> vecs{{7, 9}, {10, 12, 13}, {}};
  std::vector<int32_t> expected_values{7, 9, 10, 12, 13};
  std::vector<int32_t> expected_row_splits = {0, 2, 5, 5};
  Ragged<int32_t> r = CreateRagged2(vecs);
  EXPECT_EQ(r.Context()->GetDeviceType(), kCpu);
  CheckArrayData(r.RowSplits(1), expected_row_splits);
  EXPECT_EQ(r.NumAxes(), 2);
  CheckArrayData(r.values, expected_values);

  Ragged<int32_t> r2("[ [7 9] [10 12 13] [] ]");
  K2_CHECK(Equal(r, r2));
}

TEST(RaggedFloatTest, TestCreateRagged2Float) {
  std::vector<std::vector<float>> vecs{{1.2, 2.3}, {}, {3.4, 5.6}};
  std::vector<float> expected_values{1.2, 2.3, 3.4, 5.6};
  std::vector<int32_t> expected_row_splits = {0, 2, 2, 4};
  Ragged<float> r = CreateRagged2(vecs);

  Ragged<float> &r2 = r.Generic().Specialize<float>();

  EXPECT_EQ(r.Context()->GetDeviceType(), kCpu);
  EXPECT_EQ(r2.Context()->GetDeviceType(), kCpu);
  CheckArrayData(r.RowSplits(1), expected_row_splits);
  EXPECT_EQ(r.NumAxes(), 2);
  EXPECT_EQ(r2.NumAxes(), 2);
  CheckArrayData(r.values, expected_values);
}

template <typename T>
static void TestPadRagged() {
  for (auto &c : {GetCpuContext(), GetCudaContext()}) {
    {
      Ragged<T> src(c, "[ [1 2] [3 4 3] [] [5 6 7 8] ]");
      T padding_value = 0;
      Array2<T> res = PadRagged(src, "constant", padding_value);
      Array1<T> dst = res.Flatten();
      std::vector<T> expected = {1, 2, 0, 0, 3, 4, 3, 0,
                                 0, 0, 0, 0, 5, 6, 7, 8};
      CheckArrayData(dst, expected);
    }
    {
      Ragged<T> src(c, "[ [1 2] [3 4 3] [] [5 6 7 8] ]");
      T padding_value = -1;
      Array2<T> res = PadRagged(src, "constant", padding_value);
      Array1<T> dst = res.Flatten();
      std::vector<T> expected = {1,  2,  -1, -1, 3, 4, 3, -1,
                                 -1, -1, -1, -1, 5, 6, 7, 8};
      CheckArrayData(dst, expected);
    }
    {
      Ragged<T> src(c, "[ [1 2] [3 4 3] [] [5 6 7 8] ]");
      T padding_value = 100;
      Array2<T> res = PadRagged(src, "replicate", padding_value);
      Array1<T> dst = res.Flatten();
      std::vector<T> expected = {1,   2,   2,   2,   3, 4, 3, 3,
                                 100, 100, 100, 100, 5, 6, 7, 8};
      CheckArrayData(dst, expected);
    }
  }
}

TEST(RaggedTest, TestPadRagged) {
  TestPadRagged<int32_t>();
  TestPadRagged<double>();
}

template <typename T>
static void TestPruneRagged() {
  for (auto &c : {GetCpuContext(), GetCudaContext()}) {
    Ragged<T> src(c,
                  "[ [ [ 1.1 2.1 5.2 ] [ 1.0 5.1 ] [ 6.1 ] ] "
                  "  [ [ 1.2 ] [ 2.2 6.3 ] [ ] ] "
                  "  [ [ 1.3 4.4 ] [ 2.3 5.0 ] ] ]");

    T beam = 2.0;
    auto renumbering = PruneRagged(src, 0, beam, 2);
    // best_score=6.3, max scores for sublists are [6.1, 6.3, 5.0]
    // no sublist is pruned by beam, 5.0 is pruned by max-elems
    // keep : [ [ [ 1.1 2.1 5.2 ] [ 1.0 5.1 ] [ 6.1 ] ]
    //          [ [ 1.2 ] [ 2.2 6.3 ] [ ] ] ]
    Array1<char> keep_ref(c, std::vector<char>{1, 1, 0});
    K2_CHECK(Equal(renumbering.Keep(), keep_ref));

    beam = 0.1;
    renumbering = PruneRagged(src, 0, beam, 3);
    // best_score=6.3, max scores for sublists are [6.1, 6.3, 5.0]
    // 6.1 & 5.0 are pruned by beam
    // keep : [ [ [ 1.2 ] [ 2.2 6.3 ] [ ] ] ]
    keep_ref = Array1<char>(c, std::vector<char>{0, 1, 0});
    K2_CHECK(Equal(renumbering.Keep(), keep_ref));

    beam = 2.0;
    renumbering = PruneRagged(src, 1, beam, 2);
    // best_score=[6.1, 6.3, 5.0], max scores for sublists are
    // [[5.2, 5.1, 6.1], [1.2, 6.3, -inf], [4.4, 5.0]]
    // 1.2 & -inf are pruned by beam, 5.1 is pruned by max-elems.
    // keep : [ [ [ 1.1 2.1 5.2 ] [ 6.1 ] ] [ [ 2.2 6.3 ] ]
    //          [ [1.3 4.4] [ 2.3 5.0 ] ] ]
    keep_ref = Array1<char>(c, std::vector<char>{1, 0, 1, 0, 1, 0, 1, 1});
    K2_CHECK(Equal(renumbering.Keep(), keep_ref));

    beam = 0.5;
    renumbering = PruneRagged(src, 1, beam, 2);
    // best_score=[6.1, 6.3, 5.0], max scores for sublists are
    // [[5.2, 5.1, 6.1], [1.2, 6.3, -inf], [4.4, 5.0]]
    // all sublists are pruned by beam, except 6.1 & 6.3 & 5.0
    // keep : [ [ [ 6.1 ] ] [ [ 2.2 6.3 ] ] [ [ 2.3 5.0 ] ] ]
    keep_ref = Array1<char>(c, std::vector<char>{0, 0, 1, 0, 1, 0, 0, 1});
    K2_CHECK(Equal(renumbering.Keep(), keep_ref));

    beam = 4.0;
    renumbering = PruneRagged(src, 2, beam, 3);
    // best scores for sublists are
    // [5.2, 5.1, 6.1, 1.2, 6.3, -inf, 4.4, 5.0]
    // 1.1, 1.0, 2.2 are pruned by beam.
    // keep : [ [ [ 2.1 5.2 ] [ 5.1 ] [ 6.1 ] ] [ [ 1.2 ] [ 6.3 ] ]
    //          [ [ 1.3 4.4 ] [ 2.3 5.0 ] ] ]
    keep_ref = Array1<char>(
        c, std::vector<char>{0, 1, 1, 0, 1, 1, 1, 0, 1, 1, 1, 1, 1});
    K2_CHECK(Equal(renumbering.Keep(), keep_ref));

    beam = 5.0;
    renumbering = PruneRagged(src, 2, beam, 2);
    // best scores for sublists are
    // [5.2, 5.1, 6.1, 1.2, 6.3, -inf, 4.4, 5.0]
    // 1.1 is pruned by max-elems.
    // keep : [ [ [ 2.1 5.2 ] [ 1.0 5.1 ] [ 6.1 ] ] [ [ 1.2 ] [ 2.2 6.3 ] ]
    //          [ [ 1.3 4.4 ] [ 2.3 5.0 ] ] ]
    keep_ref = Array1<char>(
        c, std::vector<char>{0, 1, 1, 1, 1, 1, 1, 1, 1, 1, 1, 1, 1});
    K2_CHECK(Equal(renumbering.Keep(), keep_ref));
  }
}

TEST(RaggedTest, TestPruneRagged) {
  TestPruneRagged<float>();
  TestPruneRagged<double>();
}

template <typename T>
static void TestPruneRaggedAndSubsetRagged() {
  for (auto &c : {GetCpuContext(), GetCudaContext()}) {
    Ragged<T> src(c,
                  "[ [ [ 1.1 4.2 2.1 1.8 ] [ 5.0 3.1 ] ] "
                  "  [ [ 1.2 ] [ 2.2 6.3 ] [ 2.4 6.1 ] [ 5.1 ] ] "
                  "  [ [ 1.3 4.4 ] [ 1.4 0.8 2.3 5.2 3.6 ] ] ]");
    T beam = 1.0;
    auto renumbering = PruneRagged(src, 0, beam, 3);
    Array1<int32_t> new2old;
    auto dest = SubsetRagged(src, renumbering, 0, &new2old);
    Ragged<T> dest_ref(c, "[ [ [ 1.2 ] [ 2.2 6.3 ] [ 2.4 6.1 ] [ 5.1 ] ] ]");
    Array1<int32_t> new2old_ref(c, std::vector<int32_t>{6, 7, 8, 9, 10, 11});
    K2_CHECK(Equal(dest, dest_ref));
    K2_CHECK(Equal(new2old, new2old_ref));

    beam = 1.0;
    renumbering = PruneRagged(src, 1, beam, 2);
    dest = SubsetRagged(src, renumbering, 1, &new2old);
    // [5.0, 6.3, 5.2]
    // [ [4.2 5.0] [1.2 6.3 6.1 5.1] [4.4 5.2]]
    dest_ref =
        Ragged<T>(c,
                  "[ [ [ 1.1 4.2 2.1 1.8] [ 5.0 3.1 ] ]"
                  "  [ [ 2.2 6.3 ] [ 2.4 6.1 ] ] "
                  "  [ [ 1.3 4.4 ] [ 1.4 0.8 2.3 5.2 3.6 ] ] ]");
    new2old_ref = Array1<int32_t>(
        c, std::vector<int32_t>{
        0, 1, 2, 3, 4, 5, 7, 8, 9, 10, 12, 13, 14, 15, 16, 17, 18});
    K2_CHECK(Equal(dest, dest_ref));
    K2_CHECK(Equal(new2old, new2old_ref));

    beam = 3.0;
    renumbering = PruneRagged(src, 2, beam, 3);
    dest = SubsetRagged(src, renumbering, 2, &new2old);
    dest_ref = Ragged<T>(
        c,
        "[ [ [ 4.2 2.1 1.8 ] [ 5.0 3.1 ] ] [ [ 1.2 ] [ 6.3 ] [ 6.1 ] [ 5.1 ] ]"
        "  [ [ 4.4 ] [ 2.3 5.2 3.6 ] ] ]");
    new2old_ref = Array1<int32_t>(
        c, std::vector<int32_t>{1, 2, 3, 4, 5, 6, 8, 10, 11, 13, 16, 17, 18});
    K2_CHECK(Equal(dest, dest_ref));
    K2_CHECK(Equal(new2old, new2old_ref));
  }
}

TEST(RaggedTest, TestPruneRaggedAndSubsetRagged) {
  TestPruneRaggedAndSubsetRagged<float>();
  TestPruneRaggedAndSubsetRagged<double>();
}

}  // namespace k2<|MERGE_RESOLUTION|>--- conflicted
+++ resolved
@@ -267,23 +267,11 @@
         for (size_t i = 0; i < out.size(); ++i) {
           out_ptr.emplace_back(&(out[i]));
         }
-        // There is a bug in `Stack` for stacking a shape itself,
-        // not urgent, so skipping here.
-        // TODO: Remove this line when the bug fixed.
-        if (out.size() == 1) continue;
         auto dest = Stack(axis, out.size(), out_ptr.data());
         dest = RemoveEmptyLists(dest, axis);
 
         K2_CHECK(Equal(dest, random_shape));
       }
-<<<<<<< HEAD
-=======
-
-      auto dest = Stack(axis, out.size(), out_ptr.data());
-      dest = RemoveEmptyLists(dest, axis);
-
-      K2_CHECK(Equal(dest, random_shape));
->>>>>>> 5ee082ea
     }
   }
 }
