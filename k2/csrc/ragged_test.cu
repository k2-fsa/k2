--- conflicted
+++ resolved
@@ -2181,53 +2181,45 @@
 TEST(RaggedTest, RemoveValuesLeq) {
   for (auto &c : {GetCpuContext(), GetCudaContext()}) {
     Ragged<int32_t> r = Ragged<int32_t>(" [ [ 3 4 ] [ 5 7 8 ] ]").To(c),
-                    s3 = Ragged<int32_t>(" [ [4] [5 7 8]]").To(c),
-                    s5 = Ragged<int32_t>(" [ [] [ 7 8]]").To(c);
-    Ragged<int32_t> ans1 = RemoveValuesLeq(r, 3), ans2 = RemoveValuesLeq(r, 5);
+                   s3 = Ragged<int32_t>(" [ [4] [5 7 8]]").To(c),
+                   s5 = Ragged<int32_t>(" [ [] [ 7 8]]").To(c);
+    Ragged<int32_t> ans1 = RemoveValuesLeq(r, 3),
+                    ans2 = RemoveValuesLeq(r, 5);
     K2_LOG(INFO) << "ans2 = " << ans2;
     EXPECT_EQ(true, Equal(ans1, s3));
     EXPECT_EQ(true, Equal(ans2, s5));
   }
 }
 
+
 TEST(RaggedTest, IndexArrayRagged) {
   for (auto &c : {GetCpuContext(), GetCudaContext()}) {
     Ragged<int32_t> r = Ragged<int32_t>(" [ [ 2 0 ] [ 1 2 3 ] ]").To(c);
-    Array1<float> f(c, std::vector<float>({0.0, 1.0, 2.0, 3.0, 4.0}));
+    Array1<float> f(c, std::vector<float>({ 0.0, 1.0, 2.0, 3.0, 4.0}));
 
     Ragged<float> fr = Ragged<float>(" [ [ 2.0 0.0 ] [ 1.0 2.0 3.0 ] ]").To(c),
-                  ans = Index(f, r);
+                 ans = Index(f, r);
     EXPECT_EQ(true, Equal(ans, fr));
   }
 }
+
+
 
 TEST(RaggedTest, IndexRaggedRagged) {
   for (auto &c : {GetCpuContext(), GetCudaContext()}) {
     Ragged<int32_t> r = Ragged<int32_t>(" [ [ 2 0 ] [ 1 2 3 ] ]").To(c);
 
-<<<<<<< HEAD
-    Ragged<int32_t> s =
-        Ragged<int32_t>(" [ [ 10 10 ] [ 11 ] [ 12 12 ] [ 13 ] [ 14 14] ]")
-            .To(c);
-=======
     Ragged<int32_t> s = Ragged<int32_t>(" [ [ 10 10 ] [ 11 ] [ 12 12 ] [ 13 ] [ 14 14] ]").To(c);  // NOLINT
->>>>>>> 6cf6b2db
-
-    Ragged<int32_t> sr1 =
-        Ragged<int32_t>(" [ [ [12 12] [10 10] ] [ [11] [12 12] [13] ] ]").To(c);
-
-<<<<<<< HEAD
-    Ragged<int32_t> sr2 =
-        Ragged<int32_t>(" [ [ 12 12 10 10 ] [ 11 12 12 13 ] ]").To(c);
-=======
+
+
     Ragged<int32_t> sr1 = Ragged<int32_t>(" [ [ [12 12] [10 10] ] [ [11] [12 12] [13] ] ]").To(c);  // NOLINT
 
     Ragged<int32_t> sr2 = Ragged<int32_t>(" [ [ 12 12 10 10 ] [ 11 12 12 13 ] ]").To(c);  // NOLINT
->>>>>>> 6cf6b2db
 
     EXPECT_EQ(true, Equal(Index(s, r, false), sr1));
     EXPECT_EQ(true, Equal(Index(s, r, true), sr2));
   }
 }
 
+
 }  // namespace k2