/**
 * Copyright      2020  Xiaomi Corporation (authors: Daniel Povey, Haowen Qiu
 *                                                   Wei Kang)
 *                      Mobvoi Inc.        (authors: Fangjun Kuang)
 *                      Yiming Wang
 *
 * See LICENSE for clarification regarding multiple authors
 *
 * Licensed under the Apache License, Version 2.0 (the "License");
 * you may not use this file except in compliance with the License.
 * You may obtain a copy of the License at
 *
 *     http://www.apache.org/licenses/LICENSE-2.0
 *
 * Unless required by applicable law or agreed to in writing, software
 * distributed under the License is distributed on an "AS IS" BASIS,
 * WITHOUT WARRANTIES OR CONDITIONS OF ANY KIND, either express or implied.
 * See the License for the specific language governing permissions and
 * limitations under the License.
 */

#include <gmock/gmock.h>
#include <gtest/gtest.h>

#include <algorithm>
#include <limits>
#include <numeric>
#include <set>
#include <utility>
#include <vector>

#include "k2/csrc/array.h"
#include "k2/csrc/array_ops.h"
#include "k2/csrc/context.h"
#include "k2/csrc/fsa_utils.h"
#include "k2/csrc/math.h"
#include "k2/csrc/ragged.h"
#include "k2/csrc/ragged_ops.h"
#include "k2/csrc/tensor.h"
#include "k2/csrc/test_utils.h"

namespace k2 {

TEST(RaggedShapeOpsTest, CatMoreAxes) {
  for (auto &c : {GetCpuContext(), GetCudaContext()}) {
    RaggedShape shape1 = RaggedShape(c,
                                     "[ [ [ [ x x ] ] [ [ x ] ] ]"
                                     "  [ [ [ x ] ] ] ]"),
                shape2 = RaggedShape(c,
                                     "[ [ [ [ x ] ] [ [ x ] ] ]"
                                     "  [ [ [ x x ] ] ] ]"),
                shape3 = RaggedShape(c,
                                     "[ [ [ [ ] ] [ [ x ] ] ]"
                                     "  [ [ [ ] ] ] ]");

    RaggedShape cat_axis2_ref =
        RaggedShape(c,
                    "[ [ [ [ x x ] [ x ] [ ] ] [ [ x ] [ x ] [ x ] ] ]"
                    "  [ [ [ x ] [ x x ] [ ] ] ] ]");
    RaggedShape cat_axis3_ref = RaggedShape(c,
                                            "[ [ [ [ x x x ] ] [ [ x x x ] ] ]"
                                            "  [ [ [ x x x ] ] ] ]");
    RaggedShape *srcs[] = {&shape1, &shape2, &shape3};
    Array1<uint32_t> merge_map2;
    Array1<uint32_t> merge_map3;
    RaggedShape cat_axis2 = Cat(2, 3, srcs, &merge_map2);
    RaggedShape cat_axis3 = Cat(3, 3, srcs, &merge_map3);

    K2_CHECK(Equal(cat_axis2, cat_axis2_ref));
    K2_CHECK(Equal(cat_axis3, cat_axis3_ref));

    std::vector<uint32_t> merge_values = {0, 3, 1, 6, 4, 2, 9, 7, 10};
    CheckArrayData(merge_map2, merge_values);
    CheckArrayData(merge_map3, merge_values);
  }
}

TEST(RaggedShapeOpsTest, StackMoreAxes) {
  for (auto &c : {GetCpuContext(), GetCudaContext()}) {
    RaggedShape shape1 = RaggedShape(c,
                                     "[ [ [ [ x x ] ] [ [ x ] ] ]"
                                     "  [ [ [ x ] ] ] ]"),
                shape2 = RaggedShape(c,
                                     "[ [ [ [ x ] ] [ [ x ] ] ]"
                                     "  [ [ [ x x ] ] ] ]"),
                shape3 = RaggedShape(c,
                                     "[ [ [ [ ] ] [ [ x ] ] ]"
                                     "  [ [ [ ] ] ] ]");

    RaggedShape stacked2_ref =
        RaggedShape(c,
                    "[ [ [ [ [ x x ] ] [ [ x ] ] [ [ ] ] ]"
                    "    [ [ [ x ] ] [ [ x ] ] [ [ x ] ] ] ]"
                    "  [ [ [ [ x ] ] [ [ x x ] ] [ [ ] ] ] ] ]");
    RaggedShape stacked3_ref = RaggedShape(c,
                                           "[ [ [ [ [ x x ] [ x ] [ ] ] ]"
                                           "    [ [ [ x ] [ x ] [ x ] ] ] ]"
                                           "  [ [ [ [ x ] [ x x ] [ ] ] ] ] ]");
    RaggedShape *srcs[] = {&shape1, &shape2, &shape3};
    Array1<uint32_t> merge_map2;
    Array1<uint32_t> merge_map3;
    RaggedShape stacked_axis2 = Stack(2, 3, srcs, &merge_map2);
    RaggedShape stacked_axis3 = Stack(3, 3, srcs, &merge_map3);

    K2_CHECK(Equal(stacked_axis2, stacked2_ref));
    K2_CHECK(Equal(stacked_axis3, stacked3_ref));

    std::vector<uint32_t> merge_values = {0, 3, 1, 6, 4, 2, 9, 7, 10};
    CheckArrayData(merge_map2, merge_values);
    CheckArrayData(merge_map3, merge_values);
  }
}

TEST(RaggedShapeOpsTest, Unstack2Axes) {
  for (auto &c : {GetCpuContext(), GetCudaContext()}) {
    auto shape = RaggedShape(c, "[ [ x x ] [ x x x ] [ x ] ]");

    std::vector<RaggedShape> out;
    std::vector<Array1<int32_t>> out_map;

    // axis = 0
    Unstack(shape, 0, &out, &out_map);
    K2_CHECK(Equal(out[0], RaggedShape(c, "[ [ x x ] ]")));
    K2_CHECK(Equal(out_map[0], Array1<int32_t>(c, std::vector<int32_t>{0, 1})));
    K2_CHECK(Equal(out[1], RaggedShape(c, "[ [ x x x ] ]")));
    K2_CHECK(
        Equal(out_map[1], Array1<int32_t>(c, std::vector<int32_t>{2, 3, 4})));
    K2_CHECK(Equal(out[2], RaggedShape(c, "[ [ x ] ]")));
    K2_CHECK(Equal(out_map[2], Array1<int32_t>(c, std::vector<int32_t>{5})));

    std::vector<RaggedShape *> out_ptr;
    out_ptr.clear();
    for (size_t i = 0; i < out.size(); ++i) out_ptr.emplace_back(&(out[i]));
    auto dest = Stack(0, out.size(), out_ptr.data());
    dest = RemoveAxis(dest, 1);
    K2_CHECK(Equal(dest, shape));

    // axis = 1
    Unstack(shape, 1, &out, &out_map);
    K2_CHECK(Equal(out[0], RaggedShape(c, "[ [ x x x ] ]")));
    K2_CHECK(
        Equal(out_map[0], Array1<int32_t>(c, std::vector<int32_t>{0, 2, 5})));
    K2_CHECK(Equal(out[1], RaggedShape(c, "[ [ x x ] ]")));
    K2_CHECK(Equal(out_map[1], Array1<int32_t>(c, std::vector<int32_t>{1, 3})));
    K2_CHECK(Equal(out[2], RaggedShape(c, "[ [ x ] ]")));
    K2_CHECK(Equal(out_map[2], Array1<int32_t>(c, std::vector<int32_t>{4})));
    // can not test Stack here, because the element numbers of axis 1 is not
    // the same
  }
}

TEST(RaggedShapeOpsTest, Unstack) {
  for (auto &c : {GetCpuContext(), GetCudaContext()}) {
    RaggedShape shape(c,
                      "[ [ [ [ x x ] [ x ] ] [ [ x ] [ x x ] ] ]"
                      "  [ [ [ x x x ] ] ] ]");
    std::vector<RaggedShape> out;
    std::vector<Array1<int32_t>> out_map;
    Unstack(shape, 0, &out, &out_map);

    // axis = 0
    K2_CHECK(Equal(out[0],
                   RaggedShape(c, "[ [ [ x x ] [ x ] ] [ [ x ] [ x x ] ] ]")));
    K2_CHECK(Equal(out_map[0],
                   Array1<int32_t>(c, std::vector<int32_t>{0, 1, 2, 3, 4, 5})));
    K2_CHECK(Equal(out[1], RaggedShape(c, "[ [ [ x x x ] ] ]")));
    K2_CHECK(
        Equal(out_map[1], Array1<int32_t>(c, std::vector<int32_t>{6, 7, 8})));

    std::vector<RaggedShape *> out_ptr;
    for (size_t i = 0; i < out.size(); ++i) out_ptr.emplace_back(&(out[i]));
    auto dest = Stack(0, out.size(), out_ptr.data());
    K2_CHECK(Equal(dest, shape));

    // axis = 1
    Unstack(shape, 1, &out, &out_map);
    K2_CHECK(
        Equal(out[0], RaggedShape(c, "[ [ [ x x ] [ x ] ] [ [ x x x ] ] ]")));
    K2_CHECK(Equal(out_map[0],
                   Array1<int32_t>(c, std::vector<int32_t>{0, 1, 2, 6, 7, 8})));
    K2_CHECK(Equal(out[1], RaggedShape(c, "[ [ [ x ] [ x x ] ] [ ] ]")));
    K2_CHECK(
        Equal(out_map[1], Array1<int32_t>(c, std::vector<int32_t>{3, 4, 5})));

    out_ptr.clear();
    for (size_t i = 0; i < out.size(); ++i) out_ptr.emplace_back(&(out[i]));
    dest = Stack(1, out.size(), out_ptr.data());
    dest = RemoveEmptyLists(dest, 1);
    K2_CHECK(Equal(dest, shape));

    // axis = 2
    Unstack(shape, 2, &out, &out_map);
    K2_CHECK(
        Equal(out[0], RaggedShape(c, "[ [ [ x x ] [ x ] ] [ [ x x x ] ] ]")));
    K2_CHECK(Equal(out_map[0],
                   Array1<int32_t>(c, std::vector<int32_t>{0, 1, 3, 6, 7, 8})));
    K2_CHECK(Equal(out[1], RaggedShape(c, "[ [ [ x ] [ x x ] ] [ [ ] ] ]")));
    K2_CHECK(
        Equal(out_map[1], Array1<int32_t>(c, std::vector<int32_t>{2, 4, 5})));

    out_ptr.clear();
    for (size_t i = 0; i < out.size(); ++i) out_ptr.emplace_back(&(out[i]));
    dest = Stack(2, out.size(), out_ptr.data());
    dest = RemoveEmptyLists(dest, 2);
    K2_CHECK(Equal(dest, shape));

    // axis = 3
    Unstack(shape, 3, &out, &out_map);
    K2_CHECK(
        Equal(out[0], RaggedShape(c, "[ [ [ x x ] [ x x ] ] [ [ x ] ] ]")));
    K2_CHECK(Equal(out_map[0],
                   Array1<int32_t>(c, std::vector<int32_t>{0, 2, 3, 4, 6})));
    K2_CHECK(Equal(out[1], RaggedShape(c, "[ [ [ x ] [ x ] ] [ [ x ] ] ]")));
    K2_CHECK(
        Equal(out_map[1], Array1<int32_t>(c, std::vector<int32_t>{1, 5, 7})));
    K2_CHECK(Equal(out[2], RaggedShape(c, "[ [ [ ] [ ] ] [ [ x ] ] ]")));
    K2_CHECK(Equal(out_map[2], Array1<int32_t>(c, std::vector<int32_t>{8})));
    // can not test Stack here, because the element numbers of axis 3 is not
    // the same
  }
}

TEST(RaggedShapeOpsTest, UnstackMoreAxes) {
  for (auto &c : {GetCpuContext(), GetCudaContext()}) {
    RaggedShape shape(c,
                      "[ [ [ [ [ x ] [ ] ] [ [ x x x ] ] ] ]"
                      "  [ [ [ [ x x x ] ] [ [ x x ] ] [ [ x ] ] ]"
                      "    [ [ [ x x ] [ x ] [ ] [ x ] ] ]"
                      "    [ [ [ x ] ] [ [ x ] [ x x x x ] ] ] ]"
                      "  [ [ [ [ x ] ] [ ] ]"
                      "    [ [ [ x x ] ] ] ] ]");

    std::vector<RaggedShape> out;
    std::vector<Array1<int32_t>> out_map;
    std::vector<RaggedShape *> out_ptr;

    for (int32_t axis = 0; axis < 4; axis++) {
<<<<<<< HEAD
      Unstack(shape, axis, &out, &out_map);

      out_ptr.clear();
      for (size_t i = 0; i < out.size(); ++i) out_ptr.emplace_back(&(out[i]));
      auto dest = Stack(axis, out.size(), out_ptr.data());
      dest = RemoveEmptyLists(dest, axis);
      K2_CHECK(Equal(dest, RemoveEmptyLists(shape, axis)));
=======
      for (bool pad_right : {true, false}) {
        Unstack(shape, axis, pad_right, &out, &out_map);

        out_ptr.clear();
        for (size_t i = 0; i < out.size(); ++i) out_ptr.emplace_back(&(out[i]));
        auto dest = Stack(axis, out.size(), out_ptr.data());
        dest = RemoveEmptyLists(dest, axis);
        K2_CHECK(Equal(dest, RemoveEmptyLists(shape, axis)));
      }
>>>>>>> 0f65420f
    }
  }
}

TEST(RaggedShapeOpsTest, UnstackRandom) {
  RaggedShape random_shape_ = RandomRaggedShape(true,  // set_row_ids
                                                5,     // min_num_axes
                                                5,     // max_num_axes
                                                1,     // min_num_elements
                                                100);  // max_num_elements
  for (auto &c : {GetCpuContext(), GetCudaContext()}) {
    auto random_shape0 = random_shape_.To(c);
    std::vector<RaggedShape> out;
    std::vector<RaggedShape *> out_ptr;
    for (int32_t axis = 0; axis < 4; axis++) {
      auto random_shape = RemoveEmptyLists(random_shape0, axis);
<<<<<<< HEAD

      Unstack(random_shape, axis, &out, nullptr);

      out_ptr.clear();
      for (size_t i = 0; i < out.size(); ++i) {
        out_ptr.emplace_back(&(out[i]));
      }
      // There is a bug in `Stack` for stacking a shape itself,
      // not urgent, so skipping here.
      // TODO: Remove this line when the bug fixed.
      if (out.size() == 1) continue;
      auto dest = Stack(axis, out.size(), out_ptr.data());
      dest = RemoveEmptyLists(dest, axis);

      K2_CHECK(Equal(dest, random_shape));
=======
      for (bool pad_right : {true, false}) {
        Unstack(random_shape, axis, pad_right, &out, nullptr);

        out_ptr.clear();
        for (size_t i = 0; i < out.size(); ++i) {
          out_ptr.emplace_back(&(out[i]));
        }
        auto dest = Stack(axis, out.size(), out_ptr.data());
        dest = RemoveEmptyLists(dest, axis);

        K2_CHECK(Equal(dest, random_shape));
      }
>>>>>>> 0f65420f
    }
  }
}

class RaggedShapeOpsSuiteTest : public ::testing::Test {
 protected:
  RaggedShapeOpsSuiteTest() {
    ContextPtr context = GetCpuContext();
    const std::vector<int32_t> row_splits1 = {0, 2, 5, 6};
    const std::vector<int32_t> row_ids1 = {0, 0, 1, 1, 1, 2};
    const std::vector<int32_t> row_splits2 = {0, 2, 3, 4, 6, 7, 10};
    const std::vector<int32_t> row_ids2 = {0, 0, 1, 2, 3, 3, 4, 5, 5, 5};
    const std::vector<int32_t> row_splits3 = {0,  2,  3,  5,  8, 9,
                                              12, 13, 15, 15, 16};
    const std::vector<int32_t> row_ids3 = {0, 0, 1, 2, 2, 3, 3, 3,
                                           4, 5, 5, 5, 6, 7, 7, 9};
    std::vector<RaggedShapeLayer> axes;
    axes.emplace_back(RaggedShapeLayer{Array1<int32_t>(context, row_splits1),
                                       Array1<int32_t>(context, row_ids1),
                                       static_cast<int32_t>(row_ids1.size())});
    axes.emplace_back(RaggedShapeLayer{Array1<int32_t>(context, row_splits2),
                                       Array1<int32_t>(context, row_ids2),
                                       static_cast<int32_t>(row_ids2.size())});
    axes.emplace_back(RaggedShapeLayer{Array1<int32_t>(context, row_splits3),
                                       Array1<int32_t>(context, row_ids3),
                                       static_cast<int32_t>(row_ids3.size())});

    simple_shape_ = RaggedShape(axes, true);

    // random_shape_ is on CPU
    random_shape_ = RandomRaggedShape(true,   // set_row_ids
                                      3,      // min_num_axes
                                      4,      // max_num_axes
                                      0,      // min_num_elements
                                      1000);  // max_num_elements
  }

  RaggedShape simple_shape_;
  RaggedShape random_shape_;
};

TEST(RaggedShapeTest, TestConstructFromString) {
  RaggedShape rs(" [ [ x x ] [x] ]");
  Array1<int32_t> row_splits1(GetCpuContext(), std::vector<int32_t>{0, 2, 3});
  K2_LOG(INFO) << rs.RowSplits(1);
  K2_CHECK(Equal(rs.RowSplits(1), row_splits1));

  RaggedShape rs2(" [ [ [ x x ] ] [[x]] ]");
  K2_LOG(INFO) << "rs2 = " << rs2;

  K2_CHECK_EQ(RaggedShape("[ ]").Dim0(), 0);

  ASSERT_THROW(RaggedShape(" [ [ x x ] [x] "), std::runtime_error);
  ASSERT_THROW(RaggedShape(" [ [ x x ] [[x]]] "), std::runtime_error);
  ASSERT_THROW(RaggedShape(" [ [ x [] x ] "), std::runtime_error);
  ASSERT_THROW(RaggedShape(" [ x ] "), std::runtime_error);
  ASSERT_THROW(RaggedShape(" [ x ] [ x ] "), std::runtime_error);
  ASSERT_THROW(RaggedShape(" [ x | x ] "), std::runtime_error);

  for (int i = 0; i < 5; i++) {
    RaggedShape rs = RandomRaggedShape(true,
                                       2,      // min_num_axes
                                       4,      // max_num_axes
                                       0,      // min_num_elements
                                       1000);  // max_num_elements
    std::ostringstream os;
    os << rs;
    RaggedShape rs2;
    std::istringstream is(os.str());
    K2_LOG(INFO) << "Shape is: " << os.str();
    is >> rs2;
    K2_CHECK(is.good());
    // the reason for the || below is that in "[ ]", the number of
    // axes is ambiguous; we assume 2.
    K2_CHECK(Equal(rs, rs2) || rs.NumElements() == 0);
  }
}

TEST(RaggedTest, TestRaggedFromString) {
  Ragged<int32_t> rs(" [ [ 1 2 ] [3] ]");
  Array1<int32_t> row_splits1(GetCpuContext(), std::vector<int32_t>{0, 2, 3});
  K2_LOG(INFO) << rs.RowSplits(1);
  K2_CHECK(Equal(rs.RowSplits(1), row_splits1));
  K2_CHECK_EQ(rs.values.Back(), 3);
  K2_CHECK_EQ(rs.values[0], 1);

  Ragged<int32_t> rs2(" [ [ [ 0 5 ] ] [[10]] ]");
  K2_LOG(INFO) << "rs2 = " << rs2;

  ASSERT_THROW(RaggedShape(" [ [ 0 0 ] [0] "), std::runtime_error);
  ASSERT_THROW(RaggedShape(" [ [ 0 0 ] [[0]]] "), std::runtime_error);
  ASSERT_THROW(RaggedShape(" [ [ 0 [] 0 ] "), std::runtime_error);
  ASSERT_THROW(RaggedShape(" [ 0 ] "), std::runtime_error);
  ASSERT_THROW(RaggedShape(" [ 0 ] [ 0 ] "), std::runtime_error);
  ASSERT_THROW(RaggedShape(" [ 0 | 0 ] "), std::runtime_error);

  for (int32_t i = 0; i < 5; i++) {
    Ragged<int32_t> r = RandomRagged<int32_t>();
    std::ostringstream os;
    os << r;
    Ragged<int32_t> r2(os.str());
    // the reason for the || below is that in "[ ]", the number of
    // axes is ambiguous; we assume 2.
    K2_CHECK(Equal(r, r2) || r.values.Dim() == 0);
  }
}

template <typename T>
void TestMaxPerSubListTest() {
  ContextPtr cpu = GetCpuContext();  // will be used to copy data
  for (auto &context : {GetCpuContext(), GetCudaContext()}) {
    {
      // empty case
      const std::vector<int32_t> row_splits = {0};
      RaggedShapeLayer shape_dim;
      shape_dim.row_splits = Array1<int32_t>(context, row_splits);
      shape_dim.cached_tot_size = 0;
      std::vector<RaggedShapeLayer> axes = {shape_dim};
      RaggedShape shape(axes, true);
      Array1<T> values(context, 0);
      Ragged<T> ragged(shape, values);

      int32_t num_rows = ragged.shape.Dim0();
      ASSERT_EQ(num_rows, 0);
      Array1<T> max_values(context, num_rows);
      // just run to check if there's any error
      MaxPerSublist(ragged, 1, &max_values);
      EXPECT_EQ(max_values.Dim(), 0);
    }

    {
      const std::vector<int32_t> row_splits = {0, 2, 2, 5, 6};
      RaggedShapeLayer shape_dim;
      shape_dim.row_splits = Array1<int32_t>(context, row_splits);
      shape_dim.cached_tot_size = row_splits.back();
      std::vector<RaggedShapeLayer> axes = {shape_dim};
      RaggedShape shape(axes, true);
      const std::vector<T> values_vec = {1, 3, 2, 8, 0, -1};
      Array1<T> values(context, values_vec);
      Ragged<T> ragged(shape, values);

      int32_t num_rows = ragged.shape.Dim0();
      Array1<T> max_values(context, num_rows);
      T default_value = 2;
      MaxPerSublist(ragged, default_value, &max_values);
      // copy memory from GPU/CPU to CPU
      std::vector<T> cpu_data(max_values.Dim());
      max_values.Context()->CopyDataTo(
          max_values.Dim() * max_values.ElementSize(), max_values.Data(), cpu,
          cpu_data.data());
      std::vector<T> expected_data = {3, default_value, 8, default_value};
      EXPECT_EQ(cpu_data, expected_data);
    }

    {
      // test with random large size
      const int32_t min_num_elements = 2000;
      // not random shape is on CPU
      RaggedShape shape =
          RandomRaggedShape(false, 2, 2, min_num_elements, 5000);
      ASSERT_EQ(shape.NumAxes(), 2);
      RaggedShape gpu_shape;
      if (context->GetDeviceType() == kCuda) {
        // copy shape to GPU
        const Array1<T> &row_splits = shape.RowSplits(1);
        RaggedShapeLayer shape_dim;
        shape_dim.row_splits = row_splits.To(GetCudaContext());
        shape_dim.cached_tot_size = shape.NumElements();
        std::vector<RaggedShapeLayer> axes = {shape_dim};
        gpu_shape = RaggedShape(axes, true);
      }

      int32_t num_elems = shape.NumElements();
      std::vector<T> data(num_elems);
      for (int32_t i = 0; i != 10; ++i) {
        std::iota(data.begin(), data.end(), 0);
        // randomly set data[pos] = num_elems which is
        // greater than any element in data
        int32_t pos = RandInt(0, num_elems - 1);
        data[pos] = num_elems;
        // find the corresponding row
        int32_t num_rows = shape.Dim0();
        const int32_t *row_splits_data = shape.RowSplits(1).Data();
        int32_t row = 0;
        for (int32_t i = 0; i < num_rows; ++i) {
          if (pos >= row_splits_data[i] && pos < row_splits_data[i + 1]) {
            row = i;
            break;
          }
        }

        Array1<T> values(context, data);
        Ragged<T> ragged(context->GetDeviceType() == kCuda ? gpu_shape : shape,
                         values);
        Array1<T> max_values(context, num_rows);
        T default_value = 0;
        MaxPerSublist(ragged, default_value, &max_values);
        EXPECT_EQ(max_values[row], num_elems);
      }
    }
  }
}

TEST(RaggedShapeOpsTest, MaxPerSubListTest) {
  TestMaxPerSubListTest<int32_t>();
}

template <typename T>
void TestArgMaxPerSubListTest() {
  ContextPtr cpu = GetCpuContext();  // will be used to copy data
  for (auto &context : {GetCpuContext(), GetCudaContext()}) {
    {
      // empty case
      const std::vector<int32_t> row_splits_vec = {0};
      Array1<int32_t> row_splits(context, row_splits_vec);
      RaggedShape shape = RaggedShape2(&row_splits, nullptr, -1);
      Array1<T> values(context, 0);
      Ragged<T> ragged(shape, values);

      int32_t num_rows = ragged.shape.Dim0();
      ASSERT_EQ(num_rows, 0);
      Array1<int32_t> argmax_values(context, num_rows);
      // just run to check if there's any error
      ArgMaxPerSublist(ragged, 1, &argmax_values);
      EXPECT_EQ(argmax_values.Dim(), 0);
    }
    {
      // empty case 2
      const std::vector<int32_t> row_splits_vec = {0, 0};
      Array1<int32_t> row_splits(context, row_splits_vec);
      RaggedShape shape = RaggedShape2(&row_splits, nullptr, -1);
      Array1<T> values(context, 0);
      Ragged<T> ragged(shape, values);

      int32_t num_rows = ragged.shape.Dim0();
      ASSERT_EQ(num_rows, 1);
      Array1<int32_t> argmax_values(context, num_rows);
      // just run to check if there's any error
      ArgMaxPerSublist(ragged, 1, &argmax_values);
      EXPECT_EQ(argmax_values.Dim(), 1);
      std::vector<T> expected_data = {-1};
      CheckArrayData(argmax_values, expected_data);
    }
    {
      const std::vector<int32_t> row_splits_vec = {0, 3, 3, 6, 7};
      Array1<int32_t> row_splits(context, row_splits_vec);
      RaggedShape shape = RaggedShape2(&row_splits, nullptr, -1);
      const std::vector<T> values_vec = {1, 3, 3, 2, 1, 0, -1};
      Array1<T> values(context, values_vec);
      Ragged<T> ragged(shape, values);

      int32_t num_rows = ragged.shape.Dim0();
      Array1<T> argmax_values(context, num_rows);
      T default_value = 2;
      ArgMaxPerSublist(ragged, default_value, &argmax_values);
      std::vector<T> expected_data = {2, -1, 3, -1};
      CheckArrayData(argmax_values, expected_data);
    }

    {
      // test with random large size
      ContextPtr cpu = GetCpuContext();
      for (int32_t i = 0; i != 10; ++i) {
        Ragged<int32_t> ragged =
            RandomRagged<int32_t>(0, 1000, 2, 4, 0, 5000).To(context);
        int32_t last_axis = ragged.NumAxes() - 1;
        Array1<int32_t> argmax_values(context,
                                      ragged.RowSplits(last_axis).Dim() - 1);
        int32_t default_value = 2;
        ArgMaxPerSublist(ragged, default_value, &argmax_values);

        ragged = ragged.To(cpu);
        argmax_values = argmax_values.To(cpu);
        Array1<int32_t> row_splits = ragged.RowSplits(last_axis);
        int32_t rows = row_splits.Dim() - 1;
        for (int32_t row = 0; row < rows; row++) {
          int32_t begin = row_splits[row], end = row_splits[row + 1];
          int32_t max_val = 2, best_pos = -1;
          for (int32_t pos = begin; pos < end; pos++) {
            if (ragged.values[pos] >= max_val) {
              max_val = ragged.values[pos];
              best_pos = pos;
            }
          }
          EXPECT_EQ(argmax_values[row], best_pos);
        }
      }
    }
  }
}

TEST(RaggedShapeOpsTest, ArgMaxPerSubListTest) {
  TestArgMaxPerSubListTest<int32_t>();
}

template <typename T>
void TestMinPerSubListTest() {
  ContextPtr cpu = GetCpuContext();  // will be used to copy data
  for (auto &context : {GetCpuContext(), GetCudaContext()}) {
    {
      // empty case
      std::vector<int32_t> row_splits_vec = {0};
      Array1<T> row_splits(context, row_splits_vec);
      RaggedShape shape = RaggedShape2(&row_splits, nullptr, -1);
      Array1<T> values(context, 0);
      Ragged<T> ragged(shape, values);

      int32_t num_rows = ragged.shape.Dim0();
      ASSERT_EQ(num_rows, 0);
      Array1<T> min_values(context, num_rows);
      // just run to check if there's any error
      MinPerSublist(ragged, 1, &min_values);
      EXPECT_EQ(min_values.Dim(), 0);
    }

    {
      std::vector<int32_t> row_splits_vec = {0, 2, 2, 5, 6};
      Array1<T> row_splits(context, row_splits_vec);
      RaggedShape shape = RaggedShape2(&row_splits, nullptr, -1);
      const std::vector<T> values_vec = {1, 3, 3, 8, 4, -1};
      Array1<T> values(context, values_vec);
      Ragged<T> ragged(shape, values);

      int32_t num_rows = ragged.shape.Dim0();
      Array1<T> min_values(context, num_rows);
      T default_value = 2;
      MinPerSublist(ragged, default_value, &min_values);
      // copy memory from GPU/CPU to CPU
      min_values = min_values.To(cpu);
      std::vector<T> cpu_data(min_values.Data(),
                              min_values.Data() + min_values.Dim());
      std::vector<T> expected_data = {1, default_value, default_value, -1};
      EXPECT_EQ(cpu_data, expected_data);
    }

    // May add tests for random large size? (but maybe it's fine to not add as
    // we have tested large cases in MaxPerSubList)
  }
}

TEST(RaggedShapeOpsTest, MinPerSubListTest) {
  TestMinPerSubListTest<int32_t>();
}

template <typename T>
void TestAndOrPerSubListTest() {
  ContextPtr cpu = GetCpuContext();  // will be used to copy data
  for (auto &context : {GetCpuContext(), GetCudaContext()}) {
    {
      // And
      const std::vector<int32_t> row_splits = {0, 2, 2, 5, 6};
      RaggedShapeLayer shape_dim;
      shape_dim.row_splits = Array1<int32_t>(context, row_splits);
      shape_dim.cached_tot_size = row_splits.back();
      std::vector<RaggedShapeLayer> axes = {shape_dim};
      RaggedShape shape(axes, true);
      const std::vector<T> values_vec = {1, 3, 3, 6, 11, 0};
      Array1<T> values(context, values_vec);
      Ragged<T> ragged(shape, values);

      int32_t num_rows = ragged.shape.Dim0();
      Array1<T> dst(context, num_rows);
      T default_value = -1;
      AndPerSublist(ragged, default_value, &dst);
      // copy memory from GPU/CPU to CPU
      dst = dst.To(cpu);
      std::vector<T> cpu_data(dst.Data(), dst.Data() + dst.Dim());
      std::vector<T> expected_data = {1, -1, 2, 0};
      EXPECT_EQ(cpu_data, expected_data);
    }

    {
      // Or
      const std::vector<int32_t> row_splits = {0, 2, 2, 5, 6};
      RaggedShapeLayer shape_dim;
      shape_dim.row_splits = Array1<int32_t>(context, row_splits);
      shape_dim.cached_tot_size = row_splits.back();
      std::vector<RaggedShapeLayer> axes = {shape_dim};
      RaggedShape shape(axes, true);
      const std::vector<T> values_vec = {1, 3, 3, 4, 6, 0};
      Array1<T> values(context, values_vec);
      Ragged<T> ragged(shape, values);

      int32_t num_rows = ragged.shape.Dim0();
      Array1<T> dst(context, num_rows);
      T default_value = 0;
      OrPerSublist(ragged, default_value, &dst);
      // copy memory from GPU/CPU to CPU
      dst = dst.To(cpu);
      std::vector<T> cpu_data(dst.Data(), dst.Data() + dst.Dim());
      std::vector<T> expected_data = {3, 0, 7, 0};
      EXPECT_EQ(cpu_data, expected_data);
    }
  }
}

TEST(RaggedShapeOpsTest, AndOrPerSubListTest) {
  TestAndOrPerSubListTest<int32_t>();
}

void TestUnsqueeze(const RaggedShape &input_shape) {
  for (auto &context : {GetCpuContext(), GetCudaContext()}) {
    RaggedShape src_shape = input_shape.To(context);
    src_shape.Populate();  // set row_ids
    {
      // axis = 0.
      RaggedShape shape = Unsqueeze(src_shape, 0);
      int32_t dim0 = src_shape.Dim0();
      const std::vector<RaggedShapeLayer> &src_axes = src_shape.Layers();
      const std::vector<RaggedShapeLayer> &dest_axes = shape.Layers();

      {
        const Array1<int32_t> &row_splits0 = dest_axes[0].row_splits;
        std::vector<int32_t> data = {0, dim0};
        CheckArrayData(row_splits0, data);
      }

      {
        const Array1<int32_t> &row_ids0 = dest_axes[0].row_ids;
        std::vector<int32_t> data(dim0, 0);
        CheckArrayData(row_ids0, data);
      }

      {
        for (size_t i = 0; i != src_axes.size(); ++i) {
          CheckArrayData(src_axes[i].row_splits, dest_axes[i + 1].row_splits);
          CheckArrayData(src_axes[i].row_ids, dest_axes[i + 1].row_ids);
        }
      }
    }

    {
      // axis = 1
      int32_t axis = 1;
      RaggedShape shape = Unsqueeze(src_shape, axis);
      int32_t tot_size = shape.TotSize(axis);
      const std::vector<RaggedShapeLayer> &src_axes = src_shape.Layers();
      const std::vector<RaggedShapeLayer> &dest_axes = shape.Layers();

      {
        for (int32_t i = 0; i < axis; ++i) {
          CheckArrayData(src_axes[i].row_splits, dest_axes[i].row_splits);
          CheckArrayData(src_axes[i].row_ids, dest_axes[i].row_ids);
        }
      }

      {
        const Array1<int32_t> &row_splits = dest_axes[axis].row_splits;
        std::vector<int32_t> data(tot_size + 1);
        std::iota(data.begin(), data.end(), 0);
        CheckArrayData(row_splits, data);
      }

      {
        const Array1<int32_t> &row_ids = dest_axes[axis].row_ids;
        std::vector<int32_t> data(tot_size);
        std::iota(data.begin(), data.end(), 0);
        CheckArrayData(row_ids, data);
      }

      {
        for (std::size_t i = axis; i < src_axes.size(); ++i) {
          CheckArrayData(src_axes[i].row_splits, dest_axes[i + 1].row_splits);
          CheckArrayData(src_axes[i].row_ids, dest_axes[i + 1].row_ids);
        }
      }
    }
  }
}

TEST_F(RaggedShapeOpsSuiteTest, TestUnsqueeze) {
  TestUnsqueeze(simple_shape_);
  TestUnsqueeze(random_shape_);
}

TEST(RaggedShapeOpsTest, TestUnsqueezeParallel) {
  for (int32_t i = 0; i < 10; i++) {
    ContextPtr c = (i % 2 == 0 ? GetCpuContext() : GetCudaContext());
    int32_t num_shapes = RandInt(0, 10);

    std::vector<RaggedShape *> orig_shapes;
    for (int32_t i = 0; i < num_shapes; i++)
      orig_shapes.push_back(
          new RaggedShape(RandomRaggedShape(false, 2, 5, 0, 1000).To(c)));
    int32_t axis = 0;  // only one supported for now.
    std::vector<RaggedShape> unsqueezed =
        UnsqueezeParallel(num_shapes, orig_shapes.data(), axis);
    for (int32_t i = 0; i < num_shapes; i++) {
      unsqueezed[i].Check();
      RaggedShape temp = RemoveAxis(unsqueezed[i], axis);
      ASSERT_EQ(Equal(temp, *(orig_shapes[i])), true);
      delete orig_shapes[i];
    }
  }
}

void TestRemoveAxis(const RaggedShape &input_shape) {
  for (auto &context : {GetCpuContext(), GetCudaContext()}) {
    RaggedShape src_shape = input_shape.To(context);
    ASSERT_EQ(src_shape.NumAxes(), 4);
    {
      // axis = 0.
      int32_t axis = 0;
      RaggedShape shape = RemoveAxis(src_shape, axis);
      const std::vector<RaggedShapeLayer> &src_axes = src_shape.Layers();
      const std::vector<RaggedShapeLayer> &dest_axes = shape.Layers();
      ASSERT_EQ(src_axes.size(), 3);
      ASSERT_EQ(dest_axes.size(), 2);

      {
        for (std::size_t i = 0; i != dest_axes.size(); ++i) {
          CheckArrayData(dest_axes[i].row_splits, src_axes[i + 1].row_splits);
          CheckArrayData(dest_axes[i].row_ids, src_axes[i + 1].row_ids);
        }
      }
    }

    {
      // axis = 1
      int32_t axis = 1;
      RaggedShape shape = RemoveAxis(src_shape, axis);
      const std::vector<RaggedShapeLayer> &src_axes = src_shape.Layers();
      const std::vector<RaggedShapeLayer> &dest_axes = shape.Layers();
      ASSERT_EQ(src_axes.size(), 3);
      ASSERT_EQ(dest_axes.size(), 2);

      {
        const Array1<int32_t> &row_splits0 = dest_axes[0].row_splits;
        std::vector<int32_t> data = {0, 3, 7, 10};
        CheckArrayData(row_splits0, data);
      }

      {
        const Array1<int32_t> &row_ids0 = dest_axes[0].row_ids;
        std::vector<int32_t> data = {0, 0, 0, 1, 1, 1, 1, 2, 2, 2};
        CheckArrayData(row_ids0, data);
      }

      {
        for (std::size_t i = 1; i != dest_axes.size(); ++i) {
          CheckArrayData(dest_axes[i].row_splits, src_axes[i + 1].row_splits);
          CheckArrayData(dest_axes[i].row_ids, src_axes[i + 1].row_ids);
        }
      }
    }

    {
      // axis = 3
      int32_t axis = 3;  // the last axis
      RaggedShape shape = RemoveAxis(src_shape, axis);
      const std::vector<RaggedShapeLayer> &src_axes = src_shape.Layers();
      const std::vector<RaggedShapeLayer> &dest_axes = shape.Layers();
      ASSERT_EQ(src_axes.size(), 3);
      ASSERT_EQ(dest_axes.size(), 2);

      {
        for (std::size_t i = 0; i != dest_axes.size(); ++i) {
          CheckArrayData(dest_axes[i].row_splits, src_axes[i].row_splits);
          CheckArrayData(dest_axes[i].row_ids, src_axes[i].row_ids);
        }
      }
    }
  }
}

TEST_F(RaggedShapeOpsSuiteTest, TestRemoveAxis) {
  TestRemoveAxis(simple_shape_);
}

TEST(RaggedShapeOpsTest, TestGetOffsets) {
  for (auto &context : {GetCpuContext(), GetCudaContext()}) {
    for (int32_t i = 0; i != 2; ++i) {
      int32_t num_shape = RandInt(10, 100);
      int32_t num_axes = RandInt(2, 4);
      std::vector<RaggedShape> shape_vec(num_shape);
      std::vector<RaggedShape *> shapes(num_shape);
      for (int32_t j = 0; j != num_shape; ++j) {
        shape_vec[j] =
            RandomRaggedShape(false, num_axes, num_axes, 0, 1000).To(context);
        shapes[j] = &shape_vec[j];
      }
      RaggedShape **shapes_ptr = shapes.data();
      Array2<int32_t> offsets = GetOffsets(num_shape, shapes_ptr);
      ASSERT_EQ(offsets.Dim0(), num_axes + 1);
      ASSERT_EQ(offsets.Dim1(), num_shape + 1);
      auto acc = offsets.Accessor();
      for (int32_t axis = 0; axis <= num_axes; ++axis) {
        int32_t sum = 0;
        for (int32_t j = 0; j <= num_shape; ++j) {
          EXPECT_EQ(acc(axis, j), sum);
          if (j < num_shape) {
            sum += (axis == 0 ? 1 : shape_vec[j].TotSize(axis - 1));
          }
        }
      }
    }
  }
}

// returns a random ragged shape where the dims on axis 1 are all the same
// (so: can be transposed).
RaggedShape RandomRaggedShapeToTranspose(ContextPtr c) {
  ContextPtr c_cpu = GetCpuContext();

  RaggedShape random = RandomRaggedShape(false, 2, 4, 0, 5000).To(c);

  int32_t input_dim0 = random.Dim0(), divisor = 1;
  for (int32_t i = 1; i * i <= input_dim0; i++) {
    if (input_dim0 % i == 0 && i > divisor) divisor = i;
  }

  int32_t output_dim0 = divisor, output_dim1 = input_dim0 / divisor;

  Array1<int32_t> row_splits =
      Range<int32_t>(c, output_dim0 + 1, 0, output_dim1);
  int32_t cached_tot_size = input_dim0;

  RaggedShape top_level_shape =
      RaggedShape2(&row_splits, nullptr, cached_tot_size);
  return ComposeRaggedShapes(top_level_shape, random);
}

TEST(RaggedShapeOpsTest, TestTranspose) {
  ContextPtr cpu = GetCpuContext();  // will be used to copy data
  for (auto &context : {GetCpuContext(), GetCudaContext()}) {
    {
      const std::vector<int32_t> row_splits1_vec = {0, 2, 4, 6};
      const std::vector<int32_t> row_splits2_vec = {0, 3, 4, 7, 8, 10, 12};
      Array1<int32_t> row_splits1(context, row_splits1_vec);
      Array1<int32_t> row_splits2(context, row_splits2_vec);
      RaggedShape src_shape =
          RaggedShape3(&row_splits1, nullptr, -1, &row_splits2, nullptr, -1);
      ASSERT_EQ(src_shape.Dim0(), 3);
      ASSERT_EQ(src_shape.TotSize(1), 6);
      RaggedShape shape = Transpose(src_shape);
      EXPECT_EQ(shape.Dim0(), 2);
      ASSERT_EQ(shape.TotSize(1), 6);
      const std::vector<int32_t> expected_row_splits = {0, 3, 6};
      const std::vector<int32_t> expected_row_ids = {0, 0, 0, 1, 1, 1};
      CheckArrayData(shape.RowSplits(1), expected_row_splits);
      CheckArrayData(shape.RowIds(1), expected_row_ids);
      CheckArrayData(shape.RowSplits(2), {0, 3, 6, 8, 9, 10, 12});
      CheckArrayData(shape.RowIds(2), {0, 0, 0, 1, 1, 1, 2, 2, 3, 4, 5, 5});
    }

    {
      // random case
      for (int32_t j = 0; j != 2; ++j) {
        RaggedShape to_transpose = RandomRaggedShapeToTranspose(context);
        RaggedShape transposed = Transpose(to_transpose);

        if (context->GetDeviceType() != kCpu) {
          to_transpose = to_transpose.To(cpu);
          transposed = transposed.To(cpu);
        }

        for (auto iter = transposed.Iterator(); !iter.Done(); iter.Next()) {
          std::vector<int32_t> index = iter.Value();
          int32_t i = transposed[index];  // Just make sure this doesn't crash,
                                          // don't need the value.
          std::swap(index[0], index[1]);
          i = to_transpose[index];  // don't need the value, just need to make
                                    // sure it's an allowable index.
          ++i;  // this line just suppresses the warning `variable i set but not
                // used`
        }
        for (auto iter = to_transpose.Iterator(); !iter.Done(); iter.Next()) {
          std::vector<int32_t> index = iter.Value();
          std::swap(index[0], index[1]);
          int32_t i = transposed[index];  // don't need the value, just need to
                                          // make sure it's an allowable index.
        }
      }
    }
  }
}

template <typename T>
void TestTransposeRagged() {
  ContextPtr cpu = GetCpuContext();  // will be used to copy data
  for (auto &context : {GetCpuContext(), GetCudaContext()}) {
    // empty case, fsavec with a empty fsa
    {
      const std::vector<int32_t> row_splits1_vec = {0, 0};
      const std::vector<int32_t> row_splits2_vec = {0};
      Array1<int32_t> row_splits1(context, row_splits1_vec);
      Array1<int32_t> row_splits2(context, row_splits2_vec);
      RaggedShape src_shape =
          RaggedShape3(&row_splits1, nullptr, -1, &row_splits2, nullptr, -1);
      ASSERT_EQ(src_shape.Dim0(), 1);
      ASSERT_EQ(src_shape.TotSize(1), 0);

      Array1<T> values_array(context, 0);
      ASSERT_EQ(values_array.Dim(), src_shape.NumElements());

      Ragged<T> ragged(src_shape, values_array);
      Ragged<T> ans = Transpose(ragged);
      RaggedShape shape = ans.shape;
      // Check shape
      ASSERT_EQ(shape.Dim0(), 0);
      ASSERT_EQ(shape.TotSize(1), 0);
      CheckArrayData(shape.RowSplits(1), std::vector<int32_t>({0}));
      CheckArrayData(shape.RowSplits(2), std::vector<int32_t>({0}));
      K2_CHECK_EQ(shape.RowIds(1).Dim(), 0);
      K2_CHECK_EQ(shape.RowIds(2).Dim(), 0);
      // Check values
      K2_CHECK_EQ(ans.values.Dim(), 0);
    }

    // empty case, fsavec without any fsa
    {
      const std::vector<int32_t> row_splits1_vec = {0};
      const std::vector<int32_t> row_splits2_vec = {0};
      Array1<int32_t> row_splits1(context, row_splits1_vec);
      Array1<int32_t> row_splits2(context, row_splits2_vec);
      RaggedShape src_shape =
          RaggedShape3(&row_splits1, nullptr, -1, &row_splits2, nullptr, -1);
      ASSERT_EQ(src_shape.Dim0(), 0);
      ASSERT_EQ(src_shape.TotSize(1), 0);

      Array1<T> values_array(context, 0);
      ASSERT_EQ(values_array.Dim(), src_shape.NumElements());

      Ragged<T> ragged(src_shape, values_array);
      Ragged<T> ans = Transpose(ragged);
      RaggedShape shape = ans.shape;
      // Check shape
      ASSERT_EQ(shape.Dim0(), 0);
      ASSERT_EQ(shape.TotSize(1), 0);
      CheckArrayData(shape.RowSplits(1), std::vector<int32_t>({0}));
      CheckArrayData(shape.RowSplits(2), std::vector<int32_t>({0}));
      K2_CHECK_EQ(shape.RowIds(1).Dim(), 0);
      K2_CHECK_EQ(shape.RowIds(2).Dim(), 0);
      // Check values
      K2_CHECK_EQ(ans.values.Dim(), 0);
    }

    {
      const std::vector<int32_t> row_splits1_vec = {0, 2, 4, 6};
      const std::vector<int32_t> row_splits2_vec = {0, 3, 4, 7, 8, 10, 12};
      Array1<int32_t> row_splits1(context, row_splits1_vec);
      Array1<int32_t> row_splits2(context, row_splits2_vec);
      RaggedShape src_shape =
          RaggedShape3(&row_splits1, nullptr, -1, &row_splits2, nullptr, -1);
      ASSERT_EQ(src_shape.Dim0(), 3);
      ASSERT_EQ(src_shape.TotSize(1), 6);
      std::vector<T> values = {0, 1, 2, 3, 4, 5, 8, 7, 6, 9, 10, 15};
      ASSERT_EQ(values.size(), src_shape.NumElements());
      Array1<T> values_array(context, values);
      Ragged<T> ragged(src_shape, values_array);
      Ragged<T> ans = Transpose(ragged);
      RaggedShape shape = ans.shape;
      // Check shape
      ASSERT_EQ(shape.Dim0(), 2);
      ASSERT_EQ(shape.TotSize(1), 6);
      const std::vector<int32_t> expected_row_splits = {0, 3, 6};
      const std::vector<int32_t> expected_row_ids = {0, 0, 0, 1, 1, 1};
      CheckArrayData(shape.RowSplits(1), expected_row_splits);
      CheckArrayData(shape.RowIds(1), expected_row_ids);
      CheckArrayData(shape.RowSplits(2), {0, 3, 6, 8, 9, 10, 12});
      CheckArrayData(shape.RowIds(2), {0, 0, 0, 1, 1, 1, 2, 2, 3, 4, 5, 5});
      // Check values
      CheckArrayData(ans.values, {0, 1, 2, 4, 5, 8, 6, 9, 3, 7, 10, 15});
    }

    {
      // random case
      for (int32_t j = 0; j != 2; ++j) {
        RaggedShape to_transpose = RandomRaggedShapeToTranspose(context);
        int32_t num_elems = to_transpose.NumElements();
        Array1<T> src_values =
            RandUniformArray1<T>(context, num_elems, 0, 10000);
        Ragged<T> src(to_transpose, src_values);
        Ragged<T> ans = Transpose(src);
        if (context->GetDeviceType() == kCuda) {
          src = src.To(cpu);
          ans = ans.To(cpu);
          to_transpose = to_transpose.To(cpu);
        }
        RaggedShape transposed = ans.shape;

        for (auto iter = transposed.Iterator(); !iter.Done(); iter.Next()) {
          std::vector<int32_t> index = iter.Value();
          T value = ans[index];
          std::swap(index[0], index[1]);
          EXPECT_EQ(value, src[index]);
        }
        for (auto iter = to_transpose.Iterator(); !iter.Done(); iter.Next()) {
          std::vector<int32_t> index = iter.Value();
          T value = src[index];
          std::swap(index[0], index[1]);
          EXPECT_EQ(value, ans[index]);
        }
      }
    }
  }
}
TEST(RaggedTest, TestTransposeRagged) {
  TestTransposeRagged<int32_t>();
  TestTransposeRagged<double>();
}

void TestRaggedShape2(const RaggedShape &shape) {
  ContextPtr cpu = GetCpuContext();  // will be used to copy data
  for (auto &context : {GetCpuContext(), GetCudaContext()}) {
    RaggedShape src_shape = shape.To(context);
    src_shape.Populate();
    ASSERT_GE(src_shape.NumAxes(), 2);
    Array1<int32_t> row_splits = src_shape.RowSplits(1);
    Array1<int32_t> row_ids = src_shape.RowIds(1);
    int32_t cached_tot_size = src_shape.TotSize(1);

    {
      // both row_splits and row_ids are non-null
      RaggedShape result = RaggedShape2(&row_splits, &row_ids, cached_tot_size);
      CheckArrayData(result.RowSplits(1), row_splits);
      CheckArrayData(result.RowIds(1), row_ids);
      EXPECT_EQ(result.TotSize(1), cached_tot_size);
    }
    {
      // both row_splits and row_ids are non-null, cached_tot_size = -1
      RaggedShape result = RaggedShape2(&row_splits, &row_ids, -1);
      CheckArrayData(result.RowSplits(1), row_splits);
      CheckArrayData(result.RowIds(1), row_ids);
      EXPECT_EQ(result.TotSize(1), cached_tot_size);
    }
    {
      // row_ids is null
      RaggedShape result = RaggedShape2(&row_splits, nullptr, cached_tot_size);
      CheckArrayData(result.RowSplits(1), row_splits);
      CheckArrayData(result.RowIds(1), row_ids);
      EXPECT_EQ(result.TotSize(1), cached_tot_size);
    }
    {
      // row_ids is null, cached_tot_size = -1
      RaggedShape result = RaggedShape2(&row_splits, nullptr, -1);
      CheckArrayData(result.RowSplits(1), row_splits);
      CheckArrayData(result.RowIds(1), row_ids);
      EXPECT_EQ(result.TotSize(1), cached_tot_size);
    }

    // note if row_splits == null, then we suppose there's no empty rows after
    // the last row-id in row_ids
    if (row_splits.Dim() == (row_ids.Dim() == 0 ? 1 : row_ids.Back() + 2)) {
      {
        // row_splits is null
        RaggedShape result = RaggedShape2(nullptr, &row_ids, cached_tot_size);
        CheckArrayData(result.RowSplits(1), row_splits);
        CheckArrayData(result.RowIds(1), row_ids);
        EXPECT_EQ(result.TotSize(1), cached_tot_size);
      }
      {
        // row_splits is null, cached_tot_size = -1
        RaggedShape result = RaggedShape2(nullptr, &row_ids, -1);
        CheckArrayData(result.RowSplits(1), row_splits);
        CheckArrayData(result.RowIds(1), row_ids);
        EXPECT_EQ(result.TotSize(1), cached_tot_size);
      }
    }
  }
}

TEST_F(RaggedShapeOpsSuiteTest, TestRaggedShape2) {
  TestRaggedShape2(simple_shape_);
  TestRaggedShape2(random_shape_);
}

void TestRaggedShape3(const RaggedShape &shape) {
  ContextPtr cpu = GetCpuContext();  // will be used to copy data
  for (auto &context : {GetCpuContext(), GetCudaContext()}) {
    RaggedShape src_shape = shape.To(context);
    src_shape.Populate();
    ASSERT_GE(src_shape.NumAxes(), 3);
    Array1<int32_t> row_splits1 = src_shape.RowSplits(1);
    Array1<int32_t> row_ids1 = src_shape.RowIds(1);
    int32_t cached_tot_size1 = src_shape.TotSize(1);
    Array1<int32_t> row_splits2 = src_shape.RowSplits(2);
    Array1<int32_t> row_ids2 = src_shape.RowIds(2);
    int32_t cached_tot_size2 = src_shape.TotSize(2);

    {
      // both row_splits and row_ids are non-null
      RaggedShape result =
          RaggedShape3(&row_splits1, &row_ids1, cached_tot_size1, &row_splits2,
                       &row_ids2, cached_tot_size2);
      CheckArrayData(result.RowSplits(1), row_splits1);
      CheckArrayData(result.RowIds(1), row_ids1);
      EXPECT_EQ(result.TotSize(1), cached_tot_size1);
      CheckArrayData(result.RowSplits(2), row_splits2);
      CheckArrayData(result.RowIds(2), row_ids2);
      EXPECT_EQ(result.TotSize(2), cached_tot_size2);
    }
    {
      // row_ids is non-null, cached_tot_size = -1
      RaggedShape result =
          RaggedShape3(&row_splits1, nullptr, -1, &row_splits2, nullptr, -1);
      CheckArrayData(result.RowSplits(1), row_splits1);
      CheckArrayData(result.RowIds(1), row_ids1);
      EXPECT_EQ(result.TotSize(1), cached_tot_size1);
      CheckArrayData(result.RowSplits(2), row_splits2);
      CheckArrayData(result.RowIds(2), row_ids2);
      EXPECT_EQ(result.TotSize(2), cached_tot_size2);
    }

    // note if row_splits == null, then we suppose there's no empty rows after
    // the last row-id in row_ids
    bool valid1 =
        (row_splits1.Dim() == (row_ids1.Dim() == 0 ? 1 : row_ids1.Back() + 2));
    bool valid2 =
        (row_splits2.Dim() == (row_ids2.Dim() == 0 ? 1 : row_ids2.Back() + 2));
    if (valid1 && valid2) {
      RaggedShape result =
          RaggedShape3(nullptr, &row_ids1, -1, nullptr, &row_ids2, -1);
      CheckArrayData(result.RowSplits(1), row_splits1);
      CheckArrayData(result.RowIds(1), row_ids1);
      EXPECT_EQ(result.TotSize(1), cached_tot_size1);
      CheckArrayData(result.RowSplits(2), row_splits2);
      CheckArrayData(result.RowIds(2), row_ids2);
      EXPECT_EQ(result.TotSize(2), cached_tot_size2);
    }
    // TODO(haowen): add more cases for other branches
  }
}
TEST_F(RaggedShapeOpsSuiteTest, TestRaggedShape3) {
  TestRaggedShape3(simple_shape_);
  TestRaggedShape3(random_shape_);
}

void TestComposeShape(const RaggedShape &shape) {
  ContextPtr cpu = GetCpuContext();  // will be used to copy data
  for (auto &context : {GetCpuContext(), GetCudaContext()}) {
    RaggedShape src_shape = shape.To(context);
    ASSERT_GE(src_shape.NumAxes(), 3);
    Array1<int32_t> row_splits1 = src_shape.RowSplits(1);
    Array1<int32_t> row_ids1 = src_shape.RowIds(1);
    Array1<int32_t> row_splits2 = src_shape.RowSplits(2);
    Array1<int32_t> row_ids2 = src_shape.RowIds(2);

    RaggedShape shape1 = RaggedShape2(&row_splits1, nullptr, -1);
    RaggedShape shape2 = RaggedShape2(&row_splits2, nullptr, -1);

    RaggedShape result = ComposeRaggedShapes(shape1, shape2);

    ASSERT_EQ(result.NumAxes(), 3);

    CheckArrayData(result.RowSplits(1), row_splits1);
    CheckArrayData(result.RowIds(1), row_ids1);
    CheckArrayData(result.RowSplits(2), row_splits2);
    CheckArrayData(result.RowIds(2), row_ids2);
  }
}
TEST_F(RaggedShapeOpsSuiteTest, TestComposeShape) {
  TestComposeShape(simple_shape_);
  TestComposeShape(random_shape_);
}

void TestShapeFromTotSize(const RaggedShape &shape) {
  ContextPtr cpu = GetCpuContext();  // will be used to copy data
  for (auto &context : {GetCpuContext(), GetCudaContext()}) {
    RaggedShape src_shape = shape.To(context);
    ASSERT_GE(src_shape.NumAxes(), 2);

    int32_t num_axes = src_shape.NumAxes();
    std::vector<int32_t> tot_sizes(num_axes);
    for (int32_t i = 0; i != num_axes; ++i) {
      tot_sizes[i] = src_shape.TotSize(i);
    }

    RaggedShape result =
        RaggedShapeFromTotSizes(context, num_axes, tot_sizes.data());

    ASSERT_EQ(result.NumAxes(), num_axes);
    for (int32_t i = 0; i < num_axes; ++i) {
      EXPECT_EQ(result.TotSize(i), src_shape.TotSize(i));
      if (i > 0) {
        EXPECT_EQ(result.RowSplits(i).Dim(), src_shape.RowSplits(i).Dim());
        EXPECT_EQ(result.RowIds(i).Dim(), src_shape.RowIds(i).Dim());
      }
    }
  }
}
TEST_F(RaggedShapeOpsSuiteTest, TestShapeFromTotSize) {
  TestShapeFromTotSize(simple_shape_);
  TestShapeFromTotSize(random_shape_);
}

template <typename T>
void TestRagged() {
  ContextPtr cpu = GetCpuContext();  // will be used to copy data
  for (auto &context : {GetCpuContext(), GetCudaContext()}) {
    {
      // constructed with row_splits and row_ids
      // RaggedTensor4 t = [
      //  [ [[ 1, 2], [4]],  [[3, 0]] ],
      //  [ [[7, 8, 9]], [[6], [3, 5, 7]], [[2]] ],
      //  [ [[3, 4], [], [8]] ]
      // ]
      const std::vector<int32_t> row_splits1 = {0, 2, 5, 6};
      const std::vector<int32_t> row_ids1 = {0, 0, 1, 1, 1, 2};
      const std::vector<int32_t> row_splits2 = {0, 2, 3, 4, 6, 7, 10};
      const std::vector<int32_t> row_ids2 = {0, 0, 1, 2, 3, 3, 4, 5, 5, 5};
      const std::vector<int32_t> row_splits3 = {0,  2,  3,  5,  8, 9,
                                                12, 13, 15, 15, 16};
      const std::vector<int32_t> row_ids3 = {0, 0, 1, 2, 2, 3, 3, 3,
                                             4, 5, 5, 5, 6, 7, 7, 9};
      const std::vector<T> values_vec = {1, 2, 4, 3, 0, 7, 8, 9,
                                         6, 3, 5, 7, 2, 3, 4, 8};
      std::vector<RaggedShapeLayer> axes;
      axes.emplace_back(
          RaggedShapeLayer{Array1<int32_t>(context, row_splits1),
                           Array1<int32_t>(context, row_ids1),
                           static_cast<int32_t>(row_ids1.size())});
      axes.emplace_back(
          RaggedShapeLayer{Array1<int32_t>(context, row_splits2),
                           Array1<int32_t>(context, row_ids2),
                           static_cast<int32_t>(row_ids2.size())});
      axes.emplace_back(
          RaggedShapeLayer{Array1<int32_t>(context, row_splits3),
                           Array1<int32_t>(context, row_ids3),
                           static_cast<int32_t>(row_ids3.size())});

      RaggedShape shape(axes, true);
      Array1<T> values(context, values_vec);
      Ragged<T> ragged(shape, values);

      // test Index(axis, i)
      {
        // values: [[[ 1, 2], [4]], [[3, 0]]]
        Ragged<T> sub_raggged = ragged.Index(0, 0);
        RaggedShape &sub_shape = sub_raggged.shape;
        EXPECT_EQ(sub_shape.NumAxes(), 3);
        const std::vector<std::vector<int32_t>> sub_row_splits_vec = {
            {0, 2, 3}, {0, 2, 3, 5}};
        CheckRowSplits(sub_shape, sub_row_splits_vec);
        const Array1<T> &sub_values = sub_raggged.values;
        const std::vector<T> sub_values_vec = {1, 2, 4, 3, 0};
        CheckArrayData<T>(sub_values, sub_values_vec);
      }
      {
        // values: [[[7, 8, 9]], [[6], [3, 5, 7]], [[2]]]
        Ragged<T> sub_raggged = ragged.Index(0, 1);
        RaggedShape &sub_shape = sub_raggged.shape;
        EXPECT_EQ(sub_shape.NumAxes(), 3);
        const std::vector<std::vector<int32_t>> sub_row_splits_vec = {
            {0, 1, 3, 4}, {0, 3, 4, 7, 8}};
        CheckRowSplits(sub_shape, sub_row_splits_vec);
        const Array1<T> &sub_values = sub_raggged.values;
        const std::vector<T> sub_values_vec = {7, 8, 9, 6, 3, 5, 7, 2};
        CheckArrayData<T>(sub_values, sub_values_vec);
      }
      {
        // values: [[[3, 4], [], [8]]]
        Ragged<T> sub_raggged = ragged.Index(0, 2);
        RaggedShape &sub_shape = sub_raggged.shape;
        EXPECT_EQ(sub_shape.NumAxes(), 3);
        const std::vector<std::vector<int32_t>> sub_row_splits_vec = {
            {0, 3}, {0, 2, 2, 3}};
        CheckRowSplits(sub_shape, sub_row_splits_vec);
        const Array1<T> &sub_values = sub_raggged.values;
        const std::vector<T> sub_values_vec = {3, 4, 8};
        CheckArrayData<T>(sub_values, sub_values_vec);
      }

      // test operator[](const std::vector<int32_t> &indexes)
      if (context->GetDeviceType() == kCpu) {
        {
          std::vector<int32_t> indexes = {0, 0, 0, 0};
          EXPECT_EQ(ragged.shape[indexes], 0);
          EXPECT_EQ(ragged[indexes], 1);
        }
        {
          std::vector<int32_t> indexes = {0, 1, 0, 0};
          EXPECT_EQ(ragged.shape[indexes], 3);
          EXPECT_EQ(ragged[indexes], 3);
        }
        {
          std::vector<int32_t> indexes = {1, 0, 0, 1};
          EXPECT_EQ(ragged.shape[indexes], 6);
          EXPECT_EQ(ragged[indexes], 8);
        }
        {
          std::vector<int32_t> indexes = {1, 1, 1, 0};
          EXPECT_EQ(ragged.shape[indexes], 9);
          EXPECT_EQ(ragged[indexes], 3);
        }
        {
          std::vector<int32_t> indexes = {2, 0, 0, 1};
          EXPECT_EQ(ragged.shape[indexes], 14);
          EXPECT_EQ(ragged[indexes], 4);
        }
        {
          std::vector<int32_t> indexes = {2, 0, 2, 0};
          EXPECT_EQ(ragged.shape[indexes], 15);
          EXPECT_EQ(ragged[indexes], 8);
        }
      }

      const std::vector<std::vector<int32_t>> row_splits_vec = {
          row_splits1, row_splits2, row_splits3};
      // test To(ctx)
      {
        // to GPU
        Ragged<T> other = ragged.To(GetCudaContext());
        CheckRowSplits(other.shape, row_splits_vec);
        CheckArrayData<T>(other.values, values_vec);
      }
      {
        // to CPU
        Ragged<T> other = ragged.To(GetCpuContext());
        CheckRowSplits(other.shape, row_splits_vec);
        CheckArrayData<T>(other.values, values_vec);
      }
    }
  }
}

template <typename T, typename OP = LessThan<T>>
static void CpuSortSublists(const Array1<int32_t> &row_splits, Array1<T> *src) {
  K2_CHECK(src->Context()->GetDeviceType() == kCpu);
  T *p = src->Data();
  OP comp = OP();
  for (int32_t i = 0; i < row_splits.Dim() - 1; ++i) {
    int32_t cur = row_splits[i];
    int32_t next = row_splits[i + 1];
    std::sort(p + cur, p + next, comp);
  }
}

template <typename T, typename OP = LessThan<T>>
static void TestSortSublists() {
  auto cpu_context = GetCpuContext();
  auto cuda_context = GetCudaContext();

  RaggedShape shape = RandomRaggedShape(false,  // set_row_ids
                                        2,      // min_num_axes
                                        4,      // max_num_axes
                                        1,      // min_num_elements
                                        2000);  // max_num_elements

  Array1<T> values =
      RandUniformArray1<T>(shape.Context(), shape.NumElements(), -2000, 2000);
  Ragged<T> ragged(shape, values);
  ragged = ragged.To(cuda_context);
  values = values.To(cpu_context);  // to be sorted by cpu

  Array1<T> unsorted = values.Clone();

  Array1<int32_t> order(ragged.Context(), ragged.values.Dim());
  SortSublists<T, OP>(&ragged, &order);

  Array1<int32_t> &segment = ragged.shape.RowSplits(ragged.NumAxes() - 1);
  CpuSortSublists<T, OP>(segment, &values);

  int32_t n = order.Dim();
  for (int i = 0; i != n; ++i) {
    EXPECT_EQ(values[i], ragged.values[i]);
    EXPECT_EQ(ragged.values[i], unsorted[order[i]]);
  }
}

TEST(RaggedTest, Ragged) {
  TestRagged<int32_t>();
  TestRagged<double>();

  TestSortSublists<int32_t>();
  TestSortSublists<double>();
}

TEST(RaggedShapeOpsTest, TestCat) {
  ContextPtr cpu = GetCpuContext();  // will be used to copy data
  for (auto &context : {GetCpuContext(), GetCudaContext()}) {
    {
      // simple case
      std::vector<RaggedShape> shapes(2);
      std::vector<RaggedShape *> shapes_ptr(2);
      std::vector<std::vector<Array1<int32_t>>> row_splits_vec(2);
      {
        const std::vector<int32_t> row_splits1 = {0, 2, 5, 6};
        const std::vector<int32_t> row_ids1 = {0, 0, 1, 1, 1, 2};
        const std::vector<int32_t> row_splits2 = {0, 2, 3, 4, 6, 7, 10};
        const std::vector<int32_t> row_ids2 = {0, 0, 1, 2, 3, 3, 4, 5, 5, 5};
        Array1<int32_t> splits1(context, row_splits1);
        Array1<int32_t> ids1(context, row_ids1);
        Array1<int32_t> splits2(context, row_splits2);
        Array1<int32_t> ids2(context, row_ids2);
        row_splits_vec[0].push_back(splits1);
        row_splits_vec[1].push_back(splits2);
        shapes[0] = RaggedShape3(&splits1, &ids1, ids1.Dim(), &splits2, &ids2,
                                 ids2.Dim());
        shapes_ptr[0] = &shapes[0];
      }
      {
        const std::vector<int32_t> row_splits1 = {0, 1, 3, 4};
        const std::vector<int32_t> row_ids1 = {0, 1, 1, 2};
        const std::vector<int32_t> row_splits2 = {0, 3, 4, 5, 7};
        const std::vector<int32_t> row_ids2 = {0, 0, 0, 1, 2, 3, 3};
        Array1<int32_t> splits1(context, row_splits1);
        Array1<int32_t> ids1(context, row_ids1);
        Array1<int32_t> splits2(context, row_splits2);
        Array1<int32_t> ids2(context, row_ids2);
        row_splits_vec[0].push_back(splits1);
        row_splits_vec[1].push_back(splits2);
        RaggedShape shape = RaggedShape3(&splits1, &ids1, ids1.Dim(), &splits2,
                                         &ids2, ids2.Dim());
        shapes[1] = RaggedShape3(&splits1, &ids1, ids1.Dim(), &splits2, &ids2,
                                 ids2.Dim());
        shapes_ptr[1] = &shapes[1];
      }

      {
        // axis == 1
        RaggedShape result = Cat(1, 2, shapes_ptr.data());
        std::vector<std::vector<int32_t>> expected_row_splits = {
            {0, 3, 8, 10}, {0, 2, 3, 6, 7, 9, 10, 11, 12, 15, 17}};
        std::vector<std::vector<int32_t>> expected_row_ids = {
            {0, 0, 0, 1, 1, 1, 1, 1, 2, 2},
            {0, 0, 1, 2, 2, 2, 3, 4, 4, 5, 6, 7, 8, 8, 8, 9, 9}};
        for (int32_t i = 0; i < 2; ++i) {
          CheckArrayData(result.RowSplits(i + 1), expected_row_splits[i]);
          CheckArrayData(result.RowIds(i + 1), expected_row_ids[i]);
        }
      }

      {
        // axis == 0
        RaggedShape result = Cat(0, 2, shapes_ptr.data());

        // get result splits with `SpliceRowSplits` and get result row-ids with
        // `RowSplitsToRowIds``
        std::vector<Array1<int32_t>> result_splits;
        std::vector<Array1<int32_t>> result_ids;
        for (auto i = 0; i < 2; ++i) {
          std::vector<const Array1<int32_t> *> splits_ptr = {
              &row_splits_vec[i][0], &row_splits_vec[i][1]};
          Array1<int32_t> curr_row_splits =
              SpliceRowSplits(2, splits_ptr.data());
          result_splits.push_back(curr_row_splits);
          Array1<int32_t> curr_row_ids(context, curr_row_splits.Back());
          RowSplitsToRowIds(curr_row_splits, &curr_row_ids);
          result_ids.push_back(curr_row_ids);
        }
        for (int32_t i = 0; i < 2; ++i) {
          CheckArrayData(result.RowSplits(i + 1), result_splits[i]);
          CheckArrayData(result.RowIds(i + 1), result_ids[i]);
        }
      }
    }

    {
      // test with random large size
      for (int32_t i = 0; i < 2; ++i) {
        int32_t num_shape = RandInt(2, 100);
        int32_t num_axes = RandInt(2, 4);
        std::vector<RaggedShape> shape_vec(num_shape);
        std::vector<RaggedShape *> shapes(num_shape);
        for (int32_t j = 0; j != num_shape; ++j) {
          shape_vec[j] =
              RandomRaggedShape(true, num_axes, num_axes, 0, 1000).To(context);
          shapes[j] = &shape_vec[j];
        }
        // only test case axis == 0, test axis==1 with simple case is good
        // enough as it just calls Stack
        RaggedShape result = Cat(0, num_shape, shapes.data());
        ASSERT_EQ(result.NumAxes(), num_axes);

        // get result splits with `SpliceRowSplits` and get result row-ids with
        // `RowSplitsToRowIds``
        std::vector<Array1<int32_t>> result_splits;
        std::vector<Array1<int32_t>> result_ids;
        for (int32_t axis = 1; axis < num_axes; ++axis) {
          std::vector<Array1<int32_t>> splits_vec(num_shape);
          std::vector<const Array1<int32_t> *> splits_vec_ptr(num_shape);
          for (int32_t n = 0; n != num_shape; ++n) {
            splits_vec[n] = shape_vec[n].RowSplits(axis);
            splits_vec_ptr[n] = &splits_vec[n];
          }
          Array1<int32_t> curr_row_splits =
              SpliceRowSplits(num_shape, splits_vec_ptr.data());
          result_splits.push_back(curr_row_splits);
          Array1<int32_t> curr_row_ids(context, curr_row_splits.Back());
          RowSplitsToRowIds(curr_row_splits, &curr_row_ids);
          result_ids.push_back(curr_row_ids);
        }

        // check data
        for (int32_t axis = 1; axis < num_axes; ++axis) {
          CheckArrayData(result.RowSplits(axis), result_splits[axis - 1]);
          CheckArrayData(result.RowIds(axis), result_ids[axis - 1]);
        }
      }
    }
  }
}

template <typename T>
void TestCatRagged() {
  ContextPtr cpu = GetCpuContext();  // will be used to copy data
  for (auto &context : {GetCpuContext(), GetCudaContext()}) {
    // TODO(haowen): remove duplicate code in TestCat above.
    // test with simple case could be good enough, as we have tested
    // Cat(RaggedShape&) already.
    std::vector<Ragged<T>> ragged_vec(2);
    std::vector<Ragged<T> *> ragged(2);
    std::vector<std::vector<Array1<int32_t>>> row_splits_vec(2);
    {
      const std::vector<int32_t> row_splits1 = {0, 2, 5, 6};
      const std::vector<int32_t> row_ids1 = {0, 0, 1, 1, 1, 2};
      const std::vector<int32_t> row_splits2 = {0, 2, 3, 4, 6, 7, 10};
      const std::vector<int32_t> row_ids2 = {0, 0, 1, 2, 3, 3, 4, 5, 5, 5};
      const std::vector<T> values_vec = {1, 2, 5, 7, 9, 10, 12, 14, 15, 18};
      Array1<int32_t> splits1(context, row_splits1);
      Array1<int32_t> ids1(context, row_ids1);
      Array1<int32_t> splits2(context, row_splits2);
      Array1<int32_t> ids2(context, row_ids2);
      RaggedShape shape = RaggedShape3(&splits1, &ids1, ids1.Dim(), &splits2,
                                       &ids2, ids2.Dim());
      Array1<T> values(context, values_vec);
      ragged_vec[0] = Ragged<T>(shape, values);
      ragged[0] = &ragged_vec[0];
    }

    {
      const std::vector<int32_t> row_splits1 = {0, 1, 3, 4};
      const std::vector<int32_t> row_ids1 = {0, 1, 1, 2};
      const std::vector<int32_t> row_splits2 = {0, 3, 4, 5, 7};
      const std::vector<int32_t> row_ids2 = {0, 0, 0, 1, 2, 3, 3};
      const std::vector<T> values_vec = {20, 21, 23, 28, 30, 32, 35};
      Array1<int32_t> splits1(context, row_splits1);
      Array1<int32_t> ids1(context, row_ids1);
      Array1<int32_t> splits2(context, row_splits2);
      Array1<int32_t> ids2(context, row_ids2);
      RaggedShape shape = RaggedShape3(&splits1, &ids1, ids1.Dim(), &splits2,
                                       &ids2, ids2.Dim());
      Array1<T> values(context, values_vec);
      ragged_vec[1] = Ragged<T>(shape, values);
      ragged[1] = &ragged_vec[1];
    }

    {
      // axis == 0
      Ragged<T> result = Cat(0, 2, ragged.data());
      std::vector<std::vector<int32_t>> expected_row_splits = {
          {0, 2, 5, 6, 7, 9, 10}, {0, 2, 3, 4, 6, 7, 10, 13, 14, 15, 17}};
      std::vector<std::vector<int32_t>> expected_row_ids = {
          {0, 0, 1, 1, 1, 2, 3, 4, 4, 5},
          {0, 0, 1, 2, 3, 3, 4, 5, 5, 5, 6, 6, 6, 7, 8, 9, 9}};
      for (int32_t i = 0; i < 2; ++i) {
        CheckArrayData(result.RowSplits(i + 1), expected_row_splits[i]);
        CheckArrayData(result.RowIds(i + 1), expected_row_ids[i]);
      }
      std::vector<T> expected_data = {1,  2,  5,  7,  9,  10, 12, 14, 15,
                                      18, 20, 21, 23, 28, 30, 32, 35};
      CheckArrayData(result.values, expected_data);
    }

    {
      // axis == 1
      Ragged<T> result = Cat(1, 2, ragged.data());
      std::vector<std::vector<int32_t>> expected_row_splits = {
          {0, 3, 8, 10}, {0, 2, 3, 6, 7, 9, 10, 11, 12, 15, 17}};
      std::vector<std::vector<int32_t>> expected_row_ids = {
          {0, 0, 0, 1, 1, 1, 1, 1, 2, 2},
          {0, 0, 1, 2, 2, 2, 3, 4, 4, 5, 6, 7, 8, 8, 8, 9, 9}};
      for (int32_t i = 0; i < 2; ++i) {
        CheckArrayData(result.RowSplits(i + 1), expected_row_splits[i]);
        CheckArrayData(result.RowIds(i + 1), expected_row_ids[i]);
      }
      std::vector<T> expected_data = {1,  2,  5,  20, 21, 23, 7,  9, 10,
                                      12, 28, 30, 14, 15, 18, 32, 35};
      CheckArrayData(result.values, expected_data);
    }
  }
}
TEST(RaggedTest, TestCatRagged) {
  TestCatRagged<int32_t>();
  TestCatRagged<double>();
}

void CheckResultOfIndex(const ContextPtr &context, RaggedShape shape,
                        Array1<int32_t> new2old, RaggedShape result) {
  K2_CHECK(context->IsCompatible(*shape.Context()));
  ContextPtr cpu = GetCpuContext();  // will use to copy data
  int32_t num_axes = shape.NumAxes();
  int32_t src_dim0 = shape.Dim0(), result_dim0 = result.Dim0();
  EXPECT_EQ(result_dim0, new2old.Dim());

  result.Check();

  for (int32_t i = 0; i < result_dim0; i++) {
    RaggedShape result_part = Arange(result, 0, i, i + 1);
    if (new2old[i] == -1) {
      K2_CHECK_EQ(0, result_part.TotSize(1));
    } else {
      RaggedShape src_part = Arange(shape, 0, new2old[i], new2old[i] + 1);
      K2_CHECK_EQ(true, Equal(src_part, result_part));
    }
  }
}

TEST(RaggedShapeOpsTest, TestIndex) {
  for (int i = 0; i < 5; i++) {
    ContextPtr cpu = GetCpuContext();  // will be used to copy data
    for (auto &context : {GetCpuContext(), GetCudaContext()}) {
      {
        // simple case
        const std::vector<int32_t> row_splits1 = {0, 2, 5, 6};
        const std::vector<int32_t> row_ids1 = {0, 0, 1, 1, 1, 2};
        const std::vector<int32_t> row_splits2 = {0, 2, 3, 4, 6, 7, 10};
        const std::vector<int32_t> row_ids2 = {0, 0, 1, 2, 3, 3, 4, 5, 5, 5};

        Array1<int32_t> splits1(context, row_splits1);
        Array1<int32_t> ids1(context, row_ids1);
        Array1<int32_t> splits2(context, row_splits2);
        Array1<int32_t> ids2(context, row_ids2);
        RaggedShape shape = RaggedShape3(&splits1, &ids1, ids1.Dim(), &splits2,
                                         &ids2, ids2.Dim());

        std::vector<int32_t> new2old_vec = {2, 1};
        Array1<int32_t> new2old(context, new2old_vec);
        Array1<int32_t> value_indexes_out;
        RaggedShape result = Index(shape, 0, new2old, &value_indexes_out);
        // fsa 2, state_idx01 {5}, arc_idx012 {7, 8, 9}
        // fsa 1, state_idx01 {2, 3, 4}, arc_idx012 {{3},{4, 5}, {6}}
        CheckArrayData(value_indexes_out,
                       std::vector<int32_t>{7, 8, 9, 3, 4, 5, 6});
        CheckResultOfIndex(context, shape, new2old, result);
      }

      {
        // test with random large size
        for (int32_t i = 0; i < 2; ++i) {
          int32_t num_axes = RandInt(2, 4);
          RaggedShape shape =
              RandomRaggedShape(true, num_axes, num_axes, 0, 1000).To(context);
          int32_t dim0 = shape.Dim0(), result_dim0 = RandInt(0, 10);
          if (dim0 == 0) result_dim0 = 0;
          std::vector<int32_t> new2old_vec(result_dim0);
          for (int i = 0; i < result_dim0; i++)
            new2old_vec[i] = RandInt(-1, dim0 - 1);
          Array1<int32_t> new2old(context, new2old_vec);
          Array1<int32_t> value_indexes;
          RaggedShape result = Index(shape, 0, new2old, &value_indexes);
          CheckResultOfIndex(context, shape, new2old, result);
          K2_LOG(INFO) << "Value_indexes = " << value_indexes;
        }
      }
    }
  }
}

TEST(RaggedShapeOpsTest, TestIndexAxis1) {
  for (auto &context : {GetCpuContext(), GetCudaContext()}) {
    {
      Ragged<int32_t> input =
          Ragged<int32_t>(" [ [ 1 2 ] [ 3 4 5 ] [ 6 7 ] [ ] ]")
              .To(context);  // NOLINT
      Array1<int32_t> indexes = Array1<int32_t>(" [ 1 0 4 2 6 5 ]").To(context);
      Ragged<int32_t> output =
          Ragged<int32_t>(" [ [ 2 1 ] [ 5 3 ] [ 7 6 ] [ ] ]")
              .To(context);  // NOLINT

      Ragged<int32_t> indexed = Index(input, 1, indexes);
      EXPECT_EQ(Equal(output, indexed), true);
    }
  }
}

TEST(GetTransposeReordering, NoDuplicates) {
  //       col0  col1  col2  col3  col4  col5
  // row0                           a0    b1
  // row1   c2    d3                      e4
  // row2                     f5
  // row3   g6          h7          i8
  // row4                                 j9
  // row5         k10               l11
  std::vector<int32_t> col_indexes{4, 5, 0, 1, 5, 3, 0, 2, 4, 5, 1, 4};
  std::vector<int32_t> _row_splits{0, 2, 5, 6, 9, 10, 12};
  for (auto &context : {GetCpuContext(), GetCudaContext()}) {
    Array1<int32_t> row_splits(context, _row_splits);
    RaggedShape shape = RaggedShape2(&row_splits, nullptr, -1);
    Array1<int32_t> values(context, col_indexes);

    Ragged<int32_t> ragged(shape, values);
    Array1<int32_t> order = GetTransposeReordering(ragged, 6);
    CheckArrayData(order, {2, 6, 3, 10, 7, 5, 0, 8, 11, 1, 4, 9});
    EXPECT_TRUE(context->IsCompatible(*order.Context()));
  }
}

TEST(GetTransposeReordering, ThreeAxesEmptyCase) {
  for (auto &context : {GetCpuContext(), GetCudaContext()}) {
    Ragged<int32_t> ragged("[ [ [ ] ] ]");
    ragged = ragged.To(context);
    Array1<int32_t> order = GetTransposeReordering(ragged, 0);
  }
}

TEST(GetTransposeReordering, NoDuplicatesThreeAxes) {
  //       col0  col1  col2  col3  col4  col5
  // row0         a0          b1
  // row1   c2          d3
  // row2         e4
  // row3   f5    g6          h7
  // row4                                  i8
  // row5                            j9    k10
  for (auto &context : {GetCpuContext(), GetCudaContext()}) {
    Array1<int32_t> col_indexes(
        context, std::vector<int32_t>{1, 3, 0, 2, 1, 0, 1, 3, 5, 4, 5});
    Array1<int32_t> row_splits1(context, std::vector<int32_t>{0, 4, 6});
    Array1<int32_t> row_splits2(context,
                                std::vector<int32_t>{0, 2, 4, 5, 8, 9, 11});
    RaggedShape shape =
        RaggedShape3(&row_splits1, nullptr, -1, &row_splits2, nullptr, -1);
    Ragged<int32_t> ragged(shape, col_indexes);
    Array1<int32_t> order = GetTransposeReordering(ragged, 6);
    CheckArrayData(order, {2, 5, 0, 4, 6, 3, 1, 7, 9, 8, 10});
    EXPECT_TRUE(context->IsCompatible(*order.Context()));
  }
}

TEST(GetTransposeReordering, WithDuplicates) {
  //       col0   col1   col2    col3      col4      col5
  // row0         a0,a1         b2,b3,b4
  // row1  c5,c6          d7
  // row2         e8
  // row3   f9   g10,g11         h12
  // row4                                i13,i14,i15
  // row5                        j16                  k17
  std::vector<int32_t> col_indexes{1, 1, 3, 3, 3, 0, 0, 2, 1,
                                   0, 1, 1, 3, 4, 4, 4, 3, 5};
  std::vector<int32_t> _row_splits{0, 5, 8, 9, 13, 16, 18};
  for (auto &context : {GetCpuContext(), GetCudaContext()}) {
    Array1<int32_t> row_splits(context, _row_splits);
    RaggedShape shape = RaggedShape2(&row_splits, nullptr, -1);
    Array1<int32_t> values(context, col_indexes);
    Ragged<int32_t> ragged(shape, values);
    Array1<int32_t> order = GetTransposeReordering(ragged, 6);
    CheckArrayData(
        order, {5, 6, 9, 0, 1, 8, 10, 11, 7, 2, 3, 4, 12, 16, 13, 14, 15, 17});
    EXPECT_TRUE(context->IsCompatible(*order.Context()));
  }
}

TEST(GetTransposeReordering, WithDuplicatesThreeAxes) {
  //       col0   col1   col2    col3      col4      col5
  // row0         a0,a1         b2,b3,b4
  // row1  c5,c6          d7
  // row2         e8
  // row3   f9   g10,g11         h12
  // row4                                i13,i14,i15
  // row5                                 j16         k17
  for (auto &context : {GetCpuContext(), GetCudaContext()}) {
    Array1<int32_t> col_indexes(
        context, std::vector<int32_t>{1, 1, 3, 3, 3, 0, 0, 2, 1, 0, 1, 1, 3, 4,
                                      4, 4, 4, 5});
    Array1<int32_t> row_splits1(context, std::vector<int32_t>{0, 4, 6});
    Array1<int32_t> row_splits2(context,
                                std::vector<int32_t>{0, 5, 8, 9, 13, 16, 18});
    RaggedShape shape =
        RaggedShape3(&row_splits1, nullptr, -1, &row_splits2, nullptr, -1);
    Ragged<int32_t> ragged(shape, col_indexes);
    Array1<int32_t> order = GetTransposeReordering(ragged, 6);
    CheckArrayData(
        order, {5, 6, 9, 0, 1, 8, 10, 11, 7, 2, 3, 4, 12, 13, 14, 15, 16, 17});
    EXPECT_TRUE(context->IsCompatible(*order.Context()));
  }
}

TEST(GetTransposeReordering, RandomFsaVecTest) {
  for (int32_t iter = 0; iter != 8; ++iter) {
    for (auto &context : {GetCpuContext(), GetCudaContext()}) {
      int n = RandInt(100, 200);
      int32_t min_num_fsas = n;
      int32_t max_num_fsas = n * 2;
      bool acyclic = false;
      int32_t max_symbol = 100;
      int32_t min_num_arcs = min_num_fsas * 10;
      int32_t max_num_arcs = max_num_fsas * 20;

      FsaVec fsas = RandomFsaVec(min_num_fsas, max_num_fsas, acyclic,
                                 max_symbol, min_num_arcs, max_num_arcs);
      fsas = fsas.To(context);
      Array1<int32_t> dest_states = GetDestStates(fsas, true);
      Ragged<int32_t> dest_states_tensor(fsas.shape, dest_states);
      int32_t num_states = fsas.TotSize(1);
      int32_t num_arcs = fsas.TotSize(2);
      Array1<int32_t> order =
          GetTransposeReordering(dest_states_tensor, num_states);
      Sort(&order);
      ASSERT_EQ(order.Dim(), num_arcs);
      Array1<int32_t> expected = Range<int32_t>(context, num_arcs, 0);
      CheckArrayData(order, expected);
    }
  }
}

TEST(ChangeSublistSize, TwoAxes) {
  for (auto &context : {GetCpuContext(), GetCudaContext()}) {
    Array1<int32_t> row_splits1(context, std::vector<int32_t>{0, 2, 5});
    RaggedShape src = RaggedShape2(&row_splits1, nullptr, -1);

    int32_t size_delta = 2;
    RaggedShape dst = ChangeSublistSize(src, size_delta);
    CheckArrayData(dst.RowSplits(1), std::vector<int32_t>{0, 4, 9});

    size_delta = -2;
    dst = ChangeSublistSize(src, size_delta);
    CheckArrayData(dst.RowSplits(1), std::vector<int32_t>{0, 0, 1});

    size_delta = 0;
    dst = ChangeSublistSize(src, size_delta);
    CheckArrayData(dst.RowSplits(1), std::vector<int32_t>{0, 2, 5});
  }
}

TEST(ChangeSublistSizePinned, TwoAxes) {
  for (auto &context : {GetCpuContext(), GetCudaContext()}) {
    {
      Array1<int32_t> row_splits1(context, std::vector<int32_t>{0, 2, 5, 5});
      RaggedShape src = RaggedShape2(&row_splits1, nullptr, -1);

      int32_t size_delta = 2;
      RaggedShape dst = ChangeSublistSizePinned(src, size_delta);
      CheckArrayData(dst.RowSplits(1), std::vector<int32_t>{0, 4, 9, 9});

      size_delta = -3;
      dst = ChangeSublistSizePinned(src, size_delta);
      CheckArrayData(dst.RowSplits(1), std::vector<int32_t>{0, 0, 0, 0});

      size_delta = 0;
      dst = ChangeSublistSizePinned(src, size_delta);
      CheckArrayData(dst.RowSplits(1), std::vector<int32_t>{0, 2, 5, 5});
    }
  }
}

TEST(ChangeSublistSize, ThreeAxes) {
  for (auto &context : {GetCpuContext(), GetCudaContext()}) {
    /*
     [
       [ [x, x, x], [x, x] ]
       [ [x], [x, x], [x, x, x] ]
     ]
     */
    Array1<int32_t> row_splits1(context, std::vector<int32_t>{0, 2, 5});
    Array1<int32_t> row_splits2(context,
                                std::vector<int32_t>{0, 3, 5, 6, 8, 11});
    RaggedShape src =
        RaggedShape3(&row_splits1, nullptr, -1, &row_splits2, nullptr, -1);

    int32_t size_delta = 2;
    RaggedShape dst = ChangeSublistSize(src, size_delta);
    CheckArrayData(dst.RowSplits(2), std::vector<int32_t>{0, 5, 9, 12, 16, 21});

    // it is an error to use -2 here
    // because the state (state_idx01 == 2) has only 1 entry
    size_delta = -1;

    dst = ChangeSublistSize(src, size_delta);
    CheckArrayData(dst.RowSplits(2), std::vector<int32_t>{0, 2, 3, 3, 4, 6});

    size_delta = 0;
    dst = ChangeSublistSize(src, size_delta);
    CheckArrayData(dst.RowSplits(2), std::vector<int32_t>{0, 3, 5, 6, 8, 11});
  }
}

TEST(ChangeSublistSizePinned, ThreeAxes) {
  for (auto &context : {GetCpuContext(), GetCudaContext()}) {
    /*
     [
       [ [x, x, x], [x, x] ]
       [ [x], [x, x], [], [x, x, x] ]
     ]
     */
    Array1<int32_t> row_splits1(context, std::vector<int32_t>{0, 2, 6});
    Array1<int32_t> row_splits2(context,
                                std::vector<int32_t>{0, 3, 5, 6, 8, 8, 11});
    RaggedShape src =
        RaggedShape3(&row_splits1, nullptr, -1, &row_splits2, nullptr, -1);

    int32_t size_delta = 2;
    RaggedShape dst = ChangeSublistSizePinned(src, size_delta);
    CheckArrayData(dst.RowSplits(2),
                   std::vector<int32_t>{0, 5, 9, 12, 16, 16, 21});

    size_delta = -2;

    dst = ChangeSublistSizePinned(src, size_delta);
    CheckArrayData(dst.RowSplits(2), std::vector<int32_t>{0, 1, 1, 1, 1, 1, 2});

    size_delta = 0;
    dst = ChangeSublistSizePinned(src, size_delta);
    CheckArrayData(dst.RowSplits(2),
                   std::vector<int32_t>{0, 3, 5, 6, 8, 8, 11});
  }
}

TEST(RaggedShapeOpsTest, TestGetCountsPartitioned) {
  ContextPtr cpu = GetCpuContext();  // will be used to copy data
  for (auto &context : {GetCpuContext(), GetCudaContext()}) {
    // Testing with simple case is good enough as we have tested GetCounts()
    // with random large size and GetCountsPartitioned just calls GetCounts.
    std::vector<int32_t> src_row_splits_vec = {0, 3, 4, 6, 10};
    Array1<int32_t> src_row_splits(context, src_row_splits_vec);
    RaggedShape src_shape = RaggedShape2(&src_row_splits, nullptr, -1);
    std::vector<int32_t> src_values_vec = {0, 1, 0, 2, 5, 5, 7, 7, 9, 7};
    Array1<int32_t> src_values(context, src_values_vec);
    Ragged<int32_t> src(src_shape, src_values);

    std::vector<int32_t> ans_row_splits_vec = {0, 2, 4, 7, 10};
    Array1<int32_t> ans_row_splits(context, ans_row_splits_vec);
    RaggedShape ans_shape = RaggedShape2(&ans_row_splits, nullptr, -1);

    Ragged<int32_t> result = GetCountsPartitioned(src, ans_shape);

    ASSERT_EQ(result.NumAxes(), 2);
    // Check row_splits
    Array1<int32_t> row_splits = result.shape.RowSplits(1).To(cpu);
    std::vector<int32_t> result_row_splits(
        row_splits.Data(), row_splits.Data() + row_splits.Dim());
    EXPECT_EQ(result_row_splits, ans_row_splits_vec);
    // check values
    std::vector<int32_t> expected_data = {2, 1, 1, 0, 0, 2, 0, 3, 0, 1};
    Array1<int32_t> values = result.values.To(cpu);
    std::vector<int32_t> data(values.Data(), values.Data() + values.Dim());
    EXPECT_EQ(data, expected_data);
  }
}

TEST(RaggedShapeOpsTest, TestStack) {
  ContextPtr cpu = GetCpuContext();  // will be used to copy data
  for (auto &context : {GetCpuContext(), GetCudaContext()}) {
    {
      // simple case
      std::vector<RaggedShape> shapes(2);
      std::vector<RaggedShape *> shapes_ptr(2);
      std::vector<std::vector<Array1<int32_t>>> row_splits_vec(2);
      {
        const std::vector<int32_t> row_splits1 = {0, 2, 5, 6};
        const std::vector<int32_t> row_splits2 = {0, 2, 3, 4, 6, 7, 10};
        Array1<int32_t> splits1(context, row_splits1);
        Array1<int32_t> splits2(context, row_splits2);
        row_splits_vec[0].push_back(splits1);
        row_splits_vec[1].push_back(splits2);
        shapes[0] = RaggedShape3(&splits1, nullptr, -1, &splits2, nullptr, -1);
        shapes_ptr[0] = &shapes[0];
      }
      {
        const std::vector<int32_t> row_splits1 = {0, 1, 3, 4};
        const std::vector<int32_t> row_splits2 = {0, 3, 4, 5, 7};
        Array1<int32_t> splits1(context, row_splits1);
        Array1<int32_t> splits2(context, row_splits2);
        row_splits_vec[0].push_back(splits1);
        row_splits_vec[1].push_back(splits2);
        shapes[1] = RaggedShape3(&splits1, nullptr, -1, &splits2, nullptr, -1);
        shapes_ptr[1] = &shapes[1];
      }
      std::vector<std::vector<int32_t>> expected_row_splits = {
          {0, 3, 6},
          {0, 2, 5, 6, 7, 9, 10},
          {0, 2, 3, 4, 6, 7, 10, 13, 14, 15, 17}};

      {
        // axis == 0
        int32_t axis = 0;
        RaggedShape result = Stack(axis, 2, shapes_ptr.data());
        for (int32_t i = 0; i != 3; ++i) {
          CheckArrayData(result.RowSplits(i + 1), expected_row_splits[i]);
        }
        RaggedShape result2 = Stack(axis, 1, shapes_ptr.data());
        RaggedShape orig = result2.Index(0, 0);
        EXPECT_TRUE(Equal(orig, shapes[0]));
      }
      {
        // axis == 1
        int32_t axis = 1;
        RaggedShape result = Stack(axis, 2, shapes_ptr.data());
        RaggedShape transpose = Transpose(result);
        for (int32_t i = 0; i != 3; ++i) {
          CheckArrayData(transpose.RowSplits(i + 1), expected_row_splits[i]);
        }
      }
    }

    {
      // test with random large size
      for (int32_t m = 0; m < 2; ++m) {
        int32_t num_shape = RandInt(2, 100);
        int32_t num_axes = RandInt(2, 4);
        int32_t dim0 = RandInt(1, 100);
        std::vector<RaggedShape> shape_vec(num_shape);
        std::vector<RaggedShape *> shapes(num_shape);
        for (int32_t j = 0; j != num_shape; ++j) {
          RaggedShape shape =
              RandomRaggedShape(false, num_axes, num_axes, 0, 1000).To(context);
          int32_t src_dim0 = shape.Dim0();
          std::vector<int32_t> row_splits_vec(dim0 + 1);
          row_splits_vec[0] = 0;
          for (int32_t n = 1; n < dim0; ++n) {
            row_splits_vec[n] = RandInt(0, src_dim0);
          }
          row_splits_vec[dim0] = src_dim0;
          std::sort(row_splits_vec.begin(), row_splits_vec.end());
          Array1<int32_t> row_splits(context, row_splits_vec);
          RaggedShape first = RaggedShape2(&row_splits, nullptr, -1);
          RaggedShape new_shape = ComposeRaggedShapes(first, shape);
          shape_vec[j] = new_shape;
          shapes[j] = &shape_vec[j];
        }
        std::vector<RaggedShape> cpu_shapes(num_shape);
        for (auto i = 0; i != num_shape; ++i) {
          cpu_shapes[i] = shape_vec[i].To(cpu);
        }

        {
          // axis == 0
          int32_t axis = 0;
          RaggedShape result = Stack(axis, num_shape, shapes.data());
          ASSERT_EQ(result.NumAxes(),
                    num_axes + 2);  // note we append one axis in each shape in
                                    // `shapes` before `Stack`
          ASSERT_EQ(result.Dim0(), num_shape);
          result = result.To(cpu);
          for (auto iter = result.Iterator(); !iter.Done(); iter.Next()) {
            std::vector<int32_t> index = iter.Value();
            int32_t t = result[index];  // don't need the value, just make sure
                                        // it's a valid index.
            int32_t i = index[0];
            index.erase(index.begin());
            // result[i,j,k,l] = (shape[i])[j,k,l]
            i = cpu_shapes[i][index];  // don't need the value, just need to
                                       // make sure it's an allowable index.
          }
        }
        {
          // axis == 1
          int32_t axis = 1;
          RaggedShape result = Stack(axis, num_shape, shapes.data());
          ASSERT_EQ(result.NumAxes(),
                    num_axes + 2);  // note we append one axis in each shape in
                                    // `shapes` before `Stack`
          ASSERT_EQ(result.Dim0(), dim0);
          result = result.To(cpu);
          for (auto iter = result.Iterator(); !iter.Done(); iter.Next()) {
            std::vector<int32_t> index = iter.Value();
            int32_t t = result[index];  // don't need the value, just make sure
                                        // it's a valid index.
            int32_t i = index[1];
            index.erase(index.begin() + 1);
            // result[i,j,k,l] = (shape[j])[i,k,l]
            i = cpu_shapes[i][index];  // don't need the value, just need to
                                       // make sure it's an allowable index.
          }
        }
      }
    }
  }
}

template <typename T>
void TestStackRagged() {
  ContextPtr cpu = GetCpuContext();  // will be used to copy data
  for (auto &context : {GetCpuContext(), GetCudaContext()}) {
    // test with random large size
    for (int32_t m = 0; m < 2; ++m) {
      int32_t num_shape = RandInt(2, 100);
      int32_t num_axes = RandInt(2, 4);
      int32_t dim0 = RandInt(1, 100);
      std::vector<Ragged<T>> ragged_vec(num_shape);
      std::vector<Ragged<T> *> ragged(num_shape);
      for (int32_t j = 0; j != num_shape; ++j) {
        RaggedShape shape =
            RandomRaggedShape(false, num_axes, num_axes, 0, 1000).To(context);
        int32_t src_dim0 = shape.Dim0();
        std::vector<int32_t> row_splits_vec(dim0 + 1);
        row_splits_vec[0] = 0;
        for (int32_t n = 1; n < dim0; ++n) {
          row_splits_vec[n] = RandInt(0, src_dim0);
        }
        row_splits_vec[dim0] = src_dim0;
        std::sort(row_splits_vec.begin(), row_splits_vec.end());
        Array1<int32_t> row_splits(context, row_splits_vec);
        RaggedShape first = RaggedShape2(&row_splits, nullptr, -1);
        RaggedShape new_shape = ComposeRaggedShapes(first, shape);
        int32_t num_elems = new_shape.NumElements();
        Array1<T> src_values =
            RandUniformArray1<T>(context, num_elems, 0, 10000);
        ragged_vec[j] = Ragged<T>(new_shape, src_values);
        ragged[j] = &ragged_vec[j];
      }
      std::vector<Ragged<T>> cpu_ragged_vec(num_shape);
      for (auto j = 0; j != num_shape; ++j) {
        cpu_ragged_vec[j] = ragged_vec[j].To(cpu);
      }

      {
        // axis == 0
        int32_t axis = 0;
        Ragged<T> result = Stack(axis, num_shape, ragged.data());
        ASSERT_EQ(result.NumAxes(),
                  num_axes + 2);  // note we append one axis in each shape in
                                  // `shapes` before `Stack`
        ASSERT_EQ(result.Dim0(), num_shape);
        result = result.To(cpu);
        RaggedShape &shape = result.shape;
        for (auto iter = shape.Iterator(); !iter.Done(); iter.Next()) {
          std::vector<int32_t> index = iter.Value();
          T value = result[index];
          int32_t i = index[0];
          index.erase(index.begin());
          // result[i,j,k,l] = (shape[i])[j,k,l]
          EXPECT_EQ(value, cpu_ragged_vec[i][index]);
        }
      }
      {
        // axis == 1
        int32_t axis = 1;
        Ragged<T> result = Stack(axis, num_shape, ragged.data());
        ASSERT_EQ(result.NumAxes(),
                  num_axes + 2);  // note we append one axis in each shape in
                                  // `shapes` before `Stack`
        ASSERT_EQ(result.Dim0(), dim0);
        result = result.To(cpu);
        RaggedShape &shape = result.shape;
        for (auto iter = shape.Iterator(); !iter.Done(); iter.Next()) {
          std::vector<int32_t> index = iter.Value();
          T value = result[index];
          int32_t j = index[1];
          index.erase(index.begin() + 1);
          // result[i,j,k,l] = (shape[j])[i,k,l]
          EXPECT_EQ(value, cpu_ragged_vec[j][index]);
        }
      }
    }
  }
}

TEST(RaggedTest, TestStackRagged) {
  TestStackRagged<int32_t>();
  TestStackRagged<double>();
}

template <typename T>
void TestUnstackRagged() {
  for (auto &c : {GetCpuContext(), GetCudaContext()}) {
    // two axes
    auto ragged = Ragged<T>(c, "[ [ 10 20 ] [ 30 40 50 ] [ 60 ] ]");
    std::vector<Ragged<T>> out;

    // axis = 0
    Unstack(ragged, 0, &out);
    K2_CHECK(Equal(out[0], Ragged<T>(c, "[ [ 10 20 ] ]")));
    K2_CHECK(Equal(out[1], Ragged<T>(c, "[ [ 30 40 50 ] ]")));
    K2_CHECK(Equal(out[2], Ragged<T>(c, "[ [ 60 ] ]")));

    // axis = 1
    Unstack(ragged, 1, &out);
    K2_CHECK(Equal(out[0], Ragged<T>(c, "[ [ 10 30 60 ] ]")));
    K2_CHECK(Equal(out[1], Ragged<T>(c, "[ [ 20 40 ] ]")));
    K2_CHECK(Equal(out[2], Ragged<T>(c, "[ [ 50 ] ]")));

    // more axes
    ragged = Ragged<T>(c,
                       "[ [ [ [ 1 11 21 ] [ 21 22 ] [ 31 ] ]"
                       "    [ [ 41 ] [ 51 ] ] ]"
                       "  [ [ [ 61 62 63 ] ] ] ]");

    // axis = 0
    Unstack(ragged, 0, &out);
    K2_CHECK(Equal(
        out[0],
        Ragged<T>(c,
                  "[ [ [ 1 11 21 ] [ 21 22 ] [ 31 ] ] [ [ 41 ] [ 51 ] ] ]")));
    K2_CHECK(Equal(out[1], Ragged<T>(c, "[ [ [ 61 62 63 ] ] ]")));

    // axis = 1
    Unstack(ragged, 1, &out);
    K2_CHECK(Equal(
        out[0],
        Ragged<T>(c, "[ [ [ 1 11 21 ] [ 21 22 ] [ 31 ] ] [ [ 61 62 63 ] ] ]")));
    K2_CHECK(Equal(out[1], Ragged<T>(c, "[ [ [ 41 ] [ 51 ] ] [ ] ]")));

    // axis = 2
    Unstack(ragged, 2, &out);
    K2_CHECK(Equal(
        out[0], Ragged<T>(c, "[ [ [ 1 11 21 ] [ 41 ] ] [ [ 61 62 63 ] ] ]")));
    K2_CHECK(Equal(out[1], Ragged<T>(c, "[ [ [ 21 22 ] [ 51 ] ] [ [ ] ] ]")));
    K2_CHECK(Equal(out[2], Ragged<T>(c, "[ [ [ 31 ] [ ] ] [ [ ] ] ]")));

    // axis = 3
    Unstack(ragged, 3, &out);
    K2_CHECK(Equal(out[0],
                   Ragged<T>(c, "[ [ [ 1 21 31 ] [ 41 51 ] ] [ [ 61 ] ] ]")));
    K2_CHECK(Equal(out[1], Ragged<T>(c, "[ [ [ 11 22 ] [ ] ] [ [ 62 ] ] ]")));
    K2_CHECK(Equal(out[2], Ragged<T>(c, "[ [ [ 21 ] [ ] ] [ [ 63 ] ] ]")));
  }
}

TEST(RaggedTest, TestUnstack) {
  TestUnstackRagged<int32_t>();
  TestUnstackRagged<float>();
  TestUnstackRagged<double>();
}

TEST(RaggedTest, TestMaxSize) {
  for (int32_t i = 0; i <= 10; i++) {
    ContextPtr c = (i % 2 == 0 ? GetCpuContext() : GetCudaContext());
    int32_t num_axes = RandInt(2, 4);
    RaggedShape shape =
        RandomRaggedShape(true, num_axes, num_axes, 0, 1000).To(c);
    int32_t axis = RandInt(1, num_axes - 1);
    int32_t max_size = shape.MaxSize(axis);
    if (axis == 0) {
      K2_CHECK(max_size == shape.Dim0());
    } else {
      Array1<int32_t> row_splits = shape.RowSplits(axis).To(GetCpuContext());
      int32_t *row_splits_data = row_splits.Data();
      int32_t m = 0;
      for (int32_t i = 0; i + 1 < row_splits.Dim(); i++) {
        int32_t size = row_splits_data[i + 1] - row_splits_data[i];
        if (size > m) m = size;
      }
      ASSERT_EQ(m, max_size);
    }
  }
}

TEST(RaggedShapeOpsTest, TestMakeTransposable) {
  ContextPtr cpu = GetCpuContext();  // will be used to copy data
  for (auto &context : {GetCpuContext(), GetCudaContext()}) {
    {
      // simple case
      const std::vector<int32_t> row_splits1 = {0, 2, 5, 6, 8};
      // const std::vector<int32_t> row_ids1 = {0, 0, 1, 1, 1, 2, 3, 3};
      const std::vector<int32_t> row_splits2 = {0, 2, 3, 4, 6, 7, 10, 12, 13};
      // const std::vector<int32_t> row_ids2 = {0, 0, 1, 2, 3, 3, 4, 5, 5, 5, 6,
      //                                        6, 7};
      Array1<int32_t> row_splits1_array(context, row_splits1);
      Array1<int32_t> row_splits2_array(context, row_splits2);
      RaggedShape shape = RaggedShape3(&row_splits1_array, nullptr, -1,
                                       &row_splits2_array, nullptr, -1);

      std::vector<std::vector<int32_t>> expected_row_splits = {
          {0, 3, 6, 9, 12}, {0, 2, 3, 3, 4, 6, 7, 10, 10, 10, 12, 13, 13}};
      std::vector<std::vector<int32_t>> expected_row_ids = {
          {0, 0, 0, 1, 1, 1, 2, 2, 2, 3, 3, 3},
          {0, 0, 1, 3, 4, 4, 5, 6, 6, 6, 9, 9, 10}};

      RaggedShape result = MakeTransposable(shape);
      for (int32_t i = 1; i != 3; ++i) {
        CheckArrayData(result.RowSplits(i), expected_row_splits[i - 1]);
        CheckArrayData(result.RowIds(i), expected_row_ids[i - 1]);
      }
    }

    {
      // test with random large size
      for (int32_t i = 0; i < 2; ++i) {
        int32_t num_axes = RandInt(2, 4);
        RaggedShape shape =
            RandomRaggedShape(true, num_axes, num_axes, 0, 1000).To(context);
        int32_t dim0 = shape.Dim0();
        int32_t max_size = shape.MaxSize(1);
        RaggedShape result = MakeTransposable(shape);
        shape = shape.To(cpu);
        result = result.To(cpu);
        EXPECT_EQ(result.Dim0(), dim0);
        EXPECT_EQ(result.TotSize(1), dim0 * max_size);
        // check if every sub list in axis 1 has the same size
        int32_t *row_splits1 = result.RowSplits(1).Data();
        for (int32_t j = 0; j != dim0 + 1; ++j) {
          EXPECT_EQ(row_splits1[j], j * max_size);
        }
        if (num_axes > 2) {
          for (auto iter = shape.Iterator(); !iter.Done(); iter.Next()) {
            const std::vector<int32_t> &index = iter.Value();
            EXPECT_EQ(shape[index], result[index]);
          }
        }
      }
    }
  }
}

TEST(RaggedShapeOpsTest, PrefixTest) {
  for (auto &context : {GetCpuContext(), GetCudaContext()}) {
    {
      // simple case
      const std::vector<int32_t> row_splits1 = {0, 2, 5, 6, 8};
      const std::vector<int32_t> row_splits2 = {0, 2, 3, 4, 6, 7, 10, 12, 13};
      Array1<int32_t> row_splits1_array(context, row_splits1);
      Array1<int32_t> row_splits2_array(context, row_splits2);
      RaggedShape shape = RaggedShape3(&row_splits1_array, nullptr, -1,
                                       &row_splits2_array, nullptr, -1);
      int32_t dim0 = shape.Dim0();
      int32_t num_axes = shape.NumAxes();
      EXPECT_EQ(dim0, 4);
      EXPECT_EQ(num_axes, 3);
      {
        // n == 0
        int32_t n = 0;
        std::vector<std::vector<int32_t>> expected_row_splits = {{0}, {0}};
        RaggedShape result = Prefix(shape, n);
        EXPECT_TRUE(IsCompatible(shape, result));
        EXPECT_EQ(result.Dim0(), n);
        EXPECT_EQ(result.NumAxes(), num_axes);
        for (int32_t i = 1; i != num_axes; ++i) {
          CheckArrayData(result.RowSplits(i), expected_row_splits[i - 1]);
        }
      }

      {
        // n > 0 && n < dim0
        int32_t n = 2;
        std::vector<std::vector<int32_t>> expected_row_splits = {
            {0, 2, 5}, {0, 2, 3, 4, 6, 7}};
        RaggedShape result = Prefix(shape, n);
        EXPECT_TRUE(IsCompatible(shape, result));
        EXPECT_EQ(result.Dim0(), n);
        EXPECT_EQ(result.NumAxes(), num_axes);
        for (int32_t i = 1; i != num_axes; ++i) {
          CheckArrayData(result.RowSplits(i), expected_row_splits[i - 1]);
        }
      }

      {
        // n == dim0
        int32_t n = 4;
        std::vector<std::vector<int32_t>> expected_row_splits = {
            {0, 2, 5}, {0, 2, 3, 4, 6, 7}};
        RaggedShape result = Prefix(shape, n);
        EXPECT_TRUE(IsCompatible(shape, result));
        EXPECT_EQ(result.Dim0(), n);
        EXPECT_EQ(result.NumAxes(), num_axes);
        CheckArrayData(result.RowSplits(1), row_splits1);
        CheckArrayData(result.RowSplits(2), row_splits2);
      }
    }

    {
      // test with random large size
      for (int32_t i = 0; i < 2; ++i) {
        RaggedShape shape = RandomRaggedShape(false, 2, 4, 0, 1000).To(context);
        int32_t dim0 = shape.Dim0();
        int32_t num_axes = shape.NumAxes();
        int32_t n = RandInt(0, dim0);
        RaggedShape result = Prefix(shape, n);
        EXPECT_TRUE(IsCompatible(shape, result));
        EXPECT_EQ(result.Dim0(), n);
        EXPECT_EQ(result.NumAxes(), num_axes);
        // just check row_splits1 here would be fine, as we have tested it with
        // simple case. We just confirm it can run successfully with kinds of
        // different random shapes.
        CheckArrayData(result.RowSplits(1), shape.RowSplits(1).Range(0, n + 1));
      }
    }
  }
}

TEST(RaggedShapeOpsTest, GetPrefixesTest) {
  for (auto &context : {GetCpuContext(), GetCudaContext()}) {
    {
      // test with random large size
      for (int32_t i = 0; i < 2; ++i) {
        RaggedShape shape = RandomRaggedShape(false, 2, 4, 0, 1000).To(context);
        int32_t dim0 = shape.Dim0();
        int32_t num_axes = shape.NumAxes();
        int32_t ans_num = RandInt(0, 10);
        std::vector<int32_t> sizes;
        for (int32_t j = 0; j != ans_num; ++j)
          sizes.push_back(RandInt(0, dim0));
        ASSERT_EQ(sizes.size(), ans_num);
        std::vector<RaggedShape> ans = GetPrefixes(shape, sizes);
        ASSERT_EQ(ans.size(), ans_num);

        for (int32_t j = 0; j != ans_num; ++j) {
          int32_t n = sizes[j];

          RaggedShape ans_j = ans[j];
          EXPECT_TRUE(IsCompatible(shape, ans_j));
          EXPECT_EQ(ans_j.Dim0(), n);
          EXPECT_EQ(ans_j.NumAxes(), num_axes);

          RaggedShape result = Prefix(shape, n);
          EXPECT_TRUE(IsCompatible(shape, result));
          EXPECT_EQ(result.Dim0(), n);
          EXPECT_EQ(result.NumAxes(), num_axes);

          for (int32_t m = 1; m != num_axes; ++m) {
            EXPECT_TRUE(Equal(result.RowSplits(m), ans_j.RowSplits(m)));
          }
        }
      }
    }
  }
}

TEST(RaggedShapeOpsTest, ArangeTest) {
  for (auto &context : {GetCpuContext(), GetCudaContext()}) {
    {
      // simple case
      const std::vector<int32_t> row_splits1 = {0, 2, 3, 4, 6, 7, 10};
      // const std::vector<int32_t> row_ids1 = {0, 0, 1, 2, 3, 3, 4, 5, 5, 5};
      const std::vector<int32_t> row_splits2 = {0,  2,  3,  5,  8, 9,
                                                12, 13, 15, 15, 16};
      // const std::vector<int32_t> row_ids2 = {0, 0, 1, 2, 2, 3, 3, 3,
      // 4, 5, 5, 5, 6, 7, 7, 9};
      Array1<int32_t> row_splits1_array(context, row_splits1);
      Array1<int32_t> row_splits2_array(context, row_splits2);
      RaggedShape shape = RaggedShape3(&row_splits1_array, nullptr, -1,
                                       &row_splits2_array, nullptr, -1);
      std::vector<int32_t> values(shape.NumElements());
      std::iota(values.begin(), values.end(), 10);
      Array1<int32_t> values_array(context, values);
      Ragged<int32_t> ragged(shape, values_array);
      int32_t dim0 = shape.Dim0();
      int32_t num_axes = shape.NumAxes();
      EXPECT_EQ(dim0, 6);
      EXPECT_EQ(num_axes, 3);
      {
        // axis == 0, begin == end
        int32_t axis = 0;
        int32_t begin = 1, end = 1;
        std::vector<std::vector<int32_t>> expected_row_splits = {{0}, {0}};
        std::pair<int32_t, int32_t> value_range;
        RaggedShape result = Arange(shape, axis, begin, end, &value_range);
        EXPECT_TRUE(IsCompatible(shape, result));
        EXPECT_EQ(result.Dim0(), 0);
        EXPECT_EQ(result.NumAxes(), num_axes);
        for (int32_t i = 1; i != num_axes; ++i) {
          CheckArrayData(result.RowSplits(i), expected_row_splits[i - 1]);
        }
        std::pair<int32_t, int32_t> expected_value_range = {1, 1};
        EXPECT_EQ(value_range, expected_value_range);
        EXPECT_EQ(result.NumElements(), value_range.second - value_range.first);

        // test `Arange` for ragged array
        Ragged<int32_t> ragged_result = Arange(ragged, axis, begin, end);
        EXPECT_EQ(ragged_result.values.Dim(), 0);
      }

      {
        // axis == 0, begin  < end == Dim0() + 1
        int32_t axis = 0;
        int32_t begin = 3, end = 6;
        std::vector<std::vector<int32_t>> expected_row_splits = {
            {0, 2, 3, 6}, {0, 1, 4, 5, 7, 7, 8}};
        std::pair<int32_t, int32_t> value_range;
        RaggedShape result = Arange(shape, axis, begin, end, &value_range);
        EXPECT_TRUE(IsCompatible(shape, result));
        EXPECT_EQ(result.NumAxes(), num_axes);
        for (int32_t i = 1; i != num_axes; ++i) {
          CheckArrayData(result.RowSplits(i), expected_row_splits[i - 1]);
        }
        std::pair<int32_t, int32_t> expected_value_range = {8, 16};
        EXPECT_EQ(value_range, expected_value_range);
        EXPECT_EQ(result.NumElements(), value_range.second - value_range.first);

        // test `Arange` for ragged array
        Ragged<int32_t> ragged_result = Arange(ragged, axis, begin, end);
        std::vector<int32_t> expected_values = {18, 19, 20, 21, 22, 23, 24, 25};
        CheckArrayData(ragged_result.values, expected_values);
      }

      {
        // axis == 1
        int32_t axis = 1;
        int32_t begin = 6, end = 8;
        std::vector<int32_t> expected_row_splits = {0, 1, 3};
        std::pair<int32_t, int32_t> value_range;
        RaggedShape result = Arange(shape, axis, begin, end, &value_range);
        EXPECT_TRUE(IsCompatible(shape, result));
        EXPECT_EQ(result.NumAxes(), 2);
        CheckArrayData(result.RowSplits(1), expected_row_splits);
        std::pair<int32_t, int32_t> expected_value_range = {12, 15};
        EXPECT_EQ(value_range, expected_value_range);
        EXPECT_EQ(result.NumElements(), value_range.second - value_range.first);

        // test `Arange` for ragged array
        Ragged<int32_t> ragged_result = Arange(ragged, axis, begin, end);
        std::vector<int32_t> expected_values = {22, 23, 24};
        CheckArrayData(ragged_result.values, expected_values);
      }
    }

    {
      // test with random large size
      for (int32_t i = 0; i < 2; ++i) {
        RaggedShape shape = RandomRaggedShape(false, 2, 4, 0, 1000).To(context);
        int32_t num_axes = shape.NumAxes();
        int32_t axis = RandInt(0, num_axes - 2);
        int32_t tot_size = shape.TotSize(axis);
        int32_t begin = RandInt(0, tot_size);
        int32_t end = RandInt(begin, tot_size);
        std::pair<int32_t, int32_t> value_range;
        RaggedShape result = Arange(shape, axis, begin, end, &value_range);
        EXPECT_TRUE(IsCompatible(shape, result));
        EXPECT_EQ(result.Dim0(), std::max(0, end - begin));
        EXPECT_EQ(result.NumAxes(), num_axes - axis);
        // just check row_splits1 here would be fine, as we have tested it with
        // simple case. We just confirm it can run successfully with kinds of
        // different random shapes.
        if (begin == end) {
          CheckArrayData(result.RowSplits(1), std::vector<int32_t>{0});
        } else {
          Array1<int32_t> row_splits1 =
              shape.RowSplits(axis + 1).Arange(begin, end + 1);
          row_splits1 = Minus(row_splits1, row_splits1[0]);
          CheckArrayData(result.RowSplits(1), row_splits1);
        }
        EXPECT_EQ(result.NumElements(), value_range.second - value_range.first);
      }
    }
  }
}

TEST(RaggedShapeOpsTest, Merge) {
  for (auto &c : {GetCpuContext(), GetCudaContext()}) {
    RaggedShape shape1 = RaggedShape("[ [ x x ] [ x ] [] ]")
                             .To(c),  // m: 0 3 6, m_out:  0 3, 6,
        shape2 = RaggedShape("[ [ x] [ x x x ] ]")
                     .To(c),  // m: 1 4, m_out: 1, 4 7 10
        shape3 =
            RaggedShape("[ [ ] [ x x ] [] ]").To(c);  // m: 2 5 8, m_out: ,2 5,

    RaggedShape ans_ref =
        RaggedShape("[ [] [x] [x x x] [] [] [x x] [x x] [x] ]").To(c);

    // This is a mixed-up kind of merge map that doesn't appear naturally (they
    // are always in-order from each source, right now) but it should still
    // work.
    std::vector<uint32_t> merge_map_data = {6, 1, 4, 8, 2, 5, 0, 3};
    Array1<uint32_t> merge_map_in(c, merge_map_data);
    RaggedShape *srcs[] = {&shape1, &shape2, &shape3};

    Array1<uint32_t> merge_map_out;
    RaggedShape merged = Merge(3, srcs, merge_map_in, &merge_map_out);

    ASSERT_EQ(true, Equal(ans_ref, merged));

    std::vector<uint32_t> merge_map_out_data = {1, 4, 7, 10, 2, 5, 0, 3, 6};
    CheckArrayData(merge_map_out, merge_map_out_data);
  }
}

TEST(RaggedTest, AddSuffixToRaggedTest) {
  for (auto &context : {GetCpuContext(), GetCudaContext()}) {
    {
      // test with random large size
      for (int32_t i = 0; i < 10; ++i) {
        Ragged<int32_t> src = RandomRagged<int32_t>().To(context);
        int32_t num_axes = src.NumAxes();
        Array1<int32_t> suffix = RandUniformArray1<int32_t>(
            context, src.TotSize(num_axes - 2), 0, 100);
        Ragged<int32_t> dst = AddSuffixToRagged(src, suffix);
        EXPECT_EQ(dst.NumAxes(), num_axes);
        EXPECT_EQ(dst.NumElements(), src.NumElements() + suffix.Dim());
        Ragged<int32_t> src_cpu = src.To(GetCpuContext());
        Ragged<int32_t> dst_cpu = dst.To(GetCpuContext());
        for (RaggedShapeIndexIterator src_iter = src_cpu.shape.Iterator();
             !src_iter.Done(); src_iter.Next()) {
          const std::vector<int32_t> &src_indexes = src_iter.Value();
          EXPECT_EQ(dst_cpu[src_indexes], src_cpu[src_indexes]);
        }
        Array1<int32_t> src_row_splits = src_cpu.RowSplits(num_axes - 1);
        Array1<int32_t> suffix_cpu = suffix.To(GetCpuContext());
        for (int32_t i = 0; i < suffix.Dim(); ++i) {
          EXPECT_EQ(dst_cpu.values[src_row_splits[i + 1] + i], suffix_cpu[i]);
        }
      }
    }
  }
}

TEST(RaggedTest, AddPrefixToRaggedTest) {
  for (auto &context : {GetCpuContext(), GetCudaContext()}) {
    {
      // test with random large size
      for (int32_t i = 0; i < 10; ++i) {
        Ragged<int32_t> src = RandomRagged<int32_t>().To(context);
        int32_t num_axes = src.NumAxes();
        Array1<int32_t> prefix = RandUniformArray1<int32_t>(
            context, src.TotSize(num_axes - 2), 0, 100);
        Ragged<int32_t> dst = AddPrefixToRagged(src, prefix);
        EXPECT_EQ(dst.NumAxes(), num_axes);
        EXPECT_EQ(dst.NumElements(), src.NumElements() + prefix.Dim());
        Ragged<int32_t> src_cpu = src.To(GetCpuContext());
        Ragged<int32_t> dst_cpu = dst.To(GetCpuContext());
        for (RaggedShapeIndexIterator src_iter = src_cpu.shape.Iterator();
             !src_iter.Done(); src_iter.Next()) {
          const std::vector<int32_t> &src_indexes = src_iter.Value();
          std::vector<int32_t> dst_indexes(src_indexes);
          dst_indexes.back() += 1;  // increase the last index by 1
          EXPECT_EQ(dst_cpu[dst_indexes], src_cpu[src_indexes]);
        }
        Array1<int32_t> src_row_splits = src_cpu.RowSplits(num_axes - 1);
        Array1<int32_t> prefix_cpu = prefix.To(GetCpuContext());
        for (int32_t i = 0; i < prefix.Dim(); ++i) {
          EXPECT_EQ(dst_cpu.values[src_row_splits[i] + i], prefix_cpu[i]);
        }
      }
    }
  }
}

TEST(RaggedTest, RemoveValuesLeq) {
  for (auto &c : {GetCpuContext(), GetCudaContext()}) {
    Ragged<int32_t> r = Ragged<int32_t>(" [ [ 3 4 ] [ 5 7 8 ] ]").To(c),
                    s3 = Ragged<int32_t>(" [ [4] [5 7 8]]").To(c),
                    s5 = Ragged<int32_t>(" [ [] [ 7 8]]").To(c);
    Ragged<int32_t> ans1 = RemoveValuesLeq(r, 3), ans2 = RemoveValuesLeq(r, 5);
    K2_LOG(INFO) << "ans2 = " << ans2;
    EXPECT_EQ(true, Equal(ans1, s3));
    EXPECT_EQ(true, Equal(ans2, s5));
  }
}

TEST(RaggedTest, IndexArrayRagged) {
  for (auto &c : {GetCpuContext(), GetCudaContext()}) {
    Ragged<int32_t> r = Ragged<int32_t>(" [ [ 2 0 ] [ 1 2 3 ] ]").To(c);
    Array1<float> f(c, std::vector<float>({0.0, 1.0, 2.0, 3.0, 4.0}));

    Ragged<float> fr = Ragged<float>(" [ [ 2.0 0.0 ] [ 1.0 2.0 3.0 ] ]").To(c),
                  ans = Index(f, r);
    EXPECT_EQ(true, Equal(ans, fr));
  }
}

TEST(RaggedTest, IndexRaggedRagged) {
  for (auto &c : {GetCpuContext(), GetCudaContext()}) {
    Ragged<int32_t> r = Ragged<int32_t>(" [ [ 2 0 ] [ 1 2 3 ] ]").To(c);

    Ragged<int32_t> s =
        Ragged<int32_t>(" [ [ 10 10 ] [ 11 ] [ 12 12 ] [ 13 ] [ 14 14] ]")
            .To(c);  // NOLINT

    Ragged<int32_t> sr1 =
        Ragged<int32_t>(" [ [ [12 12] [10 10] ] [ [11] [12 12] [13] ] ]")
            .To(c);  // NOLINT

    Ragged<int32_t> sr2 =
        Ragged<int32_t>(" [ [ 12 12 10 10 ] [ 11 12 12 13 ] ]")
            .To(c);  // NOLINT

    EXPECT_EQ(true, Equal(Index(s, r, false), sr1));
    EXPECT_EQ(true, Equal(Index(s, r, true), sr2));
  }
}

TEST(RaggedShapeOpsTest, CoveringShape) {
  for (auto &c : {GetCpuContext(), GetCudaContext()}) {
    {
      // simple case
      RaggedShape shape1 = RaggedShape("[ [ x x ] [] [ x ] ]").To(c),
                  shape2 = RaggedShape("[ [ x] [] [ x x x ] ]").To(c),
                  shape3 = RaggedShape("[ [] [] [ x x ] ]").To(c);

      RaggedShape expected = RaggedShape("[ [x x] [] [x x x] ]").To(c);
      RaggedShape *srcs[] = {&shape1, &shape2, &shape3};
      RaggedShape ans = CoveringShape(3, srcs);
      EXPECT_TRUE(Equal(expected, ans));

      // test CoveringShapeForwardMap
      {
        Array1<int32_t> elem_map = CoveringShapeForwardMap(shape1, ans);
        std::vector<int32_t> expected_map = {0, 1, 2, -1, -1};
        CheckArrayData(elem_map, expected_map);
      }
      {
        Array1<int32_t> elem_map = CoveringShapeForwardMap(shape2, ans);
        std::vector<int32_t> expected_map = {0, -1, 1, 2, 3};
        CheckArrayData(elem_map, expected_map);
      }
      {
        Array1<int32_t> elem_map = CoveringShapeForwardMap(shape3, ans);
        std::vector<int32_t> expected_map = {-1, -1, 0, 1, -1};
        CheckArrayData(elem_map, expected_map);
      }
    }
    {
      // another simple case: only one src
      RaggedShape shape1 = RaggedShape("[ [ x x ] [ x ] [] ]").To(c);
      RaggedShape *srcs[] = {&shape1};
      RaggedShape ans = CoveringShape(1, srcs);
      EXPECT_TRUE(Equal(shape1, ans));

      // test CoveringShapeForwardMap
      Array1<int32_t> elem_map = CoveringShapeForwardMap(shape1, ans);
      std::vector<int32_t> expected_map = {0, 1, 2};
      CheckArrayData(elem_map, expected_map);
    }
    {
      // random case
      for (int32_t i = 0; i != 1; ++i) {
        int32_t num_shape = RandInt(1, 100);
        int32_t dim0 = RandInt(1, 1000);
        std::vector<RaggedShape> shape_vec(num_shape);
        std::vector<RaggedShape *> shapes(num_shape);
        for (int32_t j = 0; j != num_shape; ++j) {
          Array1<int32_t> row_sizes =
              RandUniformArray1<int32_t>(c, dim0 + 1, 0, 100);
          ExclusiveSum(row_sizes, &row_sizes);
          shape_vec[j] = RaggedShape2(&row_sizes, nullptr, -1);
          ASSERT_TRUE(shape_vec[j].Context()->IsCompatible(*c));
          ASSERT_EQ(shape_vec[j].Dim0(), dim0);
          shapes[j] = &shape_vec[j];
        }
        RaggedShape ans = CoveringShape(num_shape, shapes.data());
        std::vector<Array1<int32_t>> elem_map(num_shape);
        for (int32_t j = 0; j != num_shape; ++j) {
          elem_map[j] = CoveringShapeForwardMap(shape_vec[j], ans);
        }
        // check ans
        ASSERT_EQ(ans.NumAxes(), 2);
        ASSERT_EQ(ans.Dim0(), dim0);
        ASSERT_TRUE(ans.Context()->IsCompatible(*c));
        ContextPtr cpu = GetCpuContext();
        ans = ans.To(cpu);
        for (int32_t j = 0; j != num_shape; ++j)
          shape_vec[j] = shape_vec[j].To(cpu);
        for (int32_t d = 0; d != dim0; ++d) {
          int32_t max_row_size = 0;
          for (int32_t j = 0; j != num_shape; ++j)
            max_row_size = std::max(
                shape_vec[j].RowSplits(1)[d + 1] - shape_vec[j].RowSplits(1)[d],
                max_row_size);
          EXPECT_EQ(max_row_size,
                    ans.RowSplits(1)[d + 1] - ans.RowSplits(1)[d]);
        }

        // test CoveringShapeForwardMap
        for (int32_t j = 0; j != num_shape; ++j) {
          Array1<int32_t> cur_elem_map = elem_map[j].To(cpu);
          ASSERT_EQ(cur_elem_map.Dim(), ans.NumElements());
          int32_t n = 0;
          for (RaggedShapeIndexIterator ans_iter = ans.Iterator();
               !ans_iter.Done(); ans_iter.Next()) {
            const std::vector<int32_t> &ans_indexes = ans_iter.Value();
            int32_t src_shape_linear_index = cur_elem_map[n];
            if (src_shape_linear_index != -1) {
              EXPECT_EQ(src_shape_linear_index, shape_vec[j][ans_indexes]);
            }
            ++n;
          }
        }
      }
    }
  }
}

TEST(RaggedShapeOpsTest, RaggedShapeAxis0Splitter) {
  for (int32_t i = 0; i < 20; i++) {
    for (auto &context : {GetCpuContext(), GetCudaContext()}) {
      RaggedShape random = RandomRaggedShape(false, 3, 6, 0, 2000);
      int32_t dim0 = random.Dim0();
      RaggedShapeAxis0Splitter splitter(random);
      for (int32_t i = 0; i < dim0; i++) {
        int32_t offset, offset2, offset3;
        RaggedShape sub_shape1 = random.Index(0, i, &offset),
                    sub_shape2 = splitter.GetElement(i, &offset2);
        offset3 = splitter.GetOffset(i, random.NumAxes() - 1);
        EXPECT_EQ(offset, offset2);
        EXPECT_EQ(offset, offset3);
        EXPECT_EQ(Equal(sub_shape1, sub_shape2), true);
      }
    }
  }
}
template <typename T>
static void TestSegmentedExclusiveSum() {
  for (auto &c : {GetCpuContext(), GetCudaContext()}) {
    {
      // simple case
      Ragged<T> src("[ [1 2 3 -1] [3 4 -1] [] [5 6 7 -1] ]");
      src = src.To(c);
      Array1<T> dst(c, src.NumElements());
      SegmentedExclusiveSum(src, &dst);

      std::vector<T> expected = {0, 1, 3, 6,
                                 //
                                 0, 3, 7,
                                 //
                                 0, 5, 11, 18};
      CheckArrayData(dst, expected);

      // &src.values == dst
      SegmentedExclusiveSum(src, &src.values);
      CheckArrayData(src.values, expected);
    }
    {
      // random case, we assume the implementation for cpu is correct and only
      // test for Cuda version
      if (c->GetDeviceType() == kCuda) {
        for (int32_t i = 0; i != 2; ++i) {
          Ragged<T> cpu_ragged = RandomRagged<T>(-1000, 1000, 2, 4, 0, 5000);
          int32_t dim = cpu_ragged.NumElements();
          Array1<T> cpu_dst(GetCpuContext(), dim);
          SegmentedExclusiveSum(cpu_ragged, &cpu_dst);

          Ragged<T> ragged = cpu_ragged.To(c);
          Array1<T> dst(c, dim);
          SegmentedExclusiveSum(ragged, &dst);
          CheckArrayData(dst, cpu_dst, (T)0.1);
        }
      }
    }
  }
}

TEST(RaggedOpsTest, SegmentedExclusiveSum) {
  TestSegmentedExclusiveSum<int32_t>();
  TestSegmentedExclusiveSum<float>();
  TestSegmentedExclusiveSum<double>();
}

TEST(RaggedOpsTest, TestComputeHash) {
  for (int32_t i = 0; i < 20; i++) {
    Ragged<int32_t> src = RandomRagged<int32_t>(
                        std::numeric_limits<int32_t>::min(),
                        std::numeric_limits<int32_t>::max(), 2, 4, 0, 20000),
                    src_gpu = src.To(GetCudaContext());
    {
      Array1<int64_t> hash1 = ComputeHash<int64_t>(src),
                      hash2 = ComputeHash<int64_t>(src_gpu).To(GetCpuContext());
      EXPECT_EQ(Equal(hash1, hash2), true);
    }

    {
      Array1<int32_t> hash1 = ComputeHash<int32_t>(src),
                      hash2 = ComputeHash<int32_t>(src_gpu).To(GetCpuContext());
      EXPECT_EQ(Equal(hash1, hash2), true);
    }
  }
}

TEST(RaggedOpsTest, TestUniqueSequences) {
  for (int32_t i = 0; i < 20; i++) {
    for (auto &c : {GetCpuContext(), GetCudaContext()}) {
      Ragged<int32_t> src = RandomRagged<int32_t>(0, 3, 2, 4, 0, 20000).To(c);

      Ragged<int32_t> unique = UniqueSequences(src);

      if (src.NumAxes() == 2) {
        src = Unsqueeze(src, 0);
        unique = Unsqueeze(unique, 0);
      }

      ContextPtr cpu = GetCpuContext();
      Array1<int32_t> hash_src = ComputeHash<int32_t>(src).To(cpu),
                      hash_unique = ComputeHash<int32_t>(unique).To(cpu);

      RaggedShape src_hash_shape =
          RemoveAxis(src.shape, src.NumAxes() - 1).To(cpu);
      src_hash_shape = GetLayer(src_hash_shape, src_hash_shape.NumLayers() - 1);

      RaggedShape unique_hash_shape =
          RemoveAxis(unique.shape, unique.NumAxes() - 1).To(cpu);
      unique_hash_shape =
          GetLayer(unique_hash_shape, unique_hash_shape.NumLayers() - 1);

      K2_CHECK_EQ(src_hash_shape.Dim0(), unique_hash_shape.Dim0());

      const int32_t *src_hash_row_splits = src_hash_shape.RowSplits(1).Data(),
                    *unique_hash_row_splits =
                        unique_hash_shape.RowSplits(1).Data();
      const int32_t *src_hash_data = hash_src.Data(),
                    *unique_hash_data = hash_unique.Data();

      for (int32_t r = 0; r < src_hash_shape.Dim0(); r++) {
        int32_t src_begin = src_hash_row_splits[r],
                src_end = src_hash_row_splits[r + 1],
                unique_begin = unique_hash_row_splits[r],
                unique_end = unique_hash_row_splits[r + 1];
        std::set<int32_t> src_set(src_hash_data + src_begin,
                                  src_hash_data + src_end),
            unique_set(unique_hash_data + unique_begin,
                       unique_hash_data + unique_end);
        EXPECT_EQ((src_set == unique_set), true);
      }
    }
  }
}

TEST(RaggedIntTest, TestCreateRagged2Int) {
  std::vector<std::vector<int32_t>> vecs{{7, 9}, {10, 12, 13}, {}};
  std::vector<int32_t> expected_values{7, 9, 10, 12, 13};
  std::vector<int32_t> expected_row_splits = {0, 2, 5, 5};
  Ragged<int32_t> r = CreateRagged2(vecs);
  EXPECT_EQ(r.Context()->GetDeviceType(), kCpu);
  CheckArrayData(r.RowSplits(1), expected_row_splits);
  EXPECT_EQ(r.NumAxes(), 2);
  CheckArrayData(r.values, expected_values);

  Ragged<int32_t> r2("[ [7 9] [10 12 13] [] ]");
  K2_CHECK(Equal(r, r2));
}

TEST(RaggedFloatTest, TestCreateRagged2Float) {
  std::vector<std::vector<float>> vecs{{1.2, 2.3}, {}, {3.4, 5.6}};
  std::vector<float> expected_values{1.2, 2.3, 3.4, 5.6};
  std::vector<int32_t> expected_row_splits = {0, 2, 2, 4};
  Ragged<float> r = CreateRagged2(vecs);

  Ragged<float> &r2 = r.Generic().Specialize<float>();

  EXPECT_EQ(r.Context()->GetDeviceType(), kCpu);
  EXPECT_EQ(r2.Context()->GetDeviceType(), kCpu);
  CheckArrayData(r.RowSplits(1), expected_row_splits);
  EXPECT_EQ(r.NumAxes(), 2);
  EXPECT_EQ(r2.NumAxes(), 2);
  CheckArrayData(r.values, expected_values);
}

template <typename T>
static void TestPadRagged() {
  for (auto &c : {GetCpuContext(), GetCudaContext()}) {
    {
      Ragged<T> src(c, "[ [1 2] [3 4 3] [] [5 6 7 8] ]");
      T padding_value = 0;
      Array2<T> res = PadRagged(src, "constant", padding_value);
      Array1<T> dst = res.Flatten();
      std::vector<T> expected = {1, 2, 0, 0, 3, 4, 3, 0,
                                 0, 0, 0, 0, 5, 6, 7, 8};
      CheckArrayData(dst, expected);
    }
    {
      Ragged<T> src(c, "[ [1 2] [3 4 3] [] [5 6 7 8] ]");
      T padding_value = -1;
      Array2<T> res = PadRagged(src, "constant", padding_value);
      Array1<T> dst = res.Flatten();
      std::vector<T> expected = {1,  2,  -1, -1, 3, 4, 3, -1,
                                 -1, -1, -1, -1, 5, 6, 7, 8};
      CheckArrayData(dst, expected);
    }
    {
      Ragged<T> src(c, "[ [1 2] [3 4 3] [] [5 6 7 8] ]");
      T padding_value = 100;
      Array2<T> res = PadRagged(src, "replicate", padding_value);
      Array1<T> dst = res.Flatten();
      std::vector<T> expected = {1,   2,   2,   2,   3, 4, 3, 3,
                                 100, 100, 100, 100, 5, 6, 7, 8};
      CheckArrayData(dst, expected);
    }
  }
}

TEST(RaggedTest, TestPadRagged) {
  TestPadRagged<int32_t>();
  TestPadRagged<double>();
}

<<<<<<< HEAD
TEST(RaggedTest, ToVecVecInt) {
  for (auto &c : {GetCpuContext(), GetCudaContext()}) {
    Ragged<int32_t> src(c, "[[1 2 3] [] [4 0 5 6]]");
    std::vector<std::vector<int32_t>> v = src.ToVecVec();
    ASSERT_EQ(v.size(), 3u);
    EXPECT_EQ(v[0], (std::vector<int32_t>{1, 2, 3}));
    EXPECT_TRUE(v[1].empty());
    EXPECT_EQ(v[2], (std::vector<int32_t>{4, 0, 5, 6}));
  }
}

=======
>>>>>>> 0f65420f
template <typename T>
static void TestPruneRagged() {
  for (auto &c : {GetCpuContext(), GetCudaContext()}) {
    Ragged<T> src(c,
                  "[ [ [ 1.1 2.1 5.2 ] [ 1.0 5.1 ] [ 6.1 ] ] "
                  "  [ [ 1.2 ] [ 2.2 6.3 ] [ ] ] "
                  "  [ [ 1.3 4.4 ] [ 2.3 5.0 ] ] ]");

    T beam = 2.0;
    auto renumbering = PruneRagged(src, 0, beam, 2);
<<<<<<< HEAD
    // best_score=6.3, best scores for sublists are [6.1, 6.3, 5.0]
=======
    // best_score=6.3, max scores for sublists are [6.1, 6.3, 5.0]
>>>>>>> 0f65420f
    // no sublist is pruned by beam, 5.0 is pruned by max-elems
    // keep : [ [ [ 1.1 2.1 5.2 ] [ 1.0 5.1 ] [ 6.1 ] ]
    //          [ [ 1.2 ] [ 2.2 6.3 ] [ ] ] ]
    Array1<char> keep_ref(c, std::vector<char>{1, 1, 0});
    K2_CHECK(Equal(renumbering.Keep(), keep_ref));

    beam = 0.1;
    renumbering = PruneRagged(src, 0, beam, 3);
<<<<<<< HEAD
    // best_score=6.3, best scores for sublists are [6.1, 6.3, 5.0]
=======
    // best_score=6.3, max scores for sublists are [6.1, 6.3, 5.0]
>>>>>>> 0f65420f
    // 6.1 & 5.0 are pruned by beam
    // keep : [ [ [ 1.2 ] [ 2.2 6.3 ] [ ] ] ]
    keep_ref = Array1<char>(c, std::vector<char>{0, 1, 0});
    K2_CHECK(Equal(renumbering.Keep(), keep_ref));

    beam = 2.0;
<<<<<<< HEAD
    renumbering = PruneRagged(src, 1, beam, 5);
    // best_score=6.3, best scores for sublists are
    // [5.2, 5.1, 6.1, 1.2, 6.3, -inf, 4.4, 5.0]
    // 1.2 & -inf are pruned by beam, 4.4 is pruned by max-elems.
    // keep : [ [ [ 1.1 2.1 5.2 ] [ 1.0 5.1 ] [ 6.1 ] ] [ [ 2.2 6.3 ] ]
    //          [ [ 2.3 5.0 ] ] ]
    keep_ref = Array1<char>(c, std::vector<char>{1, 1, 1, 0, 1, 0, 0, 1});
    K2_CHECK(Equal(renumbering.Keep(), keep_ref));

    beam = 1.0;
    renumbering = PruneRagged(src, 1, beam, 5);
    // best_score=6.3, best scores for sublists are
    // [5.2, 5.1, 6.1, 1.2, 6.3, -inf, 4.4, 5.0]
    // all sublists are pruned by beam, except 6.1 & 6.3
    // keep : [ [ [ 6.1 ] ] [ [ 2.2 6.3 ] ] ]
    keep_ref = Array1<char>(c, std::vector<char>{0, 0, 1, 0, 1, 0, 0, 0});
=======
    renumbering = PruneRagged(src, 1, beam, 2);
    // best_score=[6.1, 6.3, 5.0], max scores for sublists are
    // [[5.2, 5.1, 6.1], [1.2, 6.3, -inf], [4.4, 5.0]]
    // 1.2 & -inf are pruned by beam, 5.1 is pruned by max-elems.
    // keep : [ [ [ 1.1 2.1 5.2 ] [ 6.1 ] ] [ [ 2.2 6.3 ] ]
    //          [ [1.3 4.4] [ 2.3 5.0 ] ] ]
    keep_ref = Array1<char>(c, std::vector<char>{1, 0, 1, 0, 1, 0, 1, 1});
    K2_CHECK(Equal(renumbering.Keep(), keep_ref));

    beam = 0.5;
    renumbering = PruneRagged(src, 1, beam, 2);
    // best_score=[6.1, 6.3, 5.0], max scores for sublists are
    // [[5.2, 5.1, 6.1], [1.2, 6.3, -inf], [4.4, 5.0]]
    // all sublists are pruned by beam, except 6.1 & 6.3 & 5.0
    // keep : [ [ [ 6.1 ] ] [ [ 2.2 6.3 ] ] [ [ 2.3 5.0 ] ] ]
    keep_ref = Array1<char>(c, std::vector<char>{0, 0, 1, 0, 1, 0, 0, 1});
>>>>>>> 0f65420f
    K2_CHECK(Equal(renumbering.Keep(), keep_ref));

    beam = 4.0;
    renumbering = PruneRagged(src, 2, beam, 3);
    // best scores for sublists are
    // [5.2, 5.1, 6.1, 1.2, 6.3, -inf, 4.4, 5.0]
    // 1.1, 1.0, 2.2 are pruned by beam.
    // keep : [ [ [ 2.1 5.2 ] [ 5.1 ] [ 6.1 ] ] [ [ 1.2 ] [ 6.3 ] ]
    //          [ [ 1.3 4.4 ] [ 2.3 5.0 ] ] ]
    keep_ref = Array1<char>(
        c, std::vector<char>{0, 1, 1, 0, 1, 1, 1, 0, 1, 1, 1, 1, 1});
    K2_CHECK(Equal(renumbering.Keep(), keep_ref));

    beam = 5.0;
    renumbering = PruneRagged(src, 2, beam, 2);
    // best scores for sublists are
    // [5.2, 5.1, 6.1, 1.2, 6.3, -inf, 4.4, 5.0]
    // 1.1 is pruned by max-elems.
    // keep : [ [ [ 2.1 5.2 ] [ 1.0 5.1 ] [ 6.1 ] ] [ [ 1.2 ] [ 2.2 6.3 ] ]
    //          [ [ 1.3 4.4 ] [ 2.3 5.0 ] ] ]
    keep_ref = Array1<char>(
        c, std::vector<char>{0, 1, 1, 1, 1, 1, 1, 1, 1, 1, 1, 1, 1});
    K2_CHECK(Equal(renumbering.Keep(), keep_ref));
  }
}

TEST(RaggedTest, TestPruneRagged) {
  TestPruneRagged<float>();
  TestPruneRagged<double>();
}

template <typename T>
static void TestPruneRaggedAndSubsetRagged() {
  for (auto &c : {GetCpuContext(), GetCudaContext()}) {
    Ragged<T> src(c,
                  "[ [ [ 1.1 4.2 2.1 1.8 ] [ 5.0 3.1 ] ] "
                  "  [ [ 1.2 ] [ 2.2 6.3 ] [ 2.4 6.1 ] [ 5.1 ] ] "
                  "  [ [ 1.3 4.4 ] [ 1.4 0.8 2.3 5.2 3.6 ] ] ]");
    T beam = 1.0;
    auto renumbering = PruneRagged(src, 0, beam, 3);
    Array1<int32_t> new2old;
    auto dest = SubsetRagged(src, renumbering, 0, &new2old);
    Ragged<T> dest_ref(c, "[ [ [ 1.2 ] [ 2.2 6.3 ] [ 2.4 6.1 ] [ 5.1 ] ] ]");
    Array1<int32_t> new2old_ref(c, std::vector<int32_t>{6, 7, 8, 9, 10, 11});
    K2_CHECK(Equal(dest, dest_ref));
    K2_CHECK(Equal(new2old, new2old_ref));

<<<<<<< HEAD
    beam = 2.0;
    renumbering = PruneRagged(src, 1, beam, 5);
    dest = SubsetRagged(src, renumbering, 1, &new2old);
    dest_ref =
        Ragged<T>(c,
                  "[ [ [ 5.0 3.1 ] ] [ [ 2.2 6.3 ] [ 2.4 6.1 ] [ 5.1 ] ] "
                  "  [ [ 1.4 0.8 2.3 5.2 3.6 ] ] ]");
    new2old_ref = Array1<int32_t>(
        c, std::vector<int32_t>{4, 5, 7, 8, 9, 10, 11, 14, 15, 16, 17, 18});
=======
    beam = 1.0;
    renumbering = PruneRagged(src, 1, beam, 2);
    dest = SubsetRagged(src, renumbering, 1, &new2old);
    // [5.0, 6.3, 5.2]
    // [ [4.2 5.0] [1.2 6.3 6.1 5.1] [4.4 5.2]]
    dest_ref =
        Ragged<T>(c,
                  "[ [ [ 1.1 4.2 2.1 1.8] [ 5.0 3.1 ] ]"
                  "  [ [ 2.2 6.3 ] [ 2.4 6.1 ] ] "
                  "  [ [ 1.3 4.4 ] [ 1.4 0.8 2.3 5.2 3.6 ] ] ]");
    new2old_ref = Array1<int32_t>(
        c, std::vector<int32_t>{
        0, 1, 2, 3, 4, 5, 7, 8, 9, 10, 12, 13, 14, 15, 16, 17, 18});
>>>>>>> 0f65420f
    K2_CHECK(Equal(dest, dest_ref));
    K2_CHECK(Equal(new2old, new2old_ref));

    beam = 3.0;
    renumbering = PruneRagged(src, 2, beam, 3);
    dest = SubsetRagged(src, renumbering, 2, &new2old);
    dest_ref = Ragged<T>(
        c,
        "[ [ [ 4.2 2.1 1.8 ] [ 5.0 3.1 ] ] [ [ 1.2 ] [ 6.3 ] [ 6.1 ] [ 5.1 ] ]"
        "  [ [ 4.4 ] [ 2.3 5.2 3.6 ] ] ]");
    new2old_ref = Array1<int32_t>(
        c, std::vector<int32_t>{1, 2, 3, 4, 5, 6, 8, 10, 11, 13, 16, 17, 18});
    K2_CHECK(Equal(dest, dest_ref));
    K2_CHECK(Equal(new2old, new2old_ref));
  }
}

TEST(RaggedTest, TestPruneRaggedAndSubsetRagged) {
  TestPruneRaggedAndSubsetRagged<float>();
  TestPruneRaggedAndSubsetRagged<double>();
}

}  // namespace k2<|MERGE_RESOLUTION|>--- conflicted
+++ resolved
@@ -235,15 +235,6 @@
     std::vector<RaggedShape *> out_ptr;
 
     for (int32_t axis = 0; axis < 4; axis++) {
-<<<<<<< HEAD
-      Unstack(shape, axis, &out, &out_map);
-
-      out_ptr.clear();
-      for (size_t i = 0; i < out.size(); ++i) out_ptr.emplace_back(&(out[i]));
-      auto dest = Stack(axis, out.size(), out_ptr.data());
-      dest = RemoveEmptyLists(dest, axis);
-      K2_CHECK(Equal(dest, RemoveEmptyLists(shape, axis)));
-=======
       for (bool pad_right : {true, false}) {
         Unstack(shape, axis, pad_right, &out, &out_map);
 
@@ -253,7 +244,6 @@
         dest = RemoveEmptyLists(dest, axis);
         K2_CHECK(Equal(dest, RemoveEmptyLists(shape, axis)));
       }
->>>>>>> 0f65420f
     }
   }
 }
@@ -270,23 +260,6 @@
     std::vector<RaggedShape *> out_ptr;
     for (int32_t axis = 0; axis < 4; axis++) {
       auto random_shape = RemoveEmptyLists(random_shape0, axis);
-<<<<<<< HEAD
-
-      Unstack(random_shape, axis, &out, nullptr);
-
-      out_ptr.clear();
-      for (size_t i = 0; i < out.size(); ++i) {
-        out_ptr.emplace_back(&(out[i]));
-      }
-      // There is a bug in `Stack` for stacking a shape itself,
-      // not urgent, so skipping here.
-      // TODO: Remove this line when the bug fixed.
-      if (out.size() == 1) continue;
-      auto dest = Stack(axis, out.size(), out_ptr.data());
-      dest = RemoveEmptyLists(dest, axis);
-
-      K2_CHECK(Equal(dest, random_shape));
-=======
       for (bool pad_right : {true, false}) {
         Unstack(random_shape, axis, pad_right, &out, nullptr);
 
@@ -299,7 +272,6 @@
 
         K2_CHECK(Equal(dest, random_shape));
       }
->>>>>>> 0f65420f
     }
   }
 }
@@ -3052,7 +3024,6 @@
   TestPadRagged<double>();
 }
 
-<<<<<<< HEAD
 TEST(RaggedTest, ToVecVecInt) {
   for (auto &c : {GetCpuContext(), GetCudaContext()}) {
     Ragged<int32_t> src(c, "[[1 2 3] [] [4 0 5 6]]");
@@ -3064,8 +3035,6 @@
   }
 }
 
-=======
->>>>>>> 0f65420f
 template <typename T>
 static void TestPruneRagged() {
   for (auto &c : {GetCpuContext(), GetCudaContext()}) {
@@ -3076,11 +3045,7 @@
 
     T beam = 2.0;
     auto renumbering = PruneRagged(src, 0, beam, 2);
-<<<<<<< HEAD
-    // best_score=6.3, best scores for sublists are [6.1, 6.3, 5.0]
-=======
     // best_score=6.3, max scores for sublists are [6.1, 6.3, 5.0]
->>>>>>> 0f65420f
     // no sublist is pruned by beam, 5.0 is pruned by max-elems
     // keep : [ [ [ 1.1 2.1 5.2 ] [ 1.0 5.1 ] [ 6.1 ] ]
     //          [ [ 1.2 ] [ 2.2 6.3 ] [ ] ] ]
@@ -3089,35 +3054,13 @@
 
     beam = 0.1;
     renumbering = PruneRagged(src, 0, beam, 3);
-<<<<<<< HEAD
-    // best_score=6.3, best scores for sublists are [6.1, 6.3, 5.0]
-=======
     // best_score=6.3, max scores for sublists are [6.1, 6.3, 5.0]
->>>>>>> 0f65420f
     // 6.1 & 5.0 are pruned by beam
     // keep : [ [ [ 1.2 ] [ 2.2 6.3 ] [ ] ] ]
     keep_ref = Array1<char>(c, std::vector<char>{0, 1, 0});
     K2_CHECK(Equal(renumbering.Keep(), keep_ref));
 
     beam = 2.0;
-<<<<<<< HEAD
-    renumbering = PruneRagged(src, 1, beam, 5);
-    // best_score=6.3, best scores for sublists are
-    // [5.2, 5.1, 6.1, 1.2, 6.3, -inf, 4.4, 5.0]
-    // 1.2 & -inf are pruned by beam, 4.4 is pruned by max-elems.
-    // keep : [ [ [ 1.1 2.1 5.2 ] [ 1.0 5.1 ] [ 6.1 ] ] [ [ 2.2 6.3 ] ]
-    //          [ [ 2.3 5.0 ] ] ]
-    keep_ref = Array1<char>(c, std::vector<char>{1, 1, 1, 0, 1, 0, 0, 1});
-    K2_CHECK(Equal(renumbering.Keep(), keep_ref));
-
-    beam = 1.0;
-    renumbering = PruneRagged(src, 1, beam, 5);
-    // best_score=6.3, best scores for sublists are
-    // [5.2, 5.1, 6.1, 1.2, 6.3, -inf, 4.4, 5.0]
-    // all sublists are pruned by beam, except 6.1 & 6.3
-    // keep : [ [ [ 6.1 ] ] [ [ 2.2 6.3 ] ] ]
-    keep_ref = Array1<char>(c, std::vector<char>{0, 0, 1, 0, 1, 0, 0, 0});
-=======
     renumbering = PruneRagged(src, 1, beam, 2);
     // best_score=[6.1, 6.3, 5.0], max scores for sublists are
     // [[5.2, 5.1, 6.1], [1.2, 6.3, -inf], [4.4, 5.0]]
@@ -3134,7 +3077,6 @@
     // all sublists are pruned by beam, except 6.1 & 6.3 & 5.0
     // keep : [ [ [ 6.1 ] ] [ [ 2.2 6.3 ] ] [ [ 2.3 5.0 ] ] ]
     keep_ref = Array1<char>(c, std::vector<char>{0, 0, 1, 0, 1, 0, 0, 1});
->>>>>>> 0f65420f
     K2_CHECK(Equal(renumbering.Keep(), keep_ref));
 
     beam = 4.0;
@@ -3182,17 +3124,6 @@
     K2_CHECK(Equal(dest, dest_ref));
     K2_CHECK(Equal(new2old, new2old_ref));
 
-<<<<<<< HEAD
-    beam = 2.0;
-    renumbering = PruneRagged(src, 1, beam, 5);
-    dest = SubsetRagged(src, renumbering, 1, &new2old);
-    dest_ref =
-        Ragged<T>(c,
-                  "[ [ [ 5.0 3.1 ] ] [ [ 2.2 6.3 ] [ 2.4 6.1 ] [ 5.1 ] ] "
-                  "  [ [ 1.4 0.8 2.3 5.2 3.6 ] ] ]");
-    new2old_ref = Array1<int32_t>(
-        c, std::vector<int32_t>{4, 5, 7, 8, 9, 10, 11, 14, 15, 16, 17, 18});
-=======
     beam = 1.0;
     renumbering = PruneRagged(src, 1, beam, 2);
     dest = SubsetRagged(src, renumbering, 1, &new2old);
@@ -3206,7 +3137,6 @@
     new2old_ref = Array1<int32_t>(
         c, std::vector<int32_t>{
         0, 1, 2, 3, 4, 5, 7, 8, 9, 10, 12, 13, 14, 15, 16, 17, 18});
->>>>>>> 0f65420f
     K2_CHECK(Equal(dest, dest_ref));
     K2_CHECK(Equal(new2old, new2old_ref));
 
