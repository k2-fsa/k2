/**
 * Copyright      2020  Xiaomi Corporation (authors: Daniel Povey, Haowen Qiu
 *                                                   Wei Kang)
 *                      Mobvoi Inc.        (authors: Fangjun Kuang)
 *                      Yiming Wang
 *
 * See LICENSE for clarification regarding multiple authors
 *
 * Licensed under the Apache License, Version 2.0 (the "License");
 * you may not use this file except in compliance with the License.
 * You may obtain a copy of the License at
 *
 *     http://www.apache.org/licenses/LICENSE-2.0
 *
 * Unless required by applicable law or agreed to in writing, software
 * distributed under the License is distributed on an "AS IS" BASIS,
 * WITHOUT WARRANTIES OR CONDITIONS OF ANY KIND, either express or implied.
 * See the License for the specific language governing permissions and
 * limitations under the License.
 */

#include <gmock/gmock.h>
#include <gtest/gtest.h>

#include <algorithm>
#include <limits>
#include <numeric>
#include <set>
#include <utility>
#include <vector>

#include "k2/csrc/array.h"
#include "k2/csrc/array_ops.h"
#include "k2/csrc/context.h"
#include "k2/csrc/fsa_utils.h"
#include "k2/csrc/math.h"
#include "k2/csrc/ragged.h"
#include "k2/csrc/ragged_ops.h"
#include "k2/csrc/tensor.h"
#include "k2/csrc/test_utils.h"

namespace k2 {

TEST(RaggedShapeOpsTest, CatMoreAxes) {
  for (auto &c : {GetCpuContext(), GetCudaContext()}) {
    RaggedShape shape1 = RaggedShape(c,
                                     "[ [ [ [ x x ] ] [ [ x ] ] ]"
                                     "  [ [ [ x ] ] ] ]"),
                shape2 = RaggedShape(c,
                                     "[ [ [ [ x ] ] [ [ x ] ] ]"
                                     "  [ [ [ x x ] ] ] ]"),
                shape3 = RaggedShape(c,
                                     "[ [ [ [ ] ] [ [ x ] ] ]"
                                     "  [ [ [ ] ] ] ]");

    RaggedShape cat_axis2_ref =
        RaggedShape(c,
                    "[ [ [ [ x x ] [ x ] [ ] ] [ [ x ] [ x ] [ x ] ] ]"
                    "  [ [ [ x ] [ x x ] [ ] ] ] ]");
    RaggedShape cat_axis3_ref = RaggedShape(c,
                                            "[ [ [ [ x x x ] ] [ [ x x x ] ] ]"
                                            "  [ [ [ x x x ] ] ] ]");
    RaggedShape *srcs[] = {&shape1, &shape2, &shape3};
    Array1<uint32_t> merge_map2;
    Array1<uint32_t> merge_map3;
    RaggedShape cat_axis2 = Cat(2, 3, srcs, &merge_map2);
    RaggedShape cat_axis3 = Cat(3, 3, srcs, &merge_map3);

    K2_CHECK(Equal(cat_axis2, cat_axis2_ref));
    K2_CHECK(Equal(cat_axis3, cat_axis3_ref));

    std::vector<uint32_t> merge_values = {0, 3, 1, 6, 4, 2, 9, 7, 10};
    CheckArrayData(merge_map2, merge_values);
    CheckArrayData(merge_map3, merge_values);
  }
}

TEST(RaggedShapeOpsTest, StackMoreAxes) {
  for (auto &c : {GetCpuContext(), GetCudaContext()}) {
    RaggedShape shape1 = RaggedShape(c,
                                     "[ [ [ [ x x ] ] [ [ x ] ] ]"
                                     "  [ [ [ x ] ] ] ]"),
                shape2 = RaggedShape(c,
                                     "[ [ [ [ x ] ] [ [ x ] ] ]"
                                     "  [ [ [ x x ] ] ] ]"),
                shape3 = RaggedShape(c,
                                     "[ [ [ [ ] ] [ [ x ] ] ]"
                                     "  [ [ [ ] ] ] ]");

    RaggedShape stacked2_ref =
        RaggedShape(c,
                    "[ [ [ [ [ x x ] ] [ [ x ] ] [ [ ] ] ]"
                    "    [ [ [ x ] ] [ [ x ] ] [ [ x ] ] ] ]"
                    "  [ [ [ [ x ] ] [ [ x x ] ] [ [ ] ] ] ] ]");
    RaggedShape stacked3_ref = RaggedShape(c,
                                           "[ [ [ [ [ x x ] [ x ] [ ] ] ]"
                                           "    [ [ [ x ] [ x ] [ x ] ] ] ]"
                                           "  [ [ [ [ x ] [ x x ] [ ] ] ] ] ]");
    RaggedShape *srcs[] = {&shape1, &shape2, &shape3};
    Array1<uint32_t> merge_map2;
    Array1<uint32_t> merge_map3;
    RaggedShape stacked_axis2 = Stack(2, 3, srcs, &merge_map2);
    RaggedShape stacked_axis3 = Stack(3, 3, srcs, &merge_map3);

    K2_CHECK(Equal(stacked_axis2, stacked2_ref));
    K2_CHECK(Equal(stacked_axis3, stacked3_ref));

    std::vector<uint32_t> merge_values = {0, 3, 1, 6, 4, 2, 9, 7, 10};
    CheckArrayData(merge_map2, merge_values);
    CheckArrayData(merge_map3, merge_values);
  }
}

TEST(RaggedShapeOpsTest, Unstack2Axes) {
  for (auto &c : {GetCpuContext(), GetCudaContext()}) {
    auto shape = RaggedShape(c, "[ [ x x ] [ x x x ] [ x ] ]");

    std::vector<RaggedShape> out;
    std::vector<Array1<int32_t>> out_map;

    // axis = 0
    Unstack(shape, 0, &out, &out_map);
    K2_CHECK(Equal(out[0], RaggedShape(c, "[ [ x x ] ]")));
    K2_CHECK(Equal(out_map[0], Array1<int32_t>(c, std::vector<int32_t>{0, 1})));
    K2_CHECK(Equal(out[1], RaggedShape(c, "[ [ x x x ] ]")));
    K2_CHECK(
        Equal(out_map[1], Array1<int32_t>(c, std::vector<int32_t>{2, 3, 4})));
    K2_CHECK(Equal(out[2], RaggedShape(c, "[ [ x ] ]")));
    K2_CHECK(Equal(out_map[2], Array1<int32_t>(c, std::vector<int32_t>{5})));

    std::vector<RaggedShape *> out_ptr;
    out_ptr.clear();
    for (size_t i = 0; i < out.size(); ++i) out_ptr.emplace_back(&(out[i]));
    auto dest = Stack(0, out.size(), out_ptr.data());
    dest = RemoveAxis(dest, 1);
    K2_CHECK(Equal(dest, shape));

    // axis = 1
    Unstack(shape, 1, &out, &out_map);
    K2_CHECK(Equal(out[0], RaggedShape(c, "[ [ x x x ] ]")));
    K2_CHECK(
        Equal(out_map[0], Array1<int32_t>(c, std::vector<int32_t>{0, 2, 5})));
    K2_CHECK(Equal(out[1], RaggedShape(c, "[ [ x x ] ]")));
    K2_CHECK(Equal(out_map[1], Array1<int32_t>(c, std::vector<int32_t>{1, 3})));
    K2_CHECK(Equal(out[2], RaggedShape(c, "[ [ x ] ]")));
    K2_CHECK(Equal(out_map[2], Array1<int32_t>(c, std::vector<int32_t>{4})));
    // can not test Stack here, because the element numbers of axis 1 is not
    // the same
  }
}

TEST(RaggedShapeOpsTest, Unstack) {
  for (auto &c : {GetCpuContext(), GetCudaContext()}) {
    RaggedShape shape(c,
                      "[ [ [ [ x x ] [ x ] ] [ [ x ] [ x x ] ] ]"
                      "  [ [ [ x x x ] ] ] ]");
    std::vector<RaggedShape> out;
    std::vector<Array1<int32_t>> out_map;
    Unstack(shape, 0, &out, &out_map);

    // axis = 0
    K2_CHECK(Equal(out[0],
                   RaggedShape(c, "[ [ [ x x ] [ x ] ] [ [ x ] [ x x ] ] ]")));
    K2_CHECK(Equal(out_map[0],
                   Array1<int32_t>(c, std::vector<int32_t>{0, 1, 2, 3, 4, 5})));
    K2_CHECK(Equal(out[1], RaggedShape(c, "[ [ [ x x x ] ] ]")));
    K2_CHECK(
        Equal(out_map[1], Array1<int32_t>(c, std::vector<int32_t>{6, 7, 8})));

    std::vector<RaggedShape *> out_ptr;
    for (size_t i = 0; i < out.size(); ++i) out_ptr.emplace_back(&(out[i]));
    auto dest = Stack(0, out.size(), out_ptr.data());
    K2_CHECK(Equal(dest, shape));

    // axis = 1
    Unstack(shape, 1, &out, &out_map);
    K2_CHECK(
        Equal(out[0], RaggedShape(c, "[ [ [ x x ] [ x ] ] [ [ x x x ] ] ]")));
    K2_CHECK(Equal(out_map[0],
                   Array1<int32_t>(c, std::vector<int32_t>{0, 1, 2, 6, 7, 8})));
    K2_CHECK(Equal(out[1], RaggedShape(c, "[ [ [ x ] [ x x ] ] [ ] ]")));
    K2_CHECK(
        Equal(out_map[1], Array1<int32_t>(c, std::vector<int32_t>{3, 4, 5})));

    out_ptr.clear();
    for (size_t i = 0; i < out.size(); ++i) out_ptr.emplace_back(&(out[i]));
    dest = Stack(1, out.size(), out_ptr.data());
    dest = RemoveEmptyLists(dest, 1);
    K2_CHECK(Equal(dest, shape));

    // axis = 2
    Unstack(shape, 2, &out, &out_map);
    K2_CHECK(
        Equal(out[0], RaggedShape(c, "[ [ [ x x ] [ x ] ] [ [ x x x ] ] ]")));
    K2_CHECK(Equal(out_map[0],
                   Array1<int32_t>(c, std::vector<int32_t>{0, 1, 3, 6, 7, 8})));
    K2_CHECK(Equal(out[1], RaggedShape(c, "[ [ [ x ] [ x x ] ] [ [ ] ] ]")));
    K2_CHECK(
        Equal(out_map[1], Array1<int32_t>(c, std::vector<int32_t>{2, 4, 5})));

    out_ptr.clear();
    for (size_t i = 0; i < out.size(); ++i) out_ptr.emplace_back(&(out[i]));
    dest = Stack(2, out.size(), out_ptr.data());
    dest = RemoveEmptyLists(dest, 2);
    K2_CHECK(Equal(dest, shape));

    // axis = 3
    Unstack(shape, 3, &out, &out_map);
    K2_CHECK(
        Equal(out[0], RaggedShape(c, "[ [ [ x x ] [ x x ] ] [ [ x ] ] ]")));
    K2_CHECK(Equal(out_map[0],
                   Array1<int32_t>(c, std::vector<int32_t>{0, 2, 3, 4, 6})));
    K2_CHECK(Equal(out[1], RaggedShape(c, "[ [ [ x ] [ x ] ] [ [ x ] ] ]")));
    K2_CHECK(
        Equal(out_map[1], Array1<int32_t>(c, std::vector<int32_t>{1, 5, 7})));
    K2_CHECK(Equal(out[2], RaggedShape(c, "[ [ [ ] [ ] ] [ [ x ] ] ]")));
    K2_CHECK(Equal(out_map[2], Array1<int32_t>(c, std::vector<int32_t>{8})));
    // can not test Stack here, because the element numbers of axis 3 is not
    // the same
  }
}

TEST(RaggedShapeOpsTest, UnstackMoreAxes) {
  for (auto &c : {GetCpuContext(), GetCudaContext()}) {
    RaggedShape shape(c,
                      "[ [ [ [ [ x ] [ ] ] [ [ x x x ] ] ] ]"
                      "  [ [ [ [ x x x ] ] [ [ x x ] ] [ [ x ] ] ]"
                      "    [ [ [ x x ] [ x ] [ ] [ x ] ] ]"
                      "    [ [ [ x ] ] [ [ x ] [ x x x x ] ] ] ]"
                      "  [ [ [ [ x ] ] [ ] ]"
                      "    [ [ [ x x ] ] ] ] ]");

    std::vector<RaggedShape> out;
    std::vector<Array1<int32_t>> out_map;
    std::vector<RaggedShape *> out_ptr;

    for (int32_t axis = 0; axis < 4; axis++) {
      Unstack(shape, axis, &out, &out_map);

      out_ptr.clear();
      for (size_t i = 0; i < out.size(); ++i) out_ptr.emplace_back(&(out[i]));
      auto dest = Stack(axis, out.size(), out_ptr.data());
      dest = RemoveEmptyLists(dest, axis);
      K2_CHECK(Equal(dest, RemoveEmptyLists(shape, axis)));
    }
  }
}

TEST(RaggedShapeOpsTest, UnstackRandom) {
  RaggedShape random_shape_ = RandomRaggedShape(true,  // set_row_ids
                                                5,     // min_num_axes
                                                5,     // max_num_axes
                                                1,     // min_num_elements
                                                100);  // max_num_elements
  for (auto &c : {GetCpuContext(), GetCudaContext()}) {
    auto random_shape0 = random_shape_.To(c);
    std::vector<RaggedShape> out;
    std::vector<RaggedShape *> out_ptr;
    for (int32_t axis = 0; axis < 4; axis++) {
      auto random_shape = RemoveEmptyLists(random_shape0, axis);

      Unstack(random_shape, axis, &out, nullptr);

      out_ptr.clear();
      for (size_t i = 0; i < out.size(); ++i) {
        out_ptr.emplace_back(&(out[i]));
      }
      // There is a bug in `Stack` for stacking a shape itself,
      // not urgent, so skipping here.
      // TODO: Remove this line when the bug fixed.
      if (out.size() == 1) continue;
      auto dest = Stack(axis, out.size(), out_ptr.data());
      dest = RemoveEmptyLists(dest, axis);

      K2_CHECK(Equal(dest, random_shape));
    }
  }
}

class RaggedShapeOpsSuiteTest : public ::testing::Test {
 protected:
  RaggedShapeOpsSuiteTest() {
    ContextPtr context = GetCpuContext();
    const std::vector<int32_t> row_splits1 = {0, 2, 5, 6};
    const std::vector<int32_t> row_ids1 = {0, 0, 1, 1, 1, 2};
    const std::vector<int32_t> row_splits2 = {0, 2, 3, 4, 6, 7, 10};
    const std::vector<int32_t> row_ids2 = {0, 0, 1, 2, 3, 3, 4, 5, 5, 5};
    const std::vector<int32_t> row_splits3 = {0,  2,  3,  5,  8, 9,
                                              12, 13, 15, 15, 16};
    const std::vector<int32_t> row_ids3 = {0, 0, 1, 2, 2, 3, 3, 3,
                                           4, 5, 5, 5, 6, 7, 7, 9};
    std::vector<RaggedShapeLayer> axes;
    axes.emplace_back(RaggedShapeLayer{Array1<int32_t>(context, row_splits1),
                                       Array1<int32_t>(context, row_ids1),
                                       static_cast<int32_t>(row_ids1.size())});
    axes.emplace_back(RaggedShapeLayer{Array1<int32_t>(context, row_splits2),
                                       Array1<int32_t>(context, row_ids2),
                                       static_cast<int32_t>(row_ids2.size())});
    axes.emplace_back(RaggedShapeLayer{Array1<int32_t>(context, row_splits3),
                                       Array1<int32_t>(context, row_ids3),
                                       static_cast<int32_t>(row_ids3.size())});

    simple_shape_ = RaggedShape(axes, true);

    // random_shape_ is on CPU
    random_shape_ = RandomRaggedShape(true,   // set_row_ids
                                      3,      // min_num_axes
                                      4,      // max_num_axes
                                      0,      // min_num_elements
                                      1000);  // max_num_elements
  }

  RaggedShape simple_shape_;
  RaggedShape random_shape_;
};

TEST(RaggedShapeTest, TestConstructFromString) {
  RaggedShape rs(" [ [ x x ] [x] ]");
  Array1<int32_t> row_splits1(GetCpuContext(), std::vector<int32_t>{0, 2, 3});
  K2_LOG(INFO) << rs.RowSplits(1);
  K2_CHECK(Equal(rs.RowSplits(1), row_splits1));

  RaggedShape rs2(" [ [ [ x x ] ] [[x]] ]");
  K2_LOG(INFO) << "rs2 = " << rs2;

  K2_CHECK_EQ(RaggedShape("[ ]").Dim0(), 0);

  ASSERT_THROW(RaggedShape(" [ [ x x ] [x] "), std::runtime_error);
  ASSERT_THROW(RaggedShape(" [ [ x x ] [[x]]] "), std::runtime_error);
  ASSERT_THROW(RaggedShape(" [ [ x [] x ] "), std::runtime_error);
  ASSERT_THROW(RaggedShape(" [ x ] "), std::runtime_error);
  ASSERT_THROW(RaggedShape(" [ x ] [ x ] "), std::runtime_error);
  ASSERT_THROW(RaggedShape(" [ x | x ] "), std::runtime_error);

  for (int i = 0; i < 5; i++) {
    RaggedShape rs = RandomRaggedShape(true,
                                       2,      // min_num_axes
                                       4,      // max_num_axes
                                       0,      // min_num_elements
                                       1000);  // max_num_elements
    std::ostringstream os;
    os << rs;
    RaggedShape rs2;
    std::istringstream is(os.str());
    K2_LOG(INFO) << "Shape is: " << os.str();
    is >> rs2;
    K2_CHECK(is.good());
    // the reason for the || below is that in "[ ]", the number of
    // axes is ambiguous; we assume 2.
    K2_CHECK(Equal(rs, rs2) || rs.NumElements() == 0);
  }
}

TEST(RaggedTest, TestRaggedFromString) {
  Ragged<int32_t> rs(" [ [ 1 2 ] [3] ]");
  Array1<int32_t> row_splits1(GetCpuContext(), std::vector<int32_t>{0, 2, 3});
  K2_LOG(INFO) << rs.RowSplits(1);
  K2_CHECK(Equal(rs.RowSplits(1), row_splits1));
  K2_CHECK_EQ(rs.values.Back(), 3);
  K2_CHECK_EQ(rs.values[0], 1);

  Ragged<int32_t> rs2(" [ [ [ 0 5 ] ] [[10]] ]");
  K2_LOG(INFO) << "rs2 = " << rs2;

  ASSERT_THROW(RaggedShape(" [ [ 0 0 ] [0] "), std::runtime_error);
  ASSERT_THROW(RaggedShape(" [ [ 0 0 ] [[0]]] "), std::runtime_error);
  ASSERT_THROW(RaggedShape(" [ [ 0 [] 0 ] "), std::runtime_error);
  ASSERT_THROW(RaggedShape(" [ 0 ] "), std::runtime_error);
  ASSERT_THROW(RaggedShape(" [ 0 ] [ 0 ] "), std::runtime_error);
  ASSERT_THROW(RaggedShape(" [ 0 | 0 ] "), std::runtime_error);

  for (int32_t i = 0; i < 5; i++) {
    Ragged<int32_t> r = RandomRagged<int32_t>();
    std::ostringstream os;
    os << r;
    Ragged<int32_t> r2(os.str());
    // the reason for the || below is that in "[ ]", the number of
    // axes is ambiguous; we assume 2.
    K2_CHECK(Equal(r, r2) || r.values.Dim() == 0);
  }
}

template <typename T>
void TestMaxPerSubListTest() {
  ContextPtr cpu = GetCpuContext();  // will be used to copy data
  for (auto &context : {GetCpuContext(), GetCudaContext()}) {
    {
      // empty case
      const std::vector<int32_t> row_splits = {0};
      RaggedShapeLayer shape_dim;
      shape_dim.row_splits = Array1<int32_t>(context, row_splits);
      shape_dim.cached_tot_size = 0;
      std::vector<RaggedShapeLayer> axes = {shape_dim};
      RaggedShape shape(axes, true);
      Array1<T> values(context, 0);
      Ragged<T> ragged(shape, values);

      int32_t num_rows = ragged.shape.Dim0();
      ASSERT_EQ(num_rows, 0);
      Array1<T> max_values(context, num_rows);
      // just run to check if there's any error
      MaxPerSublist(ragged, 1, &max_values);
      EXPECT_EQ(max_values.Dim(), 0);
    }

    {
      const std::vector<int32_t> row_splits = {0, 2, 2, 5, 6};
      RaggedShapeLayer shape_dim;
      shape_dim.row_splits = Array1<int32_t>(context, row_splits);
      shape_dim.cached_tot_size = row_splits.back();
      std::vector<RaggedShapeLayer> axes = {shape_dim};
      RaggedShape shape(axes, true);
      const std::vector<T> values_vec = {1, 3, 2, 8, 0, -1};
      Array1<T> values(context, values_vec);
      Ragged<T> ragged(shape, values);

      int32_t num_rows = ragged.shape.Dim0();
      Array1<T> max_values(context, num_rows);
      T default_value = 2;
      MaxPerSublist(ragged, default_value, &max_values);
      // copy memory from GPU/CPU to CPU
      std::vector<T> cpu_data(max_values.Dim());
      max_values.Context()->CopyDataTo(
          max_values.Dim() * max_values.ElementSize(), max_values.Data(), cpu,
          cpu_data.data());
      std::vector<T> expected_data = {3, default_value, 8, default_value};
      EXPECT_EQ(cpu_data, expected_data);
    }

    {
      // test with random large size
      const int32_t min_num_elements = 2000;
      // not random shape is on CPU
      RaggedShape shape =
          RandomRaggedShape(false, 2, 2, min_num_elements, 5000);
      ASSERT_EQ(shape.NumAxes(), 2);
      RaggedShape gpu_shape;
      if (context->GetDeviceType() == kCuda) {
        // copy shape to GPU
        const Array1<T> &row_splits = shape.RowSplits(1);
        RaggedShapeLayer shape_dim;
        shape_dim.row_splits = row_splits.To(GetCudaContext());
        shape_dim.cached_tot_size = shape.NumElements();
        std::vector<RaggedShapeLayer> axes = {shape_dim};
        gpu_shape = RaggedShape(axes, true);
      }

      int32_t num_elems = shape.NumElements();
      std::vector<T> data(num_elems);
      for (int32_t i = 0; i != 10; ++i) {
        std::iota(data.begin(), data.end(), 0);
        // randomly set data[pos] = num_elems which is
        // greater than any element in data
        int32_t pos = RandInt(0, num_elems - 1);
        data[pos] = num_elems;
        // find the corresponding row
        int32_t num_rows = shape.Dim0();
        const int32_t *row_splits_data = shape.RowSplits(1).Data();
        int32_t row = 0;
        for (int32_t i = 0; i < num_rows; ++i) {
          if (pos >= row_splits_data[i] && pos < row_splits_data[i + 1]) {
            row = i;
            break;
          }
        }

        Array1<T> values(context, data);
        Ragged<T> ragged(context->GetDeviceType() == kCuda ? gpu_shape : shape,
                         values);
        Array1<T> max_values(context, num_rows);
        T default_value = 0;
        MaxPerSublist(ragged, default_value, &max_values);
        EXPECT_EQ(max_values[row], num_elems);
      }
    }
  }
}

TEST(RaggedShapeOpsTest, MaxPerSubListTest) {
  TestMaxPerSubListTest<int32_t>();
}

template <typename T>
void TestArgMaxPerSubListTest() {
  ContextPtr cpu = GetCpuContext();  // will be used to copy data
  for (auto &context : {GetCpuContext(), GetCudaContext()}) {
    {
      // empty case
      const std::vector<int32_t> row_splits_vec = {0};
      Array1<int32_t> row_splits(context, row_splits_vec);
      RaggedShape shape = RaggedShape2(&row_splits, nullptr, -1);
      Array1<T> values(context, 0);
      Ragged<T> ragged(shape, values);

      int32_t num_rows = ragged.shape.Dim0();
      ASSERT_EQ(num_rows, 0);
      Array1<int32_t> argmax_values(context, num_rows);
      // just run to check if there's any error
      ArgMaxPerSublist(ragged, 1, &argmax_values);
      EXPECT_EQ(argmax_values.Dim(), 0);
    }
    {
      // empty case 2
      const std::vector<int32_t> row_splits_vec = {0, 0};
      Array1<int32_t> row_splits(context, row_splits_vec);
      RaggedShape shape = RaggedShape2(&row_splits, nullptr, -1);
      Array1<T> values(context, 0);
      Ragged<T> ragged(shape, values);

      int32_t num_rows = ragged.shape.Dim0();
      ASSERT_EQ(num_rows, 1);
      Array1<int32_t> argmax_values(context, num_rows);
      // just run to check if there's any error
      ArgMaxPerSublist(ragged, 1, &argmax_values);
      EXPECT_EQ(argmax_values.Dim(), 1);
      std::vector<T> expected_data = {-1};
      CheckArrayData(argmax_values, expected_data);
    }
    {
      const std::vector<int32_t> row_splits_vec = {0, 3, 3, 6, 7};
      Array1<int32_t> row_splits(context, row_splits_vec);
      RaggedShape shape = RaggedShape2(&row_splits, nullptr, -1);
      const std::vector<T> values_vec = {1, 3, 3, 2, 1, 0, -1};
      Array1<T> values(context, values_vec);
      Ragged<T> ragged(shape, values);

      int32_t num_rows = ragged.shape.Dim0();
      Array1<T> argmax_values(context, num_rows);
      T default_value = 2;
      ArgMaxPerSublist(ragged, default_value, &argmax_values);
      std::vector<T> expected_data = {2, -1, 3, -1};
      CheckArrayData(argmax_values, expected_data);
    }

    {
      // test with random large size
      ContextPtr cpu = GetCpuContext();
      for (int32_t i = 0; i != 10; ++i) {
        Ragged<int32_t> ragged =
            RandomRagged<int32_t>(0, 1000, 2, 4, 0, 5000).To(context);
        int32_t last_axis = ragged.NumAxes() - 1;
        Array1<int32_t> argmax_values(context,
                                      ragged.RowSplits(last_axis).Dim() - 1);
        int32_t default_value = 2;
        ArgMaxPerSublist(ragged, default_value, &argmax_values);

        ragged = ragged.To(cpu);
        argmax_values = argmax_values.To(cpu);
        Array1<int32_t> row_splits = ragged.RowSplits(last_axis);
        int32_t rows = row_splits.Dim() - 1;
        for (int32_t row = 0; row < rows; row++) {
          int32_t begin = row_splits[row], end = row_splits[row + 1];
          int32_t max_val = 2, best_pos = -1;
          for (int32_t pos = begin; pos < end; pos++) {
            if (ragged.values[pos] >= max_val) {
              max_val = ragged.values[pos];
              best_pos = pos;
            }
          }
          EXPECT_EQ(argmax_values[row], best_pos);
        }
      }
    }
  }
}

TEST(RaggedShapeOpsTest, ArgMaxPerSubListTest) {
  TestArgMaxPerSubListTest<int32_t>();
}

template <typename T>
void TestMinPerSubListTest() {
  ContextPtr cpu = GetCpuContext();  // will be used to copy data
  for (auto &context : {GetCpuContext(), GetCudaContext()}) {
    {
      // empty case
      std::vector<int32_t> row_splits_vec = {0};
      Array1<T> row_splits(context, row_splits_vec);
      RaggedShape shape = RaggedShape2(&row_splits, nullptr, -1);
      Array1<T> values(context, 0);
      Ragged<T> ragged(shape, values);

      int32_t num_rows = ragged.shape.Dim0();
      ASSERT_EQ(num_rows, 0);
      Array1<T> min_values(context, num_rows);
      // just run to check if there's any error
      MinPerSublist(ragged, 1, &min_values);
      EXPECT_EQ(min_values.Dim(), 0);
    }

    {
      std::vector<int32_t> row_splits_vec = {0, 2, 2, 5, 6};
      Array1<T> row_splits(context, row_splits_vec);
      RaggedShape shape = RaggedShape2(&row_splits, nullptr, -1);
      const std::vector<T> values_vec = {1, 3, 3, 8, 4, -1};
      Array1<T> values(context, values_vec);
      Ragged<T> ragged(shape, values);

      int32_t num_rows = ragged.shape.Dim0();
      Array1<T> min_values(context, num_rows);
      T default_value = 2;
      MinPerSublist(ragged, default_value, &min_values);
      // copy memory from GPU/CPU to CPU
      min_values = min_values.To(cpu);
      std::vector<T> cpu_data(min_values.Data(),
                              min_values.Data() + min_values.Dim());
      std::vector<T> expected_data = {1, default_value, default_value, -1};
      EXPECT_EQ(cpu_data, expected_data);
    }

    // May add tests for random large size? (but maybe it's fine to not add as
    // we have tested large cases in MaxPerSubList)
  }
}

TEST(RaggedShapeOpsTest, MinPerSubListTest) {
  TestMinPerSubListTest<int32_t>();
}

template <typename T>
void TestAndOrPerSubListTest() {
  ContextPtr cpu = GetCpuContext();  // will be used to copy data
  for (auto &context : {GetCpuContext(), GetCudaContext()}) {
    {
      // And
      const std::vector<int32_t> row_splits = {0, 2, 2, 5, 6};
      RaggedShapeLayer shape_dim;
      shape_dim.row_splits = Array1<int32_t>(context, row_splits);
      shape_dim.cached_tot_size = row_splits.back();
      std::vector<RaggedShapeLayer> axes = {shape_dim};
      RaggedShape shape(axes, true);
      const std::vector<T> values_vec = {1, 3, 3, 6, 11, 0};
      Array1<T> values(context, values_vec);
      Ragged<T> ragged(shape, values);

      int32_t num_rows = ragged.shape.Dim0();
      Array1<T> dst(context, num_rows);
      T default_value = -1;
      AndPerSublist(ragged, default_value, &dst);
      // copy memory from GPU/CPU to CPU
      dst = dst.To(cpu);
      std::vector<T> cpu_data(dst.Data(), dst.Data() + dst.Dim());
      std::vector<T> expected_data = {1, -1, 2, 0};
      EXPECT_EQ(cpu_data, expected_data);
    }

    {
      // Or
      const std::vector<int32_t> row_splits = {0, 2, 2, 5, 6};
      RaggedShapeLayer shape_dim;
      shape_dim.row_splits = Array1<int32_t>(context, row_splits);
      shape_dim.cached_tot_size = row_splits.back();
      std::vector<RaggedShapeLayer> axes = {shape_dim};
      RaggedShape shape(axes, true);
      const std::vector<T> values_vec = {1, 3, 3, 4, 6, 0};
      Array1<T> values(context, values_vec);
      Ragged<T> ragged(shape, values);

      int32_t num_rows = ragged.shape.Dim0();
      Array1<T> dst(context, num_rows);
      T default_value = 0;
      OrPerSublist(ragged, default_value, &dst);
      // copy memory from GPU/CPU to CPU
      dst = dst.To(cpu);
      std::vector<T> cpu_data(dst.Data(), dst.Data() + dst.Dim());
      std::vector<T> expected_data = {3, 0, 7, 0};
      EXPECT_EQ(cpu_data, expected_data);
    }
  }
}

TEST(RaggedShapeOpsTest, AndOrPerSubListTest) {
  TestAndOrPerSubListTest<int32_t>();
}

void TestUnsqueeze(const RaggedShape &input_shape) {
  for (auto &context : {GetCpuContext(), GetCudaContext()}) {
    RaggedShape src_shape = input_shape.To(context);
    src_shape.Populate();  // set row_ids
    {
      // axis = 0.
      RaggedShape shape = Unsqueeze(src_shape, 0);
      int32_t dim0 = src_shape.Dim0();
      const std::vector<RaggedShapeLayer> &src_axes = src_shape.Layers();
      const std::vector<RaggedShapeLayer> &dest_axes = shape.Layers();

      {
        const Array1<int32_t> &row_splits0 = dest_axes[0].row_splits;
        std::vector<int32_t> data = {0, dim0};
        CheckArrayData(row_splits0, data);
      }

      {
        const Array1<int32_t> &row_ids0 = dest_axes[0].row_ids;
        std::vector<int32_t> data(dim0, 0);
        CheckArrayData(row_ids0, data);
      }

      {
        for (size_t i = 0; i != src_axes.size(); ++i) {
          CheckArrayData(src_axes[i].row_splits, dest_axes[i + 1].row_splits);
          CheckArrayData(src_axes[i].row_ids, dest_axes[i + 1].row_ids);
        }
      }
    }

    {
      // axis = 1
      int32_t axis = 1;
      RaggedShape shape = Unsqueeze(src_shape, axis);
      int32_t tot_size = shape.TotSize(axis);
      const std::vector<RaggedShapeLayer> &src_axes = src_shape.Layers();
      const std::vector<RaggedShapeLayer> &dest_axes = shape.Layers();

      {
        for (int32_t i = 0; i < axis; ++i) {
          CheckArrayData(src_axes[i].row_splits, dest_axes[i].row_splits);
          CheckArrayData(src_axes[i].row_ids, dest_axes[i].row_ids);
        }
      }

      {
        const Array1<int32_t> &row_splits = dest_axes[axis].row_splits;
        std::vector<int32_t> data(tot_size + 1);
        std::iota(data.begin(), data.end(), 0);
        CheckArrayData(row_splits, data);
      }

      {
        const Array1<int32_t> &row_ids = dest_axes[axis].row_ids;
        std::vector<int32_t> data(tot_size);
        std::iota(data.begin(), data.end(), 0);
        CheckArrayData(row_ids, data);
      }

      {
        for (std::size_t i = axis; i < src_axes.size(); ++i) {
          CheckArrayData(src_axes[i].row_splits, dest_axes[i + 1].row_splits);
          CheckArrayData(src_axes[i].row_ids, dest_axes[i + 1].row_ids);
        }
      }
    }
  }
}

TEST_F(RaggedShapeOpsSuiteTest, TestUnsqueeze) {
  TestUnsqueeze(simple_shape_);
  TestUnsqueeze(random_shape_);
}

TEST(RaggedShapeOpsTest, TestUnsqueezeParallel) {
  for (int32_t i = 0; i < 10; i++) {
    ContextPtr c = (i % 2 == 0 ? GetCpuContext() : GetCudaContext());
    int32_t num_shapes = RandInt(0, 10);

    std::vector<RaggedShape *> orig_shapes;
    for (int32_t i = 0; i < num_shapes; i++)
      orig_shapes.push_back(
          new RaggedShape(RandomRaggedShape(false, 2, 5, 0, 1000).To(c)));
    int32_t axis = 0;  // only one supported for now.
    std::vector<RaggedShape> unsqueezed =
        UnsqueezeParallel(num_shapes, orig_shapes.data(), axis);
    for (int32_t i = 0; i < num_shapes; i++) {
      unsqueezed[i].Check();
      RaggedShape temp = RemoveAxis(unsqueezed[i], axis);
      ASSERT_EQ(Equal(temp, *(orig_shapes[i])), true);
      delete orig_shapes[i];
    }
  }
}

void TestRemoveAxis(const RaggedShape &input_shape) {
  for (auto &context : {GetCpuContext(), GetCudaContext()}) {
    RaggedShape src_shape = input_shape.To(context);
    ASSERT_EQ(src_shape.NumAxes(), 4);
    {
      // axis = 0.
      int32_t axis = 0;
      RaggedShape shape = RemoveAxis(src_shape, axis);
      const std::vector<RaggedShapeLayer> &src_axes = src_shape.Layers();
      const std::vector<RaggedShapeLayer> &dest_axes = shape.Layers();
      ASSERT_EQ(src_axes.size(), 3);
      ASSERT_EQ(dest_axes.size(), 2);

      {
        for (std::size_t i = 0; i != dest_axes.size(); ++i) {
          CheckArrayData(dest_axes[i].row_splits, src_axes[i + 1].row_splits);
          CheckArrayData(dest_axes[i].row_ids, src_axes[i + 1].row_ids);
        }
      }
    }

    {
      // axis = 1
      int32_t axis = 1;
      RaggedShape shape = RemoveAxis(src_shape, axis);
      const std::vector<RaggedShapeLayer> &src_axes = src_shape.Layers();
      const std::vector<RaggedShapeLayer> &dest_axes = shape.Layers();
      ASSERT_EQ(src_axes.size(), 3);
      ASSERT_EQ(dest_axes.size(), 2);

      {
        const Array1<int32_t> &row_splits0 = dest_axes[0].row_splits;
        std::vector<int32_t> data = {0, 3, 7, 10};
        CheckArrayData(row_splits0, data);
      }

      {
        const Array1<int32_t> &row_ids0 = dest_axes[0].row_ids;
        std::vector<int32_t> data = {0, 0, 0, 1, 1, 1, 1, 2, 2, 2};
        CheckArrayData(row_ids0, data);
      }

      {
        for (std::size_t i = 1; i != dest_axes.size(); ++i) {
          CheckArrayData(dest_axes[i].row_splits, src_axes[i + 1].row_splits);
          CheckArrayData(dest_axes[i].row_ids, src_axes[i + 1].row_ids);
        }
      }
    }

    {
      // axis = 3
      int32_t axis = 3;  // the last axis
      RaggedShape shape = RemoveAxis(src_shape, axis);
      const std::vector<RaggedShapeLayer> &src_axes = src_shape.Layers();
      const std::vector<RaggedShapeLayer> &dest_axes = shape.Layers();
      ASSERT_EQ(src_axes.size(), 3);
      ASSERT_EQ(dest_axes.size(), 2);

      {
        for (std::size_t i = 0; i != dest_axes.size(); ++i) {
          CheckArrayData(dest_axes[i].row_splits, src_axes[i].row_splits);
          CheckArrayData(dest_axes[i].row_ids, src_axes[i].row_ids);
        }
      }
    }
  }
}

TEST_F(RaggedShapeOpsSuiteTest, TestRemoveAxis) {
  TestRemoveAxis(simple_shape_);
}

TEST(RaggedShapeOpsTest, TestGetOffsets) {
  for (auto &context : {GetCpuContext(), GetCudaContext()}) {
    for (int32_t i = 0; i != 2; ++i) {
      int32_t num_shape = RandInt(10, 100);
      int32_t num_axes = RandInt(2, 4);
      std::vector<RaggedShape> shape_vec(num_shape);
      std::vector<RaggedShape *> shapes(num_shape);
      for (int32_t j = 0; j != num_shape; ++j) {
        shape_vec[j] =
            RandomRaggedShape(false, num_axes, num_axes, 0, 1000).To(context);
        shapes[j] = &shape_vec[j];
      }
      RaggedShape **shapes_ptr = shapes.data();
      Array2<int32_t> offsets = GetOffsets(num_shape, shapes_ptr);
      ASSERT_EQ(offsets.Dim0(), num_axes + 1);
      ASSERT_EQ(offsets.Dim1(), num_shape + 1);
      auto acc = offsets.Accessor();
      for (int32_t axis = 0; axis <= num_axes; ++axis) {
        int32_t sum = 0;
        for (int32_t j = 0; j <= num_shape; ++j) {
          EXPECT_EQ(acc(axis, j), sum);
          if (j < num_shape) {
            sum += (axis == 0 ? 1 : shape_vec[j].TotSize(axis - 1));
          }
        }
      }
    }
  }
}

// returns a random ragged shape where the dims on axis 1 are all the same
// (so: can be transposed).
RaggedShape RandomRaggedShapeToTranspose(ContextPtr c) {
  ContextPtr c_cpu = GetCpuContext();

  RaggedShape random = RandomRaggedShape(false, 2, 4, 0, 5000).To(c);

  int32_t input_dim0 = random.Dim0(), divisor = 1;
  for (int32_t i = 1; i * i <= input_dim0; i++) {
    if (input_dim0 % i == 0 && i > divisor) divisor = i;
  }

  int32_t output_dim0 = divisor, output_dim1 = input_dim0 / divisor;

  Array1<int32_t> row_splits =
      Range<int32_t>(c, output_dim0 + 1, 0, output_dim1);
  int32_t cached_tot_size = input_dim0;

  RaggedShape top_level_shape =
      RaggedShape2(&row_splits, nullptr, cached_tot_size);
  return ComposeRaggedShapes(top_level_shape, random);
}

TEST(RaggedShapeOpsTest, TestTranspose) {
  ContextPtr cpu = GetCpuContext();  // will be used to copy data
  for (auto &context : {GetCpuContext(), GetCudaContext()}) {
    {
      const std::vector<int32_t> row_splits1_vec = {0, 2, 4, 6};
      const std::vector<int32_t> row_splits2_vec = {0, 3, 4, 7, 8, 10, 12};
      Array1<int32_t> row_splits1(context, row_splits1_vec);
      Array1<int32_t> row_splits2(context, row_splits2_vec);
      RaggedShape src_shape =
          RaggedShape3(&row_splits1, nullptr, -1, &row_splits2, nullptr, -1);
      ASSERT_EQ(src_shape.Dim0(), 3);
      ASSERT_EQ(src_shape.TotSize(1), 6);
      RaggedShape shape = Transpose(src_shape);
      EXPECT_EQ(shape.Dim0(), 2);
      ASSERT_EQ(shape.TotSize(1), 6);
      const std::vector<int32_t> expected_row_splits = {0, 3, 6};
      const std::vector<int32_t> expected_row_ids = {0, 0, 0, 1, 1, 1};
      CheckArrayData(shape.RowSplits(1), expected_row_splits);
      CheckArrayData(shape.RowIds(1), expected_row_ids);
      CheckArrayData(shape.RowSplits(2), {0, 3, 6, 8, 9, 10, 12});
      CheckArrayData(shape.RowIds(2), {0, 0, 0, 1, 1, 1, 2, 2, 3, 4, 5, 5});
    }

    {
      // random case
      for (int32_t j = 0; j != 2; ++j) {
        RaggedShape to_transpose = RandomRaggedShapeToTranspose(context);
        RaggedShape transposed = Transpose(to_transpose);

        if (context->GetDeviceType() != kCpu) {
          to_transpose = to_transpose.To(cpu);
          transposed = transposed.To(cpu);
        }

        for (auto iter = transposed.Iterator(); !iter.Done(); iter.Next()) {
          std::vector<int32_t> index = iter.Value();
          int32_t i = transposed[index];  // Just make sure this doesn't crash,
                                          // don't need the value.
          std::swap(index[0], index[1]);
          i = to_transpose[index];  // don't need the value, just need to make
                                    // sure it's an allowable index.
          ++i;  // this line just suppresses the warning `variable i set but not
                // used`
        }
        for (auto iter = to_transpose.Iterator(); !iter.Done(); iter.Next()) {
          std::vector<int32_t> index = iter.Value();
          std::swap(index[0], index[1]);
          int32_t i = transposed[index];  // don't need the value, just need to
                                          // make sure it's an allowable index.
        }
      }
    }
  }
}

template <typename T>
void TestTransposeRagged() {
  ContextPtr cpu = GetCpuContext();  // will be used to copy data
  for (auto &context : {GetCpuContext(), GetCudaContext()}) {
    // empty case, fsavec with a empty fsa
    {
      const std::vector<int32_t> row_splits1_vec = {0, 0};
      const std::vector<int32_t> row_splits2_vec = {0};
      Array1<int32_t> row_splits1(context, row_splits1_vec);
      Array1<int32_t> row_splits2(context, row_splits2_vec);
      RaggedShape src_shape =
          RaggedShape3(&row_splits1, nullptr, -1, &row_splits2, nullptr, -1);
      ASSERT_EQ(src_shape.Dim0(), 1);
      ASSERT_EQ(src_shape.TotSize(1), 0);

      Array1<T> values_array(context, 0);
      ASSERT_EQ(values_array.Dim(), src_shape.NumElements());

      Ragged<T> ragged(src_shape, values_array);
      Ragged<T> ans = Transpose(ragged);
      RaggedShape shape = ans.shape;
      // Check shape
      ASSERT_EQ(shape.Dim0(), 0);
      ASSERT_EQ(shape.TotSize(1), 0);
      CheckArrayData(shape.RowSplits(1), std::vector<int32_t>({0}));
      CheckArrayData(shape.RowSplits(2), std::vector<int32_t>({0}));
      K2_CHECK_EQ(shape.RowIds(1).Dim(), 0);
      K2_CHECK_EQ(shape.RowIds(2).Dim(), 0);
      // Check values
      K2_CHECK_EQ(ans.values.Dim(), 0);
    }

    // empty case, fsavec without any fsa
    {
      const std::vector<int32_t> row_splits1_vec = {0};
      const std::vector<int32_t> row_splits2_vec = {0};
      Array1<int32_t> row_splits1(context, row_splits1_vec);
      Array1<int32_t> row_splits2(context, row_splits2_vec);
      RaggedShape src_shape =
          RaggedShape3(&row_splits1, nullptr, -1, &row_splits2, nullptr, -1);
      ASSERT_EQ(src_shape.Dim0(), 0);
      ASSERT_EQ(src_shape.TotSize(1), 0);

      Array1<T> values_array(context, 0);
      ASSERT_EQ(values_array.Dim(), src_shape.NumElements());

      Ragged<T> ragged(src_shape, values_array);
      Ragged<T> ans = Transpose(ragged);
      RaggedShape shape = ans.shape;
      // Check shape
      ASSERT_EQ(shape.Dim0(), 0);
      ASSERT_EQ(shape.TotSize(1), 0);
      CheckArrayData(shape.RowSplits(1), std::vector<int32_t>({0}));
      CheckArrayData(shape.RowSplits(2), std::vector<int32_t>({0}));
      K2_CHECK_EQ(shape.RowIds(1).Dim(), 0);
      K2_CHECK_EQ(shape.RowIds(2).Dim(), 0);
      // Check values
      K2_CHECK_EQ(ans.values.Dim(), 0);
    }

    {
      const std::vector<int32_t> row_splits1_vec = {0, 2, 4, 6};
      const std::vector<int32_t> row_splits2_vec = {0, 3, 4, 7, 8, 10, 12};
      Array1<int32_t> row_splits1(context, row_splits1_vec);
      Array1<int32_t> row_splits2(context, row_splits2_vec);
      RaggedShape src_shape =
          RaggedShape3(&row_splits1, nullptr, -1, &row_splits2, nullptr, -1);
      ASSERT_EQ(src_shape.Dim0(), 3);
      ASSERT_EQ(src_shape.TotSize(1), 6);
      std::vector<T> values = {0, 1, 2, 3, 4, 5, 8, 7, 6, 9, 10, 15};
      ASSERT_EQ(values.size(), src_shape.NumElements());
      Array1<T> values_array(context, values);
      Ragged<T> ragged(src_shape, values_array);
      Ragged<T> ans = Transpose(ragged);
      RaggedShape shape = ans.shape;
      // Check shape
      ASSERT_EQ(shape.Dim0(), 2);
      ASSERT_EQ(shape.TotSize(1), 6);
      const std::vector<int32_t> expected_row_splits = {0, 3, 6};
      const std::vector<int32_t> expected_row_ids = {0, 0, 0, 1, 1, 1};
      CheckArrayData(shape.RowSplits(1), expected_row_splits);
      CheckArrayData(shape.RowIds(1), expected_row_ids);
      CheckArrayData(shape.RowSplits(2), {0, 3, 6, 8, 9, 10, 12});
      CheckArrayData(shape.RowIds(2), {0, 0, 0, 1, 1, 1, 2, 2, 3, 4, 5, 5});
      // Check values
      CheckArrayData(ans.values, {0, 1, 2, 4, 5, 8, 6, 9, 3, 7, 10, 15});
    }

    {
      // random case
      for (int32_t j = 0; j != 2; ++j) {
        RaggedShape to_transpose = RandomRaggedShapeToTranspose(context);
        int32_t num_elems = to_transpose.NumElements();
        Array1<T> src_values =
            RandUniformArray1<T>(context, num_elems, 0, 10000);
        Ragged<T> src(to_transpose, src_values);
        Ragged<T> ans = Transpose(src);
        if (context->GetDeviceType() == kCuda) {
          src = src.To(cpu);
          ans = ans.To(cpu);
          to_transpose = to_transpose.To(cpu);
        }
        RaggedShape transposed = ans.shape;

        for (auto iter = transposed.Iterator(); !iter.Done(); iter.Next()) {
          std::vector<int32_t> index = iter.Value();
          T value = ans[index];
          std::swap(index[0], index[1]);
          EXPECT_EQ(value, src[index]);
        }
        for (auto iter = to_transpose.Iterator(); !iter.Done(); iter.Next()) {
          std::vector<int32_t> index = iter.Value();
          T value = src[index];
          std::swap(index[0], index[1]);
          EXPECT_EQ(value, ans[index]);
        }
      }
    }
  }
}
TEST(RaggedTest, TestTransposeRagged) {
  TestTransposeRagged<int32_t>();
  TestTransposeRagged<double>();
}

void TestRaggedShape2(const RaggedShape &shape) {
  ContextPtr cpu = GetCpuContext();  // will be used to copy data
  for (auto &context : {GetCpuContext(), GetCudaContext()}) {
    RaggedShape src_shape = shape.To(context);
    src_shape.Populate();
    ASSERT_GE(src_shape.NumAxes(), 2);
    Array1<int32_t> row_splits = src_shape.RowSplits(1);
    Array1<int32_t> row_ids = src_shape.RowIds(1);
    int32_t cached_tot_size = src_shape.TotSize(1);

    {
      // both row_splits and row_ids are non-null
      RaggedShape result = RaggedShape2(&row_splits, &row_ids, cached_tot_size);
      CheckArrayData(result.RowSplits(1), row_splits);
      CheckArrayData(result.RowIds(1), row_ids);
      EXPECT_EQ(result.TotSize(1), cached_tot_size);
    }
    {
      // both row_splits and row_ids are non-null, cached_tot_size = -1
      RaggedShape result = RaggedShape2(&row_splits, &row_ids, -1);
      CheckArrayData(result.RowSplits(1), row_splits);
      CheckArrayData(result.RowIds(1), row_ids);
      EXPECT_EQ(result.TotSize(1), cached_tot_size);
    }
    {
      // row_ids is null
      RaggedShape result = RaggedShape2(&row_splits, nullptr, cached_tot_size);
      CheckArrayData(result.RowSplits(1), row_splits);
      CheckArrayData(result.RowIds(1), row_ids);
      EXPECT_EQ(result.TotSize(1), cached_tot_size);
    }
    {
      // row_ids is null, cached_tot_size = -1
      RaggedShape result = RaggedShape2(&row_splits, nullptr, -1);
      CheckArrayData(result.RowSplits(1), row_splits);
      CheckArrayData(result.RowIds(1), row_ids);
      EXPECT_EQ(result.TotSize(1), cached_tot_size);
    }

    // note if row_splits == null, then we suppose there's no empty rows after
    // the last row-id in row_ids
    if (row_splits.Dim() == (row_ids.Dim() == 0 ? 1 : row_ids.Back() + 2)) {
      {
        // row_splits is null
        RaggedShape result = RaggedShape2(nullptr, &row_ids, cached_tot_size);
        CheckArrayData(result.RowSplits(1), row_splits);
        CheckArrayData(result.RowIds(1), row_ids);
        EXPECT_EQ(result.TotSize(1), cached_tot_size);
      }
      {
        // row_splits is null, cached_tot_size = -1
        RaggedShape result = RaggedShape2(nullptr, &row_ids, -1);
        CheckArrayData(result.RowSplits(1), row_splits);
        CheckArrayData(result.RowIds(1), row_ids);
        EXPECT_EQ(result.TotSize(1), cached_tot_size);
      }
    }
  }
}

TEST_F(RaggedShapeOpsSuiteTest, TestRaggedShape2) {
  TestRaggedShape2(simple_shape_);
  TestRaggedShape2(random_shape_);
}

void TestRaggedShape3(const RaggedShape &shape) {
  ContextPtr cpu = GetCpuContext();  // will be used to copy data
  for (auto &context : {GetCpuContext(), GetCudaContext()}) {
    RaggedShape src_shape = shape.To(context);
    src_shape.Populate();
    ASSERT_GE(src_shape.NumAxes(), 3);
    Array1<int32_t> row_splits1 = src_shape.RowSplits(1);
    Array1<int32_t> row_ids1 = src_shape.RowIds(1);
    int32_t cached_tot_size1 = src_shape.TotSize(1);
    Array1<int32_t> row_splits2 = src_shape.RowSplits(2);
    Array1<int32_t> row_ids2 = src_shape.RowIds(2);
    int32_t cached_tot_size2 = src_shape.TotSize(2);

    {
      // both row_splits and row_ids are non-null
      RaggedShape result =
          RaggedShape3(&row_splits1, &row_ids1, cached_tot_size1, &row_splits2,
                       &row_ids2, cached_tot_size2);
      CheckArrayData(result.RowSplits(1), row_splits1);
      CheckArrayData(result.RowIds(1), row_ids1);
      EXPECT_EQ(result.TotSize(1), cached_tot_size1);
      CheckArrayData(result.RowSplits(2), row_splits2);
      CheckArrayData(result.RowIds(2), row_ids2);
      EXPECT_EQ(result.TotSize(2), cached_tot_size2);
    }
    {
      // row_ids is non-null, cached_tot_size = -1
      RaggedShape result =
          RaggedShape3(&row_splits1, nullptr, -1, &row_splits2, nullptr, -1);
      CheckArrayData(result.RowSplits(1), row_splits1);
      CheckArrayData(result.RowIds(1), row_ids1);
      EXPECT_EQ(result.TotSize(1), cached_tot_size1);
      CheckArrayData(result.RowSplits(2), row_splits2);
      CheckArrayData(result.RowIds(2), row_ids2);
      EXPECT_EQ(result.TotSize(2), cached_tot_size2);
    }

    // note if row_splits == null, then we suppose there's no empty rows after
    // the last row-id in row_ids
    bool valid1 =
        (row_splits1.Dim() == (row_ids1.Dim() == 0 ? 1 : row_ids1.Back() + 2));
    bool valid2 =
        (row_splits2.Dim() == (row_ids2.Dim() == 0 ? 1 : row_ids2.Back() + 2));
    if (valid1 && valid2) {
      RaggedShape result =
          RaggedShape3(nullptr, &row_ids1, -1, nullptr, &row_ids2, -1);
      CheckArrayData(result.RowSplits(1), row_splits1);
      CheckArrayData(result.RowIds(1), row_ids1);
      EXPECT_EQ(result.TotSize(1), cached_tot_size1);
      CheckArrayData(result.RowSplits(2), row_splits2);
      CheckArrayData(result.RowIds(2), row_ids2);
      EXPECT_EQ(result.TotSize(2), cached_tot_size2);
    }
    // TODO(haowen): add more cases for other branches
  }
}
TEST_F(RaggedShapeOpsSuiteTest, TestRaggedShape3) {
  TestRaggedShape3(simple_shape_);
  TestRaggedShape3(random_shape_);
}

void TestComposeShape(const RaggedShape &shape) {
  ContextPtr cpu = GetCpuContext();  // will be used to copy data
  for (auto &context : {GetCpuContext(), GetCudaContext()}) {
    RaggedShape src_shape = shape.To(context);
    ASSERT_GE(src_shape.NumAxes(), 3);
    Array1<int32_t> row_splits1 = src_shape.RowSplits(1);
    Array1<int32_t> row_ids1 = src_shape.RowIds(1);
    Array1<int32_t> row_splits2 = src_shape.RowSplits(2);
    Array1<int32_t> row_ids2 = src_shape.RowIds(2);

    RaggedShape shape1 = RaggedShape2(&row_splits1, nullptr, -1);
    RaggedShape shape2 = RaggedShape2(&row_splits2, nullptr, -1);

    RaggedShape result = ComposeRaggedShapes(shape1, shape2);

    ASSERT_EQ(result.NumAxes(), 3);

    CheckArrayData(result.RowSplits(1), row_splits1);
    CheckArrayData(result.RowIds(1), row_ids1);
    CheckArrayData(result.RowSplits(2), row_splits2);
    CheckArrayData(result.RowIds(2), row_ids2);
  }
}
TEST_F(RaggedShapeOpsSuiteTest, TestComposeShape) {
  TestComposeShape(simple_shape_);
  TestComposeShape(random_shape_);
}

void TestShapeFromTotSize(const RaggedShape &shape) {
  ContextPtr cpu = GetCpuContext();  // will be used to copy data
  for (auto &context : {GetCpuContext(), GetCudaContext()}) {
    RaggedShape src_shape = shape.To(context);
    ASSERT_GE(src_shape.NumAxes(), 2);

    int32_t num_axes = src_shape.NumAxes();
    std::vector<int32_t> tot_sizes(num_axes);
    for (int32_t i = 0; i != num_axes; ++i) {
      tot_sizes[i] = src_shape.TotSize(i);
    }

    RaggedShape result =
        RaggedShapeFromTotSizes(context, num_axes, tot_sizes.data());

    ASSERT_EQ(result.NumAxes(), num_axes);
    for (int32_t i = 0; i < num_axes; ++i) {
      EXPECT_EQ(result.TotSize(i), src_shape.TotSize(i));
      if (i > 0) {
        EXPECT_EQ(result.RowSplits(i).Dim(), src_shape.RowSplits(i).Dim());
        EXPECT_EQ(result.RowIds(i).Dim(), src_shape.RowIds(i).Dim());
      }
    }
  }
}
TEST_F(RaggedShapeOpsSuiteTest, TestShapeFromTotSize) {
  TestShapeFromTotSize(simple_shape_);
  TestShapeFromTotSize(random_shape_);
}

template <typename T>
void TestRagged() {
  ContextPtr cpu = GetCpuContext();  // will be used to copy data
  for (auto &context : {GetCpuContext(), GetCudaContext()}) {
    {
      // constructed with row_splits and row_ids
      // RaggedTensor4 t = [
      //  [ [[ 1, 2], [4]],  [[3, 0]] ],
      //  [ [[7, 8, 9]], [[6], [3, 5, 7]], [[2]] ],
      //  [ [[3, 4], [], [8]] ]
      // ]
      const std::vector<int32_t> row_splits1 = {0, 2, 5, 6};
      const std::vector<int32_t> row_ids1 = {0, 0, 1, 1, 1, 2};
      const std::vector<int32_t> row_splits2 = {0, 2, 3, 4, 6, 7, 10};
      const std::vector<int32_t> row_ids2 = {0, 0, 1, 2, 3, 3, 4, 5, 5, 5};
      const std::vector<int32_t> row_splits3 = {0,  2,  3,  5,  8, 9,
                                                12, 13, 15, 15, 16};
      const std::vector<int32_t> row_ids3 = {0, 0, 1, 2, 2, 3, 3, 3,
                                             4, 5, 5, 5, 6, 7, 7, 9};
      const std::vector<T> values_vec = {1, 2, 4, 3, 0, 7, 8, 9,
                                         6, 3, 5, 7, 2, 3, 4, 8};
      std::vector<RaggedShapeLayer> axes;
      axes.emplace_back(
          RaggedShapeLayer{Array1<int32_t>(context, row_splits1),
                           Array1<int32_t>(context, row_ids1),
                           static_cast<int32_t>(row_ids1.size())});
      axes.emplace_back(
          RaggedShapeLayer{Array1<int32_t>(context, row_splits2),
                           Array1<int32_t>(context, row_ids2),
                           static_cast<int32_t>(row_ids2.size())});
      axes.emplace_back(
          RaggedShapeLayer{Array1<int32_t>(context, row_splits3),
                           Array1<int32_t>(context, row_ids3),
                           static_cast<int32_t>(row_ids3.size())});

      RaggedShape shape(axes, true);
      Array1<T> values(context, values_vec);
      Ragged<T> ragged(shape, values);

      // test Index(axis, i)
      {
        // values: [[[ 1, 2], [4]], [[3, 0]]]
        Ragged<T> sub_raggged = ragged.Index(0, 0);
        RaggedShape &sub_shape = sub_raggged.shape;
        EXPECT_EQ(sub_shape.NumAxes(), 3);
        const std::vector<std::vector<int32_t>> sub_row_splits_vec = {
            {0, 2, 3}, {0, 2, 3, 5}};
        CheckRowSplits(sub_shape, sub_row_splits_vec);
        const Array1<T> &sub_values = sub_raggged.values;
        const std::vector<T> sub_values_vec = {1, 2, 4, 3, 0};
        CheckArrayData<T>(sub_values, sub_values_vec);
      }
      {
        // values: [[[7, 8, 9]], [[6], [3, 5, 7]], [[2]]]
        Ragged<T> sub_raggged = ragged.Index(0, 1);
        RaggedShape &sub_shape = sub_raggged.shape;
        EXPECT_EQ(sub_shape.NumAxes(), 3);
        const std::vector<std::vector<int32_t>> sub_row_splits_vec = {
            {0, 1, 3, 4}, {0, 3, 4, 7, 8}};
        CheckRowSplits(sub_shape, sub_row_splits_vec);
        const Array1<T> &sub_values = sub_raggged.values;
        const std::vector<T> sub_values_vec = {7, 8, 9, 6, 3, 5, 7, 2};
        CheckArrayData<T>(sub_values, sub_values_vec);
      }
      {
        // values: [[[3, 4], [], [8]]]
        Ragged<T> sub_raggged = ragged.Index(0, 2);
        RaggedShape &sub_shape = sub_raggged.shape;
        EXPECT_EQ(sub_shape.NumAxes(), 3);
        const std::vector<std::vector<int32_t>> sub_row_splits_vec = {
            {0, 3}, {0, 2, 2, 3}};
        CheckRowSplits(sub_shape, sub_row_splits_vec);
        const Array1<T> &sub_values = sub_raggged.values;
        const std::vector<T> sub_values_vec = {3, 4, 8};
        CheckArrayData<T>(sub_values, sub_values_vec);
      }

      // test operator[](const std::vector<int32_t> &indexes)
      if (context->GetDeviceType() == kCpu) {
        {
          std::vector<int32_t> indexes = {0, 0, 0, 0};
          EXPECT_EQ(ragged.shape[indexes], 0);
          EXPECT_EQ(ragged[indexes], 1);
        }
        {
          std::vector<int32_t> indexes = {0, 1, 0, 0};
          EXPECT_EQ(ragged.shape[indexes], 3);
          EXPECT_EQ(ragged[indexes], 3);
        }
        {
          std::vector<int32_t> indexes = {1, 0, 0, 1};
          EXPECT_EQ(ragged.shape[indexes], 6);
          EXPECT_EQ(ragged[indexes], 8);
        }
        {
          std::vector<int32_t> indexes = {1, 1, 1, 0};
          EXPECT_EQ(ragged.shape[indexes], 9);
          EXPECT_EQ(ragged[indexes], 3);
        }
        {
          std::vector<int32_t> indexes = {2, 0, 0, 1};
          EXPECT_EQ(ragged.shape[indexes], 14);
          EXPECT_EQ(ragged[indexes], 4);
        }
        {
          std::vector<int32_t> indexes = {2, 0, 2, 0};
          EXPECT_EQ(ragged.shape[indexes], 15);
          EXPECT_EQ(ragged[indexes], 8);
        }
      }

      const std::vector<std::vector<int32_t>> row_splits_vec = {
          row_splits1, row_splits2, row_splits3};
      // test To(ctx)
      {
        // to GPU
        Ragged<T> other = ragged.To(GetCudaContext());
        CheckRowSplits(other.shape, row_splits_vec);
        CheckArrayData<T>(other.values, values_vec);
      }
      {
        // to CPU
        Ragged<T> other = ragged.To(GetCpuContext());
        CheckRowSplits(other.shape, row_splits_vec);
        CheckArrayData<T>(other.values, values_vec);
      }
    }
  }
}

template <typename T, typename OP = LessThan<T>>
static void CpuSortSublists(const Array1<int32_t> &row_splits, Array1<T> *src) {
  K2_CHECK(src->Context()->GetDeviceType() == kCpu);
  T *p = src->Data();
  OP comp = OP();
  for (int32_t i = 0; i < row_splits.Dim() - 1; ++i) {
    int32_t cur = row_splits[i];
    int32_t next = row_splits[i + 1];
    std::sort(p + cur, p + next, comp);
  }
}

template <typename T, typename OP = LessThan<T>>
static void TestSortSublists() {
  auto cpu_context = GetCpuContext();
  auto cuda_context = GetCudaContext();

  RaggedShape shape = RandomRaggedShape(false,  // set_row_ids
                                        2,      // min_num_axes
                                        4,      // max_num_axes
                                        1,      // min_num_elements
                                        2000);  // max_num_elements

  Array1<T> values =
      RandUniformArray1<T>(shape.Context(), shape.NumElements(), -2000, 2000);
  Ragged<T> ragged(shape, values);
  ragged = ragged.To(cuda_context);
  values = values.To(cpu_context);  // to be sorted by cpu

  Array1<T> unsorted = values.Clone();

  Array1<int32_t> order(ragged.Context(), ragged.values.Dim());
  SortSublists<T, OP>(&ragged, &order);

  Array1<int32_t> &segment = ragged.shape.RowSplits(ragged.NumAxes() - 1);
  CpuSortSublists<T, OP>(segment, &values);

  int32_t n = order.Dim();
  for (int i = 0; i != n; ++i) {
    EXPECT_EQ(values[i], ragged.values[i]);
    EXPECT_EQ(ragged.values[i], unsorted[order[i]]);
  }
}

TEST(RaggedTest, Ragged) {
  TestRagged<int32_t>();
  TestRagged<double>();

  TestSortSublists<int32_t>();
  TestSortSublists<double>();
}

TEST(RaggedShapeOpsTest, TestCat) {
  ContextPtr cpu = GetCpuContext();  // will be used to copy data
  for (auto &context : {GetCpuContext(), GetCudaContext()}) {
    {
      // simple case
      std::vector<RaggedShape> shapes(2);
      std::vector<RaggedShape *> shapes_ptr(2);
      std::vector<std::vector<Array1<int32_t>>> row_splits_vec(2);
      {
        const std::vector<int32_t> row_splits1 = {0, 2, 5, 6};
        const std::vector<int32_t> row_ids1 = {0, 0, 1, 1, 1, 2};
        const std::vector<int32_t> row_splits2 = {0, 2, 3, 4, 6, 7, 10};
        const std::vector<int32_t> row_ids2 = {0, 0, 1, 2, 3, 3, 4, 5, 5, 5};
        Array1<int32_t> splits1(context, row_splits1);
        Array1<int32_t> ids1(context, row_ids1);
        Array1<int32_t> splits2(context, row_splits2);
        Array1<int32_t> ids2(context, row_ids2);
        row_splits_vec[0].push_back(splits1);
        row_splits_vec[1].push_back(splits2);
        shapes[0] = RaggedShape3(&splits1, &ids1, ids1.Dim(), &splits2, &ids2,
                                 ids2.Dim());
        shapes_ptr[0] = &shapes[0];
      }
      {
        const std::vector<int32_t> row_splits1 = {0, 1, 3, 4};
        const std::vector<int32_t> row_ids1 = {0, 1, 1, 2};
        const std::vector<int32_t> row_splits2 = {0, 3, 4, 5, 7};
        const std::vector<int32_t> row_ids2 = {0, 0, 0, 1, 2, 3, 3};
        Array1<int32_t> splits1(context, row_splits1);
        Array1<int32_t> ids1(context, row_ids1);
        Array1<int32_t> splits2(context, row_splits2);
        Array1<int32_t> ids2(context, row_ids2);
        row_splits_vec[0].push_back(splits1);
        row_splits_vec[1].push_back(splits2);
        RaggedShape shape = RaggedShape3(&splits1, &ids1, ids1.Dim(), &splits2,
                                         &ids2, ids2.Dim());
        shapes[1] = RaggedShape3(&splits1, &ids1, ids1.Dim(), &splits2, &ids2,
                                 ids2.Dim());
        shapes_ptr[1] = &shapes[1];
      }

      {
        // axis == 1
        RaggedShape result = Cat(1, 2, shapes_ptr.data());
        std::vector<std::vector<int32_t>> expected_row_splits = {
            {0, 3, 8, 10}, {0, 2, 3, 6, 7, 9, 10, 11, 12, 15, 17}};
        std::vector<std::vector<int32_t>> expected_row_ids = {
            {0, 0, 0, 1, 1, 1, 1, 1, 2, 2},
            {0, 0, 1, 2, 2, 2, 3, 4, 4, 5, 6, 7, 8, 8, 8, 9, 9}};
        for (int32_t i = 0; i < 2; ++i) {
          CheckArrayData(result.RowSplits(i + 1), expected_row_splits[i]);
          CheckArrayData(result.RowIds(i + 1), expected_row_ids[i]);
        }
      }

      {
        // axis == 0
        RaggedShape result = Cat(0, 2, shapes_ptr.data());

        // get result splits with `SpliceRowSplits` and get result row-ids with
        // `RowSplitsToRowIds``
        std::vector<Array1<int32_t>> result_splits;
        std::vector<Array1<int32_t>> result_ids;
        for (auto i = 0; i < 2; ++i) {
          std::vector<const Array1<int32_t> *> splits_ptr = {
              &row_splits_vec[i][0], &row_splits_vec[i][1]};
          Array1<int32_t> curr_row_splits =
              SpliceRowSplits(2, splits_ptr.data());
          result_splits.push_back(curr_row_splits);
          Array1<int32_t> curr_row_ids(context, curr_row_splits.Back());
          RowSplitsToRowIds(curr_row_splits, &curr_row_ids);
          result_ids.push_back(curr_row_ids);
        }
        for (int32_t i = 0; i < 2; ++i) {
          CheckArrayData(result.RowSplits(i + 1), result_splits[i]);
          CheckArrayData(result.RowIds(i + 1), result_ids[i]);
        }
      }
    }

    {
      // test with random large size
      for (int32_t i = 0; i < 2; ++i) {
        int32_t num_shape = RandInt(2, 100);
        int32_t num_axes = RandInt(2, 4);
        std::vector<RaggedShape> shape_vec(num_shape);
        std::vector<RaggedShape *> shapes(num_shape);
        for (int32_t j = 0; j != num_shape; ++j) {
          shape_vec[j] =
              RandomRaggedShape(true, num_axes, num_axes, 0, 1000).To(context);
          shapes[j] = &shape_vec[j];
        }
        // only test case axis == 0, test axis==1 with simple case is good
        // enough as it just calls Stack
        RaggedShape result = Cat(0, num_shape, shapes.data());
        ASSERT_EQ(result.NumAxes(), num_axes);

        // get result splits with `SpliceRowSplits` and get result row-ids with
        // `RowSplitsToRowIds``
        std::vector<Array1<int32_t>> result_splits;
        std::vector<Array1<int32_t>> result_ids;
        for (int32_t axis = 1; axis < num_axes; ++axis) {
          std::vector<Array1<int32_t>> splits_vec(num_shape);
          std::vector<const Array1<int32_t> *> splits_vec_ptr(num_shape);
          for (int32_t n = 0; n != num_shape; ++n) {
            splits_vec[n] = shape_vec[n].RowSplits(axis);
            splits_vec_ptr[n] = &splits_vec[n];
          }
          Array1<int32_t> curr_row_splits =
              SpliceRowSplits(num_shape, splits_vec_ptr.data());
          result_splits.push_back(curr_row_splits);
          Array1<int32_t> curr_row_ids(context, curr_row_splits.Back());
          RowSplitsToRowIds(curr_row_splits, &curr_row_ids);
          result_ids.push_back(curr_row_ids);
        }

        // check data
        for (int32_t axis = 1; axis < num_axes; ++axis) {
          CheckArrayData(result.RowSplits(axis), result_splits[axis - 1]);
          CheckArrayData(result.RowIds(axis), result_ids[axis - 1]);
        }
      }
    }
  }
}

template <typename T>
void TestCatRagged() {
  ContextPtr cpu = GetCpuContext();  // will be used to copy data
  for (auto &context : {GetCpuContext(), GetCudaContext()}) {
    // TODO(haowen): remove duplicate code in TestCat above.
    // test with simple case could be good enough, as we have tested
    // Cat(RaggedShape&) already.
    std::vector<Ragged<T>> ragged_vec(2);
    std::vector<Ragged<T> *> ragged(2);
    std::vector<std::vector<Array1<int32_t>>> row_splits_vec(2);
    {
      const std::vector<int32_t> row_splits1 = {0, 2, 5, 6};
      const std::vector<int32_t> row_ids1 = {0, 0, 1, 1, 1, 2};
      const std::vector<int32_t> row_splits2 = {0, 2, 3, 4, 6, 7, 10};
      const std::vector<int32_t> row_ids2 = {0, 0, 1, 2, 3, 3, 4, 5, 5, 5};
      const std::vector<T> values_vec = {1, 2, 5, 7, 9, 10, 12, 14, 15, 18};
      Array1<int32_t> splits1(context, row_splits1);
      Array1<int32_t> ids1(context, row_ids1);
      Array1<int32_t> splits2(context, row_splits2);
      Array1<int32_t> ids2(context, row_ids2);
      RaggedShape shape = RaggedShape3(&splits1, &ids1, ids1.Dim(), &splits2,
                                       &ids2, ids2.Dim());
      Array1<T> values(context, values_vec);
      ragged_vec[0] = Ragged<T>(shape, values);
      ragged[0] = &ragged_vec[0];
    }

    {
      const std::vector<int32_t> row_splits1 = {0, 1, 3, 4};
      const std::vector<int32_t> row_ids1 = {0, 1, 1, 2};
      const std::vector<int32_t> row_splits2 = {0, 3, 4, 5, 7};
      const std::vector<int32_t> row_ids2 = {0, 0, 0, 1, 2, 3, 3};
      const std::vector<T> values_vec = {20, 21, 23, 28, 30, 32, 35};
      Array1<int32_t> splits1(context, row_splits1);
      Array1<int32_t> ids1(context, row_ids1);
      Array1<int32_t> splits2(context, row_splits2);
      Array1<int32_t> ids2(context, row_ids2);
      RaggedShape shape = RaggedShape3(&splits1, &ids1, ids1.Dim(), &splits2,
                                       &ids2, ids2.Dim());
      Array1<T> values(context, values_vec);
      ragged_vec[1] = Ragged<T>(shape, values);
      ragged[1] = &ragged_vec[1];
    }

    {
      // axis == 0
      Ragged<T> result = Cat(0, 2, ragged.data());
      std::vector<std::vector<int32_t>> expected_row_splits = {
          {0, 2, 5, 6, 7, 9, 10}, {0, 2, 3, 4, 6, 7, 10, 13, 14, 15, 17}};
      std::vector<std::vector<int32_t>> expected_row_ids = {
          {0, 0, 1, 1, 1, 2, 3, 4, 4, 5},
          {0, 0, 1, 2, 3, 3, 4, 5, 5, 5, 6, 6, 6, 7, 8, 9, 9}};
      for (int32_t i = 0; i < 2; ++i) {
        CheckArrayData(result.RowSplits(i + 1), expected_row_splits[i]);
        CheckArrayData(result.RowIds(i + 1), expected_row_ids[i]);
      }
      std::vector<T> expected_data = {1,  2,  5,  7,  9,  10, 12, 14, 15,
                                      18, 20, 21, 23, 28, 30, 32, 35};
      CheckArrayData(result.values, expected_data);
    }

    {
      // axis == 1
      Ragged<T> result = Cat(1, 2, ragged.data());
      std::vector<std::vector<int32_t>> expected_row_splits = {
          {0, 3, 8, 10}, {0, 2, 3, 6, 7, 9, 10, 11, 12, 15, 17}};
      std::vector<std::vector<int32_t>> expected_row_ids = {
          {0, 0, 0, 1, 1, 1, 1, 1, 2, 2},
          {0, 0, 1, 2, 2, 2, 3, 4, 4, 5, 6, 7, 8, 8, 8, 9, 9}};
      for (int32_t i = 0; i < 2; ++i) {
        CheckArrayData(result.RowSplits(i + 1), expected_row_splits[i]);
        CheckArrayData(result.RowIds(i + 1), expected_row_ids[i]);
      }
      std::vector<T> expected_data = {1,  2,  5,  20, 21, 23, 7,  9, 10,
                                      12, 28, 30, 14, 15, 18, 32, 35};
      CheckArrayData(result.values, expected_data);
    }
  }
}
TEST(RaggedTest, TestCatRagged) {
  TestCatRagged<int32_t>();
  TestCatRagged<double>();
}

void CheckResultOfIndex(const ContextPtr &context, RaggedShape shape,
                        Array1<int32_t> new2old, RaggedShape result) {
  K2_CHECK(context->IsCompatible(*shape.Context()));
  ContextPtr cpu = GetCpuContext();  // will use to copy data
  int32_t num_axes = shape.NumAxes();
  int32_t src_dim0 = shape.Dim0(), result_dim0 = result.Dim0();
  EXPECT_EQ(result_dim0, new2old.Dim());

  result.Check();

  for (int32_t i = 0; i < result_dim0; i++) {
    RaggedShape result_part = Arange(result, 0, i, i + 1);
    if (new2old[i] == -1) {
      K2_CHECK_EQ(0, result_part.TotSize(1));
    } else {
      RaggedShape src_part = Arange(shape, 0, new2old[i], new2old[i] + 1);
      K2_CHECK_EQ(true, Equal(src_part, result_part));
    }
  }
}

TEST(RaggedShapeOpsTest, TestIndex) {
  for (int i = 0; i < 5; i++) {
    ContextPtr cpu = GetCpuContext();  // will be used to copy data
    for (auto &context : {GetCpuContext(), GetCudaContext()}) {
      {
        // simple case
        const std::vector<int32_t> row_splits1 = {0, 2, 5, 6};
        const std::vector<int32_t> row_ids1 = {0, 0, 1, 1, 1, 2};
        const std::vector<int32_t> row_splits2 = {0, 2, 3, 4, 6, 7, 10};
        const std::vector<int32_t> row_ids2 = {0, 0, 1, 2, 3, 3, 4, 5, 5, 5};

        Array1<int32_t> splits1(context, row_splits1);
        Array1<int32_t> ids1(context, row_ids1);
        Array1<int32_t> splits2(context, row_splits2);
        Array1<int32_t> ids2(context, row_ids2);
        RaggedShape shape = RaggedShape3(&splits1, &ids1, ids1.Dim(), &splits2,
                                         &ids2, ids2.Dim());

        std::vector<int32_t> new2old_vec = {2, 1};
        Array1<int32_t> new2old(context, new2old_vec);
        Array1<int32_t> value_indexes_out;
        RaggedShape result = Index(shape, 0, new2old, &value_indexes_out);
        // fsa 2, state_idx01 {5}, arc_idx012 {7, 8, 9}
        // fsa 1, state_idx01 {2, 3, 4}, arc_idx012 {{3},{4, 5}, {6}}
        CheckArrayData(value_indexes_out,
                       std::vector<int32_t>{7, 8, 9, 3, 4, 5, 6});
        CheckResultOfIndex(context, shape, new2old, result);
      }

      {
        // test with random large size
        for (int32_t i = 0; i < 2; ++i) {
          int32_t num_axes = RandInt(2, 4);
          RaggedShape shape =
              RandomRaggedShape(true, num_axes, num_axes, 0, 1000).To(context);
          int32_t dim0 = shape.Dim0(), result_dim0 = RandInt(0, 10);
          if (dim0 == 0) result_dim0 = 0;
          std::vector<int32_t> new2old_vec(result_dim0);
          for (int i = 0; i < result_dim0; i++)
            new2old_vec[i] = RandInt(-1, dim0 - 1);
          Array1<int32_t> new2old(context, new2old_vec);
          Array1<int32_t> value_indexes;
          RaggedShape result = Index(shape, 0, new2old, &value_indexes);
          CheckResultOfIndex(context, shape, new2old, result);
          K2_LOG(INFO) << "Value_indexes = " << value_indexes;
        }
      }
    }
  }
}

TEST(RaggedShapeOpsTest, TestIndexAxis1) {
  for (auto &context : {GetCpuContext(), GetCudaContext()}) {
    {
      Ragged<int32_t> input =
          Ragged<int32_t>(" [ [ 1 2 ] [ 3 4 5 ] [ 6 7 ] [ ] ]")
              .To(context);  // NOLINT
      Array1<int32_t> indexes = Array1<int32_t>(" [ 1 0 4 2 6 5 ]").To(context);
      Ragged<int32_t> output =
          Ragged<int32_t>(" [ [ 2 1 ] [ 5 3 ] [ 7 6 ] [ ] ]")
              .To(context);  // NOLINT

      Ragged<int32_t> indexed = Index(input, 1, indexes);
      EXPECT_EQ(Equal(output, indexed), true);
    }
  }
}

TEST(GetTransposeReordering, NoDuplicates) {
  //       col0  col1  col2  col3  col4  col5
  // row0                           a0    b1
  // row1   c2    d3                      e4
  // row2                     f5
  // row3   g6          h7          i8
  // row4                                 j9
  // row5         k10               l11
  std::vector<int32_t> col_indexes{4, 5, 0, 1, 5, 3, 0, 2, 4, 5, 1, 4};
  std::vector<int32_t> _row_splits{0, 2, 5, 6, 9, 10, 12};
  for (auto &context : {GetCpuContext(), GetCudaContext()}) {
    Array1<int32_t> row_splits(context, _row_splits);
    RaggedShape shape = RaggedShape2(&row_splits, nullptr, -1);
    Array1<int32_t> values(context, col_indexes);

    Ragged<int32_t> ragged(shape, values);
    Array1<int32_t> order = GetTransposeReordering(ragged, 6);
    CheckArrayData(order, {2, 6, 3, 10, 7, 5, 0, 8, 11, 1, 4, 9});
    EXPECT_TRUE(context->IsCompatible(*order.Context()));
  }
}

TEST(GetTransposeReordering, ThreeAxesEmptyCase) {
  for (auto &context : {GetCpuContext(), GetCudaContext()}) {
    Ragged<int32_t> ragged("[ [ [ ] ] ]");
    ragged = ragged.To(context);
    Array1<int32_t> order = GetTransposeReordering(ragged, 0);
  }
}

TEST(GetTransposeReordering, NoDuplicatesThreeAxes) {
  //       col0  col1  col2  col3  col4  col5
  // row0         a0          b1
  // row1   c2          d3
  // row2         e4
  // row3   f5    g6          h7
  // row4                                  i8
  // row5                            j9    k10
  for (auto &context : {GetCpuContext(), GetCudaContext()}) {
    Array1<int32_t> col_indexes(
        context, std::vector<int32_t>{1, 3, 0, 2, 1, 0, 1, 3, 5, 4, 5});
    Array1<int32_t> row_splits1(context, std::vector<int32_t>{0, 4, 6});
    Array1<int32_t> row_splits2(context,
                                std::vector<int32_t>{0, 2, 4, 5, 8, 9, 11});
    RaggedShape shape =
        RaggedShape3(&row_splits1, nullptr, -1, &row_splits2, nullptr, -1);
    Ragged<int32_t> ragged(shape, col_indexes);
    Array1<int32_t> order = GetTransposeReordering(ragged, 6);
    CheckArrayData(order, {2, 5, 0, 4, 6, 3, 1, 7, 9, 8, 10});
    EXPECT_TRUE(context->IsCompatible(*order.Context()));
  }
}

TEST(GetTransposeReordering, WithDuplicates) {
  //       col0   col1   col2    col3      col4      col5
  // row0         a0,a1         b2,b3,b4
  // row1  c5,c6          d7
  // row2         e8
  // row3   f9   g10,g11         h12
  // row4                                i13,i14,i15
  // row5                        j16                  k17
  std::vector<int32_t> col_indexes{1, 1, 3, 3, 3, 0, 0, 2, 1,
                                   0, 1, 1, 3, 4, 4, 4, 3, 5};
  std::vector<int32_t> _row_splits{0, 5, 8, 9, 13, 16, 18};
  for (auto &context : {GetCpuContext(), GetCudaContext()}) {
    Array1<int32_t> row_splits(context, _row_splits);
    RaggedShape shape = RaggedShape2(&row_splits, nullptr, -1);
    Array1<int32_t> values(context, col_indexes);
    Ragged<int32_t> ragged(shape, values);
    Array1<int32_t> order = GetTransposeReordering(ragged, 6);
    CheckArrayData(
        order, {5, 6, 9, 0, 1, 8, 10, 11, 7, 2, 3, 4, 12, 16, 13, 14, 15, 17});
    EXPECT_TRUE(context->IsCompatible(*order.Context()));
  }
}

TEST(GetTransposeReordering, WithDuplicatesThreeAxes) {
  //       col0   col1   col2    col3      col4      col5
  // row0         a0,a1         b2,b3,b4
  // row1  c5,c6          d7
  // row2         e8
  // row3   f9   g10,g11         h12
  // row4                                i13,i14,i15
  // row5                                 j16         k17
  for (auto &context : {GetCpuContext(), GetCudaContext()}) {
    Array1<int32_t> col_indexes(
        context, std::vector<int32_t>{1, 1, 3, 3, 3, 0, 0, 2, 1, 0, 1, 1, 3, 4,
                                      4, 4, 4, 5});
    Array1<int32_t> row_splits1(context, std::vector<int32_t>{0, 4, 6});
    Array1<int32_t> row_splits2(context,
                                std::vector<int32_t>{0, 5, 8, 9, 13, 16, 18});
    RaggedShape shape =
        RaggedShape3(&row_splits1, nullptr, -1, &row_splits2, nullptr, -1);
    Ragged<int32_t> ragged(shape, col_indexes);
    Array1<int32_t> order = GetTransposeReordering(ragged, 6);
    CheckArrayData(
        order, {5, 6, 9, 0, 1, 8, 10, 11, 7, 2, 3, 4, 12, 13, 14, 15, 16, 17});
    EXPECT_TRUE(context->IsCompatible(*order.Context()));
  }
}

TEST(GetTransposeReordering, RandomFsaVecTest) {
  for (int32_t iter = 0; iter != 8; ++iter) {
    for (auto &context : {GetCpuContext(), GetCudaContext()}) {
      int n = RandInt(100, 200);
      int32_t min_num_fsas = n;
      int32_t max_num_fsas = n * 2;
      bool acyclic = false;
      int32_t max_symbol = 100;
      int32_t min_num_arcs = min_num_fsas * 10;
      int32_t max_num_arcs = max_num_fsas * 20;

      FsaVec fsas = RandomFsaVec(min_num_fsas, max_num_fsas, acyclic,
                                 max_symbol, min_num_arcs, max_num_arcs);
      fsas = fsas.To(context);
      Array1<int32_t> dest_states = GetDestStates(fsas, true);
      Ragged<int32_t> dest_states_tensor(fsas.shape, dest_states);
      int32_t num_states = fsas.TotSize(1);
      int32_t num_arcs = fsas.TotSize(2);
      Array1<int32_t> order =
          GetTransposeReordering(dest_states_tensor, num_states);
      Sort(&order);
      ASSERT_EQ(order.Dim(), num_arcs);
      Array1<int32_t> expected = Range<int32_t>(context, num_arcs, 0);
      CheckArrayData(order, expected);
    }
  }
}

TEST(ChangeSublistSize, TwoAxes) {
  for (auto &context : {GetCpuContext(), GetCudaContext()}) {
    Array1<int32_t> row_splits1(context, std::vector<int32_t>{0, 2, 5});
    RaggedShape src = RaggedShape2(&row_splits1, nullptr, -1);

    int32_t size_delta = 2;
    RaggedShape dst = ChangeSublistSize(src, size_delta);
    CheckArrayData(dst.RowSplits(1), std::vector<int32_t>{0, 4, 9});

    size_delta = -2;
    dst = ChangeSublistSize(src, size_delta);
    CheckArrayData(dst.RowSplits(1), std::vector<int32_t>{0, 0, 1});

    size_delta = 0;
    dst = ChangeSublistSize(src, size_delta);
    CheckArrayData(dst.RowSplits(1), std::vector<int32_t>{0, 2, 5});
  }
}

TEST(ChangeSublistSizePinned, TwoAxes) {
  for (auto &context : {GetCpuContext(), GetCudaContext()}) {
    {
      Array1<int32_t> row_splits1(context, std::vector<int32_t>{0, 2, 5, 5});
      RaggedShape src = RaggedShape2(&row_splits1, nullptr, -1);

      int32_t size_delta = 2;
      RaggedShape dst = ChangeSublistSizePinned(src, size_delta);
      CheckArrayData(dst.RowSplits(1), std::vector<int32_t>{0, 4, 9, 9});

      size_delta = -3;
      dst = ChangeSublistSizePinned(src, size_delta);
      CheckArrayData(dst.RowSplits(1), std::vector<int32_t>{0, 0, 0, 0});

      size_delta = 0;
      dst = ChangeSublistSizePinned(src, size_delta);
      CheckArrayData(dst.RowSplits(1), std::vector<int32_t>{0, 2, 5, 5});
    }
  }
}

TEST(ChangeSublistSize, ThreeAxes) {
  for (auto &context : {GetCpuContext(), GetCudaContext()}) {
    /*
     [
       [ [x, x, x], [x, x] ]
       [ [x], [x, x], [x, x, x] ]
     ]
     */
    Array1<int32_t> row_splits1(context, std::vector<int32_t>{0, 2, 5});
    Array1<int32_t> row_splits2(context,
                                std::vector<int32_t>{0, 3, 5, 6, 8, 11});
    RaggedShape src =
        RaggedShape3(&row_splits1, nullptr, -1, &row_splits2, nullptr, -1);

    int32_t size_delta = 2;
    RaggedShape dst = ChangeSublistSize(src, size_delta);
    CheckArrayData(dst.RowSplits(2), std::vector<int32_t>{0, 5, 9, 12, 16, 21});

    // it is an error to use -2 here
    // because the state (state_idx01 == 2) has only 1 entry
    size_delta = -1;

    dst = ChangeSublistSize(src, size_delta);
    CheckArrayData(dst.RowSplits(2), std::vector<int32_t>{0, 2, 3, 3, 4, 6});

    size_delta = 0;
    dst = ChangeSublistSize(src, size_delta);
    CheckArrayData(dst.RowSplits(2), std::vector<int32_t>{0, 3, 5, 6, 8, 11});
  }
}

TEST(ChangeSublistSizePinned, ThreeAxes) {
  for (auto &context : {GetCpuContext(), GetCudaContext()}) {
    /*
     [
       [ [x, x, x], [x, x] ]
       [ [x], [x, x], [], [x, x, x] ]
     ]
     */
    Array1<int32_t> row_splits1(context, std::vector<int32_t>{0, 2, 6});
    Array1<int32_t> row_splits2(context,
                                std::vector<int32_t>{0, 3, 5, 6, 8, 8, 11});
    RaggedShape src =
        RaggedShape3(&row_splits1, nullptr, -1, &row_splits2, nullptr, -1);

    int32_t size_delta = 2;
    RaggedShape dst = ChangeSublistSizePinned(src, size_delta);
    CheckArrayData(dst.RowSplits(2),
                   std::vector<int32_t>{0, 5, 9, 12, 16, 16, 21});

    size_delta = -2;

    dst = ChangeSublistSizePinned(src, size_delta);
    CheckArrayData(dst.RowSplits(2), std::vector<int32_t>{0, 1, 1, 1, 1, 1, 2});

    size_delta = 0;
    dst = ChangeSublistSizePinned(src, size_delta);
    CheckArrayData(dst.RowSplits(2),
                   std::vector<int32_t>{0, 3, 5, 6, 8, 8, 11});
  }
}

TEST(RaggedShapeOpsTest, TestGetCountsPartitioned) {
  ContextPtr cpu = GetCpuContext();  // will be used to copy data
  for (auto &context : {GetCpuContext(), GetCudaContext()}) {
    // Testing with simple case is good enough as we have tested GetCounts()
    // with random large size and GetCountsPartitioned just calls GetCounts.
    std::vector<int32_t> src_row_splits_vec = {0, 3, 4, 6, 10};
    Array1<int32_t> src_row_splits(context, src_row_splits_vec);
    RaggedShape src_shape = RaggedShape2(&src_row_splits, nullptr, -1);
    std::vector<int32_t> src_values_vec = {0, 1, 0, 2, 5, 5, 7, 7, 9, 7};
    Array1<int32_t> src_values(context, src_values_vec);
    Ragged<int32_t> src(src_shape, src_values);

    std::vector<int32_t> ans_row_splits_vec = {0, 2, 4, 7, 10};
    Array1<int32_t> ans_row_splits(context, ans_row_splits_vec);
    RaggedShape ans_shape = RaggedShape2(&ans_row_splits, nullptr, -1);

    Ragged<int32_t> result = GetCountsPartitioned(src, ans_shape);

    ASSERT_EQ(result.NumAxes(), 2);
    // Check row_splits
    Array1<int32_t> row_splits = result.shape.RowSplits(1).To(cpu);
    std::vector<int32_t> result_row_splits(
        row_splits.Data(), row_splits.Data() + row_splits.Dim());
    EXPECT_EQ(result_row_splits, ans_row_splits_vec);
    // check values
    std::vector<int32_t> expected_data = {2, 1, 1, 0, 0, 2, 0, 3, 0, 1};
    Array1<int32_t> values = result.values.To(cpu);
    std::vector<int32_t> data(values.Data(), values.Data() + values.Dim());
    EXPECT_EQ(data, expected_data);
  }
}

TEST(RaggedShapeOpsTest, TestStack) {
  ContextPtr cpu = GetCpuContext();  // will be used to copy data
  for (auto &context : {GetCpuContext(), GetCudaContext()}) {
    {
      // simple case
      std::vector<RaggedShape> shapes(2);
      std::vector<RaggedShape *> shapes_ptr(2);
      std::vector<std::vector<Array1<int32_t>>> row_splits_vec(2);
      {
        const std::vector<int32_t> row_splits1 = {0, 2, 5, 6};
        const std::vector<int32_t> row_splits2 = {0, 2, 3, 4, 6, 7, 10};
        Array1<int32_t> splits1(context, row_splits1);
        Array1<int32_t> splits2(context, row_splits2);
        row_splits_vec[0].push_back(splits1);
        row_splits_vec[1].push_back(splits2);
        shapes[0] = RaggedShape3(&splits1, nullptr, -1, &splits2, nullptr, -1);
        shapes_ptr[0] = &shapes[0];
      }
      {
        const std::vector<int32_t> row_splits1 = {0, 1, 3, 4};
        const std::vector<int32_t> row_splits2 = {0, 3, 4, 5, 7};
        Array1<int32_t> splits1(context, row_splits1);
        Array1<int32_t> splits2(context, row_splits2);
        row_splits_vec[0].push_back(splits1);
        row_splits_vec[1].push_back(splits2);
        shapes[1] = RaggedShape3(&splits1, nullptr, -1, &splits2, nullptr, -1);
        shapes_ptr[1] = &shapes[1];
      }
      std::vector<std::vector<int32_t>> expected_row_splits = {
          {0, 3, 6},
          {0, 2, 5, 6, 7, 9, 10},
          {0, 2, 3, 4, 6, 7, 10, 13, 14, 15, 17}};

      {
        // axis == 0
        int32_t axis = 0;
        RaggedShape result = Stack(axis, 2, shapes_ptr.data());
        for (int32_t i = 0; i != 3; ++i) {
          CheckArrayData(result.RowSplits(i + 1), expected_row_splits[i]);
        }
        RaggedShape result2 = Stack(axis, 1, shapes_ptr.data());
        RaggedShape orig = result2.Index(0, 0);
        EXPECT_TRUE(Equal(orig, shapes[0]));
      }
      {
        // axis == 1
        int32_t axis = 1;
        RaggedShape result = Stack(axis, 2, shapes_ptr.data());
        RaggedShape transpose = Transpose(result);
        for (int32_t i = 0; i != 3; ++i) {
          CheckArrayData(transpose.RowSplits(i + 1), expected_row_splits[i]);
        }
      }
    }

    {
      // test with random large size
      for (int32_t m = 0; m < 2; ++m) {
        int32_t num_shape = RandInt(2, 100);
        int32_t num_axes = RandInt(2, 4);
        int32_t dim0 = RandInt(1, 100);
        std::vector<RaggedShape> shape_vec(num_shape);
        std::vector<RaggedShape *> shapes(num_shape);
        for (int32_t j = 0; j != num_shape; ++j) {
          RaggedShape shape =
              RandomRaggedShape(false, num_axes, num_axes, 0, 1000).To(context);
          int32_t src_dim0 = shape.Dim0();
          std::vector<int32_t> row_splits_vec(dim0 + 1);
          row_splits_vec[0] = 0;
          for (int32_t n = 1; n < dim0; ++n) {
            row_splits_vec[n] = RandInt(0, src_dim0);
          }
          row_splits_vec[dim0] = src_dim0;
          std::sort(row_splits_vec.begin(), row_splits_vec.end());
          Array1<int32_t> row_splits(context, row_splits_vec);
          RaggedShape first = RaggedShape2(&row_splits, nullptr, -1);
          RaggedShape new_shape = ComposeRaggedShapes(first, shape);
          shape_vec[j] = new_shape;
          shapes[j] = &shape_vec[j];
        }
        std::vector<RaggedShape> cpu_shapes(num_shape);
        for (auto i = 0; i != num_shape; ++i) {
          cpu_shapes[i] = shape_vec[i].To(cpu);
        }

        {
          // axis == 0
          int32_t axis = 0;
          RaggedShape result = Stack(axis, num_shape, shapes.data());
          ASSERT_EQ(result.NumAxes(),
                    num_axes + 2);  // note we append one axis in each shape in
                                    // `shapes` before `Stack`
          ASSERT_EQ(result.Dim0(), num_shape);
          result = result.To(cpu);
          for (auto iter = result.Iterator(); !iter.Done(); iter.Next()) {
            std::vector<int32_t> index = iter.Value();
            int32_t t = result[index];  // don't need the value, just make sure
                                        // it's a valid index.
            int32_t i = index[0];
            index.erase(index.begin());
            // result[i,j,k,l] = (shape[i])[j,k,l]
            i = cpu_shapes[i][index];  // don't need the value, just need to
                                       // make sure it's an allowable index.
          }
        }
        {
          // axis == 1
          int32_t axis = 1;
          RaggedShape result = Stack(axis, num_shape, shapes.data());
          ASSERT_EQ(result.NumAxes(),
                    num_axes + 2);  // note we append one axis in each shape in
                                    // `shapes` before `Stack`
          ASSERT_EQ(result.Dim0(), dim0);
          result = result.To(cpu);
          for (auto iter = result.Iterator(); !iter.Done(); iter.Next()) {
            std::vector<int32_t> index = iter.Value();
            int32_t t = result[index];  // don't need the value, just make sure
                                        // it's a valid index.
            int32_t i = index[1];
            index.erase(index.begin() + 1);
            // result[i,j,k,l] = (shape[j])[i,k,l]
            i = cpu_shapes[i][index];  // don't need the value, just need to
                                       // make sure it's an allowable index.
          }
        }
      }
    }
  }
}

template <typename T>
void TestStackRagged() {
  ContextPtr cpu = GetCpuContext();  // will be used to copy data
  for (auto &context : {GetCpuContext(), GetCudaContext()}) {
    // test with random large size
    for (int32_t m = 0; m < 2; ++m) {
      int32_t num_shape = RandInt(2, 100);
      int32_t num_axes = RandInt(2, 4);
      int32_t dim0 = RandInt(1, 100);
      std::vector<Ragged<T>> ragged_vec(num_shape);
      std::vector<Ragged<T> *> ragged(num_shape);
      for (int32_t j = 0; j != num_shape; ++j) {
        RaggedShape shape =
            RandomRaggedShape(false, num_axes, num_axes, 0, 1000).To(context);
        int32_t src_dim0 = shape.Dim0();
        std::vector<int32_t> row_splits_vec(dim0 + 1);
        row_splits_vec[0] = 0;
        for (int32_t n = 1; n < dim0; ++n) {
          row_splits_vec[n] = RandInt(0, src_dim0);
        }
        row_splits_vec[dim0] = src_dim0;
        std::sort(row_splits_vec.begin(), row_splits_vec.end());
        Array1<int32_t> row_splits(context, row_splits_vec);
        RaggedShape first = RaggedShape2(&row_splits, nullptr, -1);
        RaggedShape new_shape = ComposeRaggedShapes(first, shape);
        int32_t num_elems = new_shape.NumElements();
        Array1<T> src_values =
            RandUniformArray1<T>(context, num_elems, 0, 10000);
        ragged_vec[j] = Ragged<T>(new_shape, src_values);
        ragged[j] = &ragged_vec[j];
      }
      std::vector<Ragged<T>> cpu_ragged_vec(num_shape);
      for (auto j = 0; j != num_shape; ++j) {
        cpu_ragged_vec[j] = ragged_vec[j].To(cpu);
      }

      {
        // axis == 0
        int32_t axis = 0;
        Ragged<T> result = Stack(axis, num_shape, ragged.data());
        ASSERT_EQ(result.NumAxes(),
                  num_axes + 2);  // note we append one axis in each shape in
                                  // `shapes` before `Stack`
        ASSERT_EQ(result.Dim0(), num_shape);
        result = result.To(cpu);
        RaggedShape &shape = result.shape;
        for (auto iter = shape.Iterator(); !iter.Done(); iter.Next()) {
          std::vector<int32_t> index = iter.Value();
          T value = result[index];
          int32_t i = index[0];
          index.erase(index.begin());
          // result[i,j,k,l] = (shape[i])[j,k,l]
          EXPECT_EQ(value, cpu_ragged_vec[i][index]);
        }
      }
      {
        // axis == 1
        int32_t axis = 1;
        Ragged<T> result = Stack(axis, num_shape, ragged.data());
        ASSERT_EQ(result.NumAxes(),
                  num_axes + 2);  // note we append one axis in each shape in
                                  // `shapes` before `Stack`
        ASSERT_EQ(result.Dim0(), dim0);
        result = result.To(cpu);
        RaggedShape &shape = result.shape;
        for (auto iter = shape.Iterator(); !iter.Done(); iter.Next()) {
          std::vector<int32_t> index = iter.Value();
          T value = result[index];
          int32_t j = index[1];
          index.erase(index.begin() + 1);
          // result[i,j,k,l] = (shape[j])[i,k,l]
          EXPECT_EQ(value, cpu_ragged_vec[j][index]);
        }
      }
    }
  }
}

TEST(RaggedTest, TestStackRagged) {
  TestStackRagged<int32_t>();
  TestStackRagged<double>();
}

template <typename T>
void TestUnstackRagged() {
  for (auto &c : {GetCpuContext(), GetCudaContext()}) {
    // two axes
    auto ragged = Ragged<T>(c, "[ [ 10 20 ] [ 30 40 50 ] [ 60 ] ]");
    std::vector<Ragged<T>> out;

    // axis = 0
    Unstack(ragged, 0, &out);
    K2_CHECK(Equal(out[0], Ragged<T>(c, "[ [ 10 20 ] ]")));
    K2_CHECK(Equal(out[1], Ragged<T>(c, "[ [ 30 40 50 ] ]")));
    K2_CHECK(Equal(out[2], Ragged<T>(c, "[ [ 60 ] ]")));

    // axis = 1
    Unstack(ragged, 1, &out);
    K2_CHECK(Equal(out[0], Ragged<T>(c, "[ [ 10 30 60 ] ]")));
    K2_CHECK(Equal(out[1], Ragged<T>(c, "[ [ 20 40 ] ]")));
    K2_CHECK(Equal(out[2], Ragged<T>(c, "[ [ 50 ] ]")));

    // more axes
    ragged = Ragged<T>(c,
                       "[ [ [ [ 1 11 21 ] [ 21 22 ] [ 31 ] ]"
                       "    [ [ 41 ] [ 51 ] ] ]"
                       "  [ [ [ 61 62 63 ] ] ] ]");

    // axis = 0
    Unstack(ragged, 0, &out);
    K2_CHECK(Equal(
        out[0],
        Ragged<T>(c,
                  "[ [ [ 1 11 21 ] [ 21 22 ] [ 31 ] ] [ [ 41 ] [ 51 ] ] ]")));
    K2_CHECK(Equal(out[1], Ragged<T>(c, "[ [ [ 61 62 63 ] ] ]")));

    // axis = 1
    Unstack(ragged, 1, &out);
    K2_CHECK(Equal(
        out[0],
        Ragged<T>(c, "[ [ [ 1 11 21 ] [ 21 22 ] [ 31 ] ] [ [ 61 62 63 ] ] ]")));
    K2_CHECK(Equal(out[1], Ragged<T>(c, "[ [ [ 41 ] [ 51 ] ] [ ] ]")));

    // axis = 2
    Unstack(ragged, 2, &out);
    K2_CHECK(Equal(
        out[0], Ragged<T>(c, "[ [ [ 1 11 21 ] [ 41 ] ] [ [ 61 62 63 ] ] ]")));
    K2_CHECK(Equal(out[1], Ragged<T>(c, "[ [ [ 21 22 ] [ 51 ] ] [ [ ] ] ]")));
    K2_CHECK(Equal(out[2], Ragged<T>(c, "[ [ [ 31 ] [ ] ] [ [ ] ] ]")));

    // axis = 3
    Unstack(ragged, 3, &out);
    K2_CHECK(Equal(out[0],
                   Ragged<T>(c, "[ [ [ 1 21 31 ] [ 41 51 ] ] [ [ 61 ] ] ]")));
    K2_CHECK(Equal(out[1], Ragged<T>(c, "[ [ [ 11 22 ] [ ] ] [ [ 62 ] ] ]")));
    K2_CHECK(Equal(out[2], Ragged<T>(c, "[ [ [ 21 ] [ ] ] [ [ 63 ] ] ]")));
  }
}

TEST(RaggedTest, TestUnstack) {
  TestUnstackRagged<int32_t>();
  TestUnstackRagged<float>();
  TestUnstackRagged<double>();
}

TEST(RaggedTest, TestMaxSize) {
  for (int32_t i = 0; i <= 10; i++) {
    ContextPtr c = (i % 2 == 0 ? GetCpuContext() : GetCudaContext());
    int32_t num_axes = RandInt(2, 4);
    RaggedShape shape =
        RandomRaggedShape(true, num_axes, num_axes, 0, 1000).To(c);
    int32_t axis = RandInt(1, num_axes - 1);
    int32_t max_size = shape.MaxSize(axis);
    if (axis == 0) {
      K2_CHECK(max_size == shape.Dim0());
    } else {
      Array1<int32_t> row_splits = shape.RowSplits(axis).To(GetCpuContext());
      int32_t *row_splits_data = row_splits.Data();
      int32_t m = 0;
      for (int32_t i = 0; i + 1 < row_splits.Dim(); i++) {
        int32_t size = row_splits_data[i + 1] - row_splits_data[i];
        if (size > m) m = size;
      }
      ASSERT_EQ(m, max_size);
    }
  }
}

TEST(RaggedShapeOpsTest, TestMakeTransposable) {
  ContextPtr cpu = GetCpuContext();  // will be used to copy data
  for (auto &context : {GetCpuContext(), GetCudaContext()}) {
    {
      // simple case
      const std::vector<int32_t> row_splits1 = {0, 2, 5, 6, 8};
      // const std::vector<int32_t> row_ids1 = {0, 0, 1, 1, 1, 2, 3, 3};
      const std::vector<int32_t> row_splits2 = {0, 2, 3, 4, 6, 7, 10, 12, 13};
      // const std::vector<int32_t> row_ids2 = {0, 0, 1, 2, 3, 3, 4, 5, 5, 5, 6,
      //                                        6, 7};
      Array1<int32_t> row_splits1_array(context, row_splits1);
      Array1<int32_t> row_splits2_array(context, row_splits2);
      RaggedShape shape = RaggedShape3(&row_splits1_array, nullptr, -1,
                                       &row_splits2_array, nullptr, -1);

      std::vector<std::vector<int32_t>> expected_row_splits = {
          {0, 3, 6, 9, 12}, {0, 2, 3, 3, 4, 6, 7, 10, 10, 10, 12, 13, 13}};
      std::vector<std::vector<int32_t>> expected_row_ids = {
          {0, 0, 0, 1, 1, 1, 2, 2, 2, 3, 3, 3},
          {0, 0, 1, 3, 4, 4, 5, 6, 6, 6, 9, 9, 10}};

      RaggedShape result = MakeTransposable(shape);
      for (int32_t i = 1; i != 3; ++i) {
        CheckArrayData(result.RowSplits(i), expected_row_splits[i - 1]);
        CheckArrayData(result.RowIds(i), expected_row_ids[i - 1]);
      }
    }

    {
      // test with random large size
      for (int32_t i = 0; i < 2; ++i) {
        int32_t num_axes = RandInt(2, 4);
        RaggedShape shape =
            RandomRaggedShape(true, num_axes, num_axes, 0, 1000).To(context);
        int32_t dim0 = shape.Dim0();
        int32_t max_size = shape.MaxSize(1);
        RaggedShape result = MakeTransposable(shape);
        shape = shape.To(cpu);
        result = result.To(cpu);
        EXPECT_EQ(result.Dim0(), dim0);
        EXPECT_EQ(result.TotSize(1), dim0 * max_size);
        // check if every sub list in axis 1 has the same size
        int32_t *row_splits1 = result.RowSplits(1).Data();
        for (int32_t j = 0; j != dim0 + 1; ++j) {
          EXPECT_EQ(row_splits1[j], j * max_size);
        }
        if (num_axes > 2) {
          for (auto iter = shape.Iterator(); !iter.Done(); iter.Next()) {
            const std::vector<int32_t> &index = iter.Value();
            EXPECT_EQ(shape[index], result[index]);
          }
        }
      }
    }
  }
}

TEST(RaggedShapeOpsTest, PrefixTest) {
  for (auto &context : {GetCpuContext(), GetCudaContext()}) {
    {
      // simple case
      const std::vector<int32_t> row_splits1 = {0, 2, 5, 6, 8};
      const std::vector<int32_t> row_splits2 = {0, 2, 3, 4, 6, 7, 10, 12, 13};
      Array1<int32_t> row_splits1_array(context, row_splits1);
      Array1<int32_t> row_splits2_array(context, row_splits2);
      RaggedShape shape = RaggedShape3(&row_splits1_array, nullptr, -1,
                                       &row_splits2_array, nullptr, -1);
      int32_t dim0 = shape.Dim0();
      int32_t num_axes = shape.NumAxes();
      EXPECT_EQ(dim0, 4);
      EXPECT_EQ(num_axes, 3);
      {
        // n == 0
        int32_t n = 0;
        std::vector<std::vector<int32_t>> expected_row_splits = {{0}, {0}};
        RaggedShape result = Prefix(shape, n);
        EXPECT_TRUE(IsCompatible(shape, result));
        EXPECT_EQ(result.Dim0(), n);
        EXPECT_EQ(result.NumAxes(), num_axes);
        for (int32_t i = 1; i != num_axes; ++i) {
          CheckArrayData(result.RowSplits(i), expected_row_splits[i - 1]);
        }
      }

      {
        // n > 0 && n < dim0
        int32_t n = 2;
        std::vector<std::vector<int32_t>> expected_row_splits = {
            {0, 2, 5}, {0, 2, 3, 4, 6, 7}};
        RaggedShape result = Prefix(shape, n);
        EXPECT_TRUE(IsCompatible(shape, result));
        EXPECT_EQ(result.Dim0(), n);
        EXPECT_EQ(result.NumAxes(), num_axes);
        for (int32_t i = 1; i != num_axes; ++i) {
          CheckArrayData(result.RowSplits(i), expected_row_splits[i - 1]);
        }
      }

      {
        // n == dim0
        int32_t n = 4;
        std::vector<std::vector<int32_t>> expected_row_splits = {
            {0, 2, 5}, {0, 2, 3, 4, 6, 7}};
        RaggedShape result = Prefix(shape, n);
        EXPECT_TRUE(IsCompatible(shape, result));
        EXPECT_EQ(result.Dim0(), n);
        EXPECT_EQ(result.NumAxes(), num_axes);
        CheckArrayData(result.RowSplits(1), row_splits1);
        CheckArrayData(result.RowSplits(2), row_splits2);
      }
    }

    {
      // test with random large size
      for (int32_t i = 0; i < 2; ++i) {
        RaggedShape shape = RandomRaggedShape(false, 2, 4, 0, 1000).To(context);
        int32_t dim0 = shape.Dim0();
        int32_t num_axes = shape.NumAxes();
        int32_t n = RandInt(0, dim0);
        RaggedShape result = Prefix(shape, n);
        EXPECT_TRUE(IsCompatible(shape, result));
        EXPECT_EQ(result.Dim0(), n);
        EXPECT_EQ(result.NumAxes(), num_axes);
        // just check row_splits1 here would be fine, as we have tested it with
        // simple case. We just confirm it can run successfully with kinds of
        // different random shapes.
        CheckArrayData(result.RowSplits(1), shape.RowSplits(1).Range(0, n + 1));
      }
    }
  }
}

TEST(RaggedShapeOpsTest, GetPrefixesTest) {
  for (auto &context : {GetCpuContext(), GetCudaContext()}) {
    {
      // test with random large size
      for (int32_t i = 0; i < 2; ++i) {
        RaggedShape shape = RandomRaggedShape(false, 2, 4, 0, 1000).To(context);
        int32_t dim0 = shape.Dim0();
        int32_t num_axes = shape.NumAxes();
        int32_t ans_num = RandInt(0, 10);
        std::vector<int32_t> sizes;
        for (int32_t j = 0; j != ans_num; ++j)
          sizes.push_back(RandInt(0, dim0));
        ASSERT_EQ(sizes.size(), ans_num);
        std::vector<RaggedShape> ans = GetPrefixes(shape, sizes);
        ASSERT_EQ(ans.size(), ans_num);

        for (int32_t j = 0; j != ans_num; ++j) {
          int32_t n = sizes[j];

          RaggedShape ans_j = ans[j];
          EXPECT_TRUE(IsCompatible(shape, ans_j));
          EXPECT_EQ(ans_j.Dim0(), n);
          EXPECT_EQ(ans_j.NumAxes(), num_axes);

          RaggedShape result = Prefix(shape, n);
          EXPECT_TRUE(IsCompatible(shape, result));
          EXPECT_EQ(result.Dim0(), n);
          EXPECT_EQ(result.NumAxes(), num_axes);

          for (int32_t m = 1; m != num_axes; ++m) {
            EXPECT_TRUE(Equal(result.RowSplits(m), ans_j.RowSplits(m)));
          }
        }
      }
    }
  }
}

TEST(RaggedShapeOpsTest, ArangeTest) {
  for (auto &context : {GetCpuContext(), GetCudaContext()}) {
    {
      // simple case
      const std::vector<int32_t> row_splits1 = {0, 2, 3, 4, 6, 7, 10};
      // const std::vector<int32_t> row_ids1 = {0, 0, 1, 2, 3, 3, 4, 5, 5, 5};
      const std::vector<int32_t> row_splits2 = {0,  2,  3,  5,  8, 9,
                                                12, 13, 15, 15, 16};
      // const std::vector<int32_t> row_ids2 = {0, 0, 1, 2, 2, 3, 3, 3,
      // 4, 5, 5, 5, 6, 7, 7, 9};
      Array1<int32_t> row_splits1_array(context, row_splits1);
      Array1<int32_t> row_splits2_array(context, row_splits2);
      RaggedShape shape = RaggedShape3(&row_splits1_array, nullptr, -1,
                                       &row_splits2_array, nullptr, -1);
      std::vector<int32_t> values(shape.NumElements());
      std::iota(values.begin(), values.end(), 10);
      Array1<int32_t> values_array(context, values);
      Ragged<int32_t> ragged(shape, values_array);
      int32_t dim0 = shape.Dim0();
      int32_t num_axes = shape.NumAxes();
      EXPECT_EQ(dim0, 6);
      EXPECT_EQ(num_axes, 3);
      {
        // axis == 0, begin == end
        int32_t axis = 0;
        int32_t begin = 1, end = 1;
        std::vector<std::vector<int32_t>> expected_row_splits = {{0}, {0}};
        std::pair<int32_t, int32_t> value_range;
        RaggedShape result = Arange(shape, axis, begin, end, &value_range);
        EXPECT_TRUE(IsCompatible(shape, result));
        EXPECT_EQ(result.Dim0(), 0);
        EXPECT_EQ(result.NumAxes(), num_axes);
        for (int32_t i = 1; i != num_axes; ++i) {
          CheckArrayData(result.RowSplits(i), expected_row_splits[i - 1]);
        }
        std::pair<int32_t, int32_t> expected_value_range = {1, 1};
        EXPECT_EQ(value_range, expected_value_range);
        EXPECT_EQ(result.NumElements(), value_range.second - value_range.first);

        // test `Arange` for ragged array
        Ragged<int32_t> ragged_result = Arange(ragged, axis, begin, end);
        EXPECT_EQ(ragged_result.values.Dim(), 0);
      }

      {
        // axis == 0, begin  < end == Dim0() + 1
        int32_t axis = 0;
        int32_t begin = 3, end = 6;
        std::vector<std::vector<int32_t>> expected_row_splits = {
            {0, 2, 3, 6}, {0, 1, 4, 5, 7, 7, 8}};
        std::pair<int32_t, int32_t> value_range;
        RaggedShape result = Arange(shape, axis, begin, end, &value_range);
        EXPECT_TRUE(IsCompatible(shape, result));
        EXPECT_EQ(result.NumAxes(), num_axes);
        for (int32_t i = 1; i != num_axes; ++i) {
          CheckArrayData(result.RowSplits(i), expected_row_splits[i - 1]);
        }
        std::pair<int32_t, int32_t> expected_value_range = {8, 16};
        EXPECT_EQ(value_range, expected_value_range);
        EXPECT_EQ(result.NumElements(), value_range.second - value_range.first);

        // test `Arange` for ragged array
        Ragged<int32_t> ragged_result = Arange(ragged, axis, begin, end);
        std::vector<int32_t> expected_values = {18, 19, 20, 21, 22, 23, 24, 25};
        CheckArrayData(ragged_result.values, expected_values);
      }

      {
        // axis == 1
        int32_t axis = 1;
        int32_t begin = 6, end = 8;
        std::vector<int32_t> expected_row_splits = {0, 1, 3};
        std::pair<int32_t, int32_t> value_range;
        RaggedShape result = Arange(shape, axis, begin, end, &value_range);
        EXPECT_TRUE(IsCompatible(shape, result));
        EXPECT_EQ(result.NumAxes(), 2);
        CheckArrayData(result.RowSplits(1), expected_row_splits);
        std::pair<int32_t, int32_t> expected_value_range = {12, 15};
        EXPECT_EQ(value_range, expected_value_range);
        EXPECT_EQ(result.NumElements(), value_range.second - value_range.first);

        // test `Arange` for ragged array
        Ragged<int32_t> ragged_result = Arange(ragged, axis, begin, end);
        std::vector<int32_t> expected_values = {22, 23, 24};
        CheckArrayData(ragged_result.values, expected_values);
      }
    }

    {
      // test with random large size
      for (int32_t i = 0; i < 2; ++i) {
        RaggedShape shape = RandomRaggedShape(false, 2, 4, 0, 1000).To(context);
        int32_t num_axes = shape.NumAxes();
        int32_t axis = RandInt(0, num_axes - 2);
        int32_t tot_size = shape.TotSize(axis);
        int32_t begin = RandInt(0, tot_size);
        int32_t end = RandInt(begin, tot_size);
        std::pair<int32_t, int32_t> value_range;
        RaggedShape result = Arange(shape, axis, begin, end, &value_range);
        EXPECT_TRUE(IsCompatible(shape, result));
        EXPECT_EQ(result.Dim0(), std::max(0, end - begin));
        EXPECT_EQ(result.NumAxes(), num_axes - axis);
        // just check row_splits1 here would be fine, as we have tested it with
        // simple case. We just confirm it can run successfully with kinds of
        // different random shapes.
        if (begin == end) {
          CheckArrayData(result.RowSplits(1), std::vector<int32_t>{0});
        } else {
          Array1<int32_t> row_splits1 =
              shape.RowSplits(axis + 1).Arange(begin, end + 1);
          row_splits1 = Minus(row_splits1, row_splits1[0]);
          CheckArrayData(result.RowSplits(1), row_splits1);
        }
        EXPECT_EQ(result.NumElements(), value_range.second - value_range.first);
      }
    }
  }
}

TEST(RaggedShapeOpsTest, Merge) {
  for (auto &c : {GetCpuContext(), GetCudaContext()}) {
    RaggedShape shape1 = RaggedShape("[ [ x x ] [ x ] [] ]")
                             .To(c),  // m: 0 3 6, m_out:  0 3, 6,
        shape2 = RaggedShape("[ [ x] [ x x x ] ]")
                     .To(c),  // m: 1 4, m_out: 1, 4 7 10
        shape3 =
            RaggedShape("[ [ ] [ x x ] [] ]").To(c);  // m: 2 5 8, m_out: ,2 5,

    RaggedShape ans_ref =
        RaggedShape("[ [] [x] [x x x] [] [] [x x] [x x] [x] ]").To(c);

    // This is a mixed-up kind of merge map that doesn't appear naturally (they
    // are always in-order from each source, right now) but it should still
    // work.
    std::vector<uint32_t> merge_map_data = {6, 1, 4, 8, 2, 5, 0, 3};
    Array1<uint32_t> merge_map_in(c, merge_map_data);
    RaggedShape *srcs[] = {&shape1, &shape2, &shape3};

    Array1<uint32_t> merge_map_out;
    RaggedShape merged = Merge(3, srcs, merge_map_in, &merge_map_out);

    ASSERT_EQ(true, Equal(ans_ref, merged));

    std::vector<uint32_t> merge_map_out_data = {1, 4, 7, 10, 2, 5, 0, 3, 6};
    CheckArrayData(merge_map_out, merge_map_out_data);
  }
}

TEST(RaggedTest, AddSuffixToRaggedTest) {
  for (auto &context : {GetCpuContext(), GetCudaContext()}) {
    {
      // test with random large size
      for (int32_t i = 0; i < 10; ++i) {
        Ragged<int32_t> src = RandomRagged<int32_t>().To(context);
        int32_t num_axes = src.NumAxes();
        Array1<int32_t> suffix = RandUniformArray1<int32_t>(
            context, src.TotSize(num_axes - 2), 0, 100);
        Ragged<int32_t> dst = AddSuffixToRagged(src, suffix);
        EXPECT_EQ(dst.NumAxes(), num_axes);
        EXPECT_EQ(dst.NumElements(), src.NumElements() + suffix.Dim());
        Ragged<int32_t> src_cpu = src.To(GetCpuContext());
        Ragged<int32_t> dst_cpu = dst.To(GetCpuContext());
        for (RaggedShapeIndexIterator src_iter = src_cpu.shape.Iterator();
             !src_iter.Done(); src_iter.Next()) {
          const std::vector<int32_t> &src_indexes = src_iter.Value();
          EXPECT_EQ(dst_cpu[src_indexes], src_cpu[src_indexes]);
        }
        Array1<int32_t> src_row_splits = src_cpu.RowSplits(num_axes - 1);
        Array1<int32_t> suffix_cpu = suffix.To(GetCpuContext());
        for (int32_t i = 0; i < suffix.Dim(); ++i) {
          EXPECT_EQ(dst_cpu.values[src_row_splits[i + 1] + i], suffix_cpu[i]);
        }
      }
    }
  }
}

TEST(RaggedTest, AddPrefixToRaggedTest) {
  for (auto &context : {GetCpuContext(), GetCudaContext()}) {
    {
      // test with random large size
      for (int32_t i = 0; i < 10; ++i) {
        Ragged<int32_t> src = RandomRagged<int32_t>().To(context);
        int32_t num_axes = src.NumAxes();
        Array1<int32_t> prefix = RandUniformArray1<int32_t>(
            context, src.TotSize(num_axes - 2), 0, 100);
        Ragged<int32_t> dst = AddPrefixToRagged(src, prefix);
        EXPECT_EQ(dst.NumAxes(), num_axes);
        EXPECT_EQ(dst.NumElements(), src.NumElements() + prefix.Dim());
        Ragged<int32_t> src_cpu = src.To(GetCpuContext());
        Ragged<int32_t> dst_cpu = dst.To(GetCpuContext());
        for (RaggedShapeIndexIterator src_iter = src_cpu.shape.Iterator();
             !src_iter.Done(); src_iter.Next()) {
          const std::vector<int32_t> &src_indexes = src_iter.Value();
          std::vector<int32_t> dst_indexes(src_indexes);
          dst_indexes.back() += 1;  // increase the last index by 1
          EXPECT_EQ(dst_cpu[dst_indexes], src_cpu[src_indexes]);
        }
        Array1<int32_t> src_row_splits = src_cpu.RowSplits(num_axes - 1);
        Array1<int32_t> prefix_cpu = prefix.To(GetCpuContext());
        for (int32_t i = 0; i < prefix.Dim(); ++i) {
          EXPECT_EQ(dst_cpu.values[src_row_splits[i] + i], prefix_cpu[i]);
        }
      }
    }
  }
}

TEST(RaggedTest, RemoveValuesLeq) {
  for (auto &c : {GetCpuContext(), GetCudaContext()}) {
    Ragged<int32_t> r = Ragged<int32_t>(" [ [ 3 4 ] [ 5 7 8 ] ]").To(c),
                    s3 = Ragged<int32_t>(" [ [4] [5 7 8]]").To(c),
                    s5 = Ragged<int32_t>(" [ [] [ 7 8]]").To(c);
    Ragged<int32_t> ans1 = RemoveValuesLeq(r, 3), ans2 = RemoveValuesLeq(r, 5);
    K2_LOG(INFO) << "ans2 = " << ans2;
    EXPECT_EQ(true, Equal(ans1, s3));
    EXPECT_EQ(true, Equal(ans2, s5));
  }
}

TEST(RaggedTest, IndexArrayRagged) {
  for (auto &c : {GetCpuContext(), GetCudaContext()}) {
    Ragged<int32_t> r = Ragged<int32_t>(" [ [ 2 0 ] [ 1 2 3 ] ]").To(c);
    Array1<float> f(c, std::vector<float>({0.0, 1.0, 2.0, 3.0, 4.0}));

    Ragged<float> fr = Ragged<float>(" [ [ 2.0 0.0 ] [ 1.0 2.0 3.0 ] ]").To(c),
                  ans = Index(f, r);
    EXPECT_EQ(true, Equal(ans, fr));
  }
}

TEST(RaggedTest, IndexRaggedRagged) {
  for (auto &c : {GetCpuContext(), GetCudaContext()}) {
    Ragged<int32_t> r = Ragged<int32_t>(" [ [ 2 0 ] [ 1 2 3 ] ]").To(c);

    Ragged<int32_t> s =
        Ragged<int32_t>(" [ [ 10 10 ] [ 11 ] [ 12 12 ] [ 13 ] [ 14 14] ]")
            .To(c);  // NOLINT

    Ragged<int32_t> sr1 =
        Ragged<int32_t>(" [ [ [12 12] [10 10] ] [ [11] [12 12] [13] ] ]")
            .To(c);  // NOLINT

    Ragged<int32_t> sr2 =
        Ragged<int32_t>(" [ [ 12 12 10 10 ] [ 11 12 12 13 ] ]")
            .To(c);  // NOLINT

    EXPECT_EQ(true, Equal(Index(s, r, false), sr1));
    EXPECT_EQ(true, Equal(Index(s, r, true), sr2));
  }
}

TEST(RaggedShapeOpsTest, CoveringShape) {
  for (auto &c : {GetCpuContext(), GetCudaContext()}) {
    {
      // simple case
      RaggedShape shape1 = RaggedShape("[ [ x x ] [] [ x ] ]").To(c),
                  shape2 = RaggedShape("[ [ x] [] [ x x x ] ]").To(c),
                  shape3 = RaggedShape("[ [] [] [ x x ] ]").To(c);

      RaggedShape expected = RaggedShape("[ [x x] [] [x x x] ]").To(c);
      RaggedShape *srcs[] = {&shape1, &shape2, &shape3};
      RaggedShape ans = CoveringShape(3, srcs);
      EXPECT_TRUE(Equal(expected, ans));

      // test CoveringShapeForwardMap
      {
        Array1<int32_t> elem_map = CoveringShapeForwardMap(shape1, ans);
        std::vector<int32_t> expected_map = {0, 1, 2, -1, -1};
        CheckArrayData(elem_map, expected_map);
      }
      {
        Array1<int32_t> elem_map = CoveringShapeForwardMap(shape2, ans);
        std::vector<int32_t> expected_map = {0, -1, 1, 2, 3};
        CheckArrayData(elem_map, expected_map);
      }
      {
        Array1<int32_t> elem_map = CoveringShapeForwardMap(shape3, ans);
        std::vector<int32_t> expected_map = {-1, -1, 0, 1, -1};
        CheckArrayData(elem_map, expected_map);
      }
    }
    {
      // another simple case: only one src
      RaggedShape shape1 = RaggedShape("[ [ x x ] [ x ] [] ]").To(c);
      RaggedShape *srcs[] = {&shape1};
      RaggedShape ans = CoveringShape(1, srcs);
      EXPECT_TRUE(Equal(shape1, ans));

      // test CoveringShapeForwardMap
      Array1<int32_t> elem_map = CoveringShapeForwardMap(shape1, ans);
      std::vector<int32_t> expected_map = {0, 1, 2};
      CheckArrayData(elem_map, expected_map);
    }
    {
      // random case
      for (int32_t i = 0; i != 1; ++i) {
        int32_t num_shape = RandInt(1, 100);
        int32_t dim0 = RandInt(1, 1000);
        std::vector<RaggedShape> shape_vec(num_shape);
        std::vector<RaggedShape *> shapes(num_shape);
        for (int32_t j = 0; j != num_shape; ++j) {
          Array1<int32_t> row_sizes =
              RandUniformArray1<int32_t>(c, dim0 + 1, 0, 100);
          ExclusiveSum(row_sizes, &row_sizes);
          shape_vec[j] = RaggedShape2(&row_sizes, nullptr, -1);
          ASSERT_TRUE(shape_vec[j].Context()->IsCompatible(*c));
          ASSERT_EQ(shape_vec[j].Dim0(), dim0);
          shapes[j] = &shape_vec[j];
        }
        RaggedShape ans = CoveringShape(num_shape, shapes.data());
        std::vector<Array1<int32_t>> elem_map(num_shape);
        for (int32_t j = 0; j != num_shape; ++j) {
          elem_map[j] = CoveringShapeForwardMap(shape_vec[j], ans);
        }
        // check ans
        ASSERT_EQ(ans.NumAxes(), 2);
        ASSERT_EQ(ans.Dim0(), dim0);
        ASSERT_TRUE(ans.Context()->IsCompatible(*c));
        ContextPtr cpu = GetCpuContext();
        ans = ans.To(cpu);
        for (int32_t j = 0; j != num_shape; ++j)
          shape_vec[j] = shape_vec[j].To(cpu);
        for (int32_t d = 0; d != dim0; ++d) {
          int32_t max_row_size = 0;
          for (int32_t j = 0; j != num_shape; ++j)
            max_row_size = std::max(
                shape_vec[j].RowSplits(1)[d + 1] - shape_vec[j].RowSplits(1)[d],
                max_row_size);
          EXPECT_EQ(max_row_size,
                    ans.RowSplits(1)[d + 1] - ans.RowSplits(1)[d]);
        }

        // test CoveringShapeForwardMap
        for (int32_t j = 0; j != num_shape; ++j) {
          Array1<int32_t> cur_elem_map = elem_map[j].To(cpu);
          ASSERT_EQ(cur_elem_map.Dim(), ans.NumElements());
          int32_t n = 0;
          for (RaggedShapeIndexIterator ans_iter = ans.Iterator();
               !ans_iter.Done(); ans_iter.Next()) {
            const std::vector<int32_t> &ans_indexes = ans_iter.Value();
            int32_t src_shape_linear_index = cur_elem_map[n];
            if (src_shape_linear_index != -1) {
              EXPECT_EQ(src_shape_linear_index, shape_vec[j][ans_indexes]);
            }
            ++n;
          }
        }
      }
    }
  }
}

TEST(RaggedShapeOpsTest, RaggedShapeAxis0Splitter) {
  for (int32_t i = 0; i < 20; i++) {
    for (auto &context : {GetCpuContext(), GetCudaContext()}) {
      RaggedShape random = RandomRaggedShape(false, 3, 6, 0, 2000);
      int32_t dim0 = random.Dim0();
      RaggedShapeAxis0Splitter splitter(random);
      for (int32_t i = 0; i < dim0; i++) {
        int32_t offset, offset2, offset3;
        RaggedShape sub_shape1 = random.Index(0, i, &offset),
                    sub_shape2 = splitter.GetElement(i, &offset2);
        offset3 = splitter.GetOffset(i, random.NumAxes() - 1);
        EXPECT_EQ(offset, offset2);
        EXPECT_EQ(offset, offset3);
        EXPECT_EQ(Equal(sub_shape1, sub_shape2), true);
      }
    }
  }
}
template <typename T>
static void TestSegmentedExclusiveSum() {
  for (auto &c : {GetCpuContext(), GetCudaContext()}) {
    {
      // simple case
      Ragged<T> src("[ [1 2 3 -1] [3 4 -1] [] [5 6 7 -1] ]");
      src = src.To(c);
      Array1<T> dst(c, src.NumElements());
      SegmentedExclusiveSum(src, &dst);

      std::vector<T> expected = {0, 1, 3, 6,
                                 //
                                 0, 3, 7,
                                 //
                                 0, 5, 11, 18};
      CheckArrayData(dst, expected);

      // &src.values == dst
      SegmentedExclusiveSum(src, &src.values);
      CheckArrayData(src.values, expected);
    }
    {
      // random case, we assume the implementation for cpu is correct and only
      // test for Cuda version
      if (c->GetDeviceType() == kCuda) {
        for (int32_t i = 0; i != 2; ++i) {
          Ragged<T> cpu_ragged = RandomRagged<T>(-1000, 1000, 2, 4, 0, 5000);
          int32_t dim = cpu_ragged.NumElements();
          Array1<T> cpu_dst(GetCpuContext(), dim);
          SegmentedExclusiveSum(cpu_ragged, &cpu_dst);

          Ragged<T> ragged = cpu_ragged.To(c);
          Array1<T> dst(c, dim);
          SegmentedExclusiveSum(ragged, &dst);
          CheckArrayData(dst, cpu_dst, (T)0.1);
        }
      }
    }
  }
}

TEST(RaggedOpsTest, SegmentedExclusiveSum) {
  TestSegmentedExclusiveSum<int32_t>();
  TestSegmentedExclusiveSum<float>();
  TestSegmentedExclusiveSum<double>();
}

TEST(RaggedOpsTest, TestComputeHash) {
  for (int32_t i = 0; i < 20; i++) {
    Ragged<int32_t> src = RandomRagged<int32_t>(
                        std::numeric_limits<int32_t>::min(),
                        std::numeric_limits<int32_t>::max(), 2, 4, 0, 20000),
                    src_gpu = src.To(GetCudaContext());
    {
      Array1<int64_t> hash1 = ComputeHash<int64_t>(src),
                      hash2 = ComputeHash<int64_t>(src_gpu).To(GetCpuContext());
      EXPECT_EQ(Equal(hash1, hash2), true);
    }

    {
      Array1<int32_t> hash1 = ComputeHash<int32_t>(src),
                      hash2 = ComputeHash<int32_t>(src_gpu).To(GetCpuContext());
      EXPECT_EQ(Equal(hash1, hash2), true);
    }
  }
}

TEST(RaggedOpsTest, TestUniqueSequences) {
  for (int32_t i = 0; i < 20; i++) {
    for (auto &c : {GetCpuContext(), GetCudaContext()}) {
      Ragged<int32_t> src = RandomRagged<int32_t>(0, 3, 2, 4, 0, 20000).To(c);

      Ragged<int32_t> unique = UniqueSequences(src);

      if (src.NumAxes() == 2) {
        src = Unsqueeze(src, 0);
        unique = Unsqueeze(unique, 0);
      }

      ContextPtr cpu = GetCpuContext();
      Array1<int32_t> hash_src = ComputeHash<int32_t>(src).To(cpu),
                      hash_unique = ComputeHash<int32_t>(unique).To(cpu);

      RaggedShape src_hash_shape =
          RemoveAxis(src.shape, src.NumAxes() - 1).To(cpu);
      src_hash_shape = GetLayer(src_hash_shape, src_hash_shape.NumLayers() - 1);

      RaggedShape unique_hash_shape =
          RemoveAxis(unique.shape, unique.NumAxes() - 1).To(cpu);
      unique_hash_shape =
          GetLayer(unique_hash_shape, unique_hash_shape.NumLayers() - 1);

      K2_CHECK_EQ(src_hash_shape.Dim0(), unique_hash_shape.Dim0());

      const int32_t *src_hash_row_splits = src_hash_shape.RowSplits(1).Data(),
                    *unique_hash_row_splits =
                        unique_hash_shape.RowSplits(1).Data();
      const int32_t *src_hash_data = hash_src.Data(),
                    *unique_hash_data = hash_unique.Data();

      for (int32_t r = 0; r < src_hash_shape.Dim0(); r++) {
        int32_t src_begin = src_hash_row_splits[r],
                src_end = src_hash_row_splits[r + 1],
                unique_begin = unique_hash_row_splits[r],
                unique_end = unique_hash_row_splits[r + 1];
        std::set<int32_t> src_set(src_hash_data + src_begin,
                                  src_hash_data + src_end),
            unique_set(unique_hash_data + unique_begin,
                       unique_hash_data + unique_end);
        EXPECT_EQ((src_set == unique_set), true);
      }
    }
  }
}

TEST(RaggedIntTest, TestCreateRagged2Int) {
  std::vector<std::vector<int32_t>> vecs{{7, 9}, {10, 12, 13}, {}};
  std::vector<int32_t> expected_values{7, 9, 10, 12, 13};
  std::vector<int32_t> expected_row_splits = {0, 2, 5, 5};
  Ragged<int32_t> r = CreateRagged2(vecs);
  EXPECT_EQ(r.Context()->GetDeviceType(), kCpu);
  CheckArrayData(r.RowSplits(1), expected_row_splits);
  EXPECT_EQ(r.NumAxes(), 2);
  CheckArrayData(r.values, expected_values);

  Ragged<int32_t> r2("[ [7 9] [10 12 13] [] ]");
  K2_CHECK(Equal(r, r2));
}

TEST(RaggedFloatTest, TestCreateRagged2Float) {
  std::vector<std::vector<float>> vecs{{1.2, 2.3}, {}, {3.4, 5.6}};
  std::vector<float> expected_values{1.2, 2.3, 3.4, 5.6};
  std::vector<int32_t> expected_row_splits = {0, 2, 2, 4};
  Ragged<float> r = CreateRagged2(vecs);

  Ragged<float> &r2 = r.Generic().Specialize<float>();

  EXPECT_EQ(r.Context()->GetDeviceType(), kCpu);
  EXPECT_EQ(r2.Context()->GetDeviceType(), kCpu);
  CheckArrayData(r.RowSplits(1), expected_row_splits);
  EXPECT_EQ(r.NumAxes(), 2);
  EXPECT_EQ(r2.NumAxes(), 2);
  CheckArrayData(r.values, expected_values);
}

template <typename T>
static void TestPadRagged() {
  for (auto &c : {GetCpuContext(), GetCudaContext()}) {
    {
      Ragged<T> src(c, "[ [1 2] [3 4 3] [] [5 6 7 8] ]");
      T padding_value = 0;
      Array2<T> res = PadRagged(src, "constant", padding_value);
      Array1<T> dst = res.Flatten();
      std::vector<T> expected = {1, 2, 0, 0, 3, 4, 3, 0,
                                 0, 0, 0, 0, 5, 6, 7, 8};
      CheckArrayData(dst, expected);
    }
    {
      Ragged<T> src(c, "[ [1 2] [3 4 3] [] [5 6 7 8] ]");
      T padding_value = -1;
      Array2<T> res = PadRagged(src, "constant", padding_value);
      Array1<T> dst = res.Flatten();
      std::vector<T> expected = {1,  2,  -1, -1, 3, 4, 3, -1,
                                 -1, -1, -1, -1, 5, 6, 7, 8};
      CheckArrayData(dst, expected);
    }
    {
      Ragged<T> src(c, "[ [1 2] [3 4 3] [] [5 6 7 8] ]");
      T padding_value = 100;
      Array2<T> res = PadRagged(src, "replicate", padding_value);
      Array1<T> dst = res.Flatten();
      std::vector<T> expected = {1,   2,   2,   2,   3, 4, 3, 3,
                                 100, 100, 100, 100, 5, 6, 7, 8};
      CheckArrayData(dst, expected);
    }
  }
}

TEST(RaggedTest, TestPadRagged) {
  TestPadRagged<int32_t>();
  TestPadRagged<double>();
}

<<<<<<< HEAD
TEST(RaggedTest, ToVecVecInt) {
  for (auto &c : {GetCpuContext(), GetCudaContext()}) {
    Ragged<int32_t> src(c, "[[1 2 3] [] [4 0 5 6]]");
    std::vector<std::vector<int32_t>> v = src.ToVecVec();
    ASSERT_EQ(v.size(), 3u);
    EXPECT_EQ(v[0], (std::vector<int32_t>{1, 2, 3}));
    EXPECT_TRUE(v[1].empty());
    EXPECT_EQ(v[2], (std::vector<int32_t>{4, 0, 5, 6}));
  }
}

=======
template <typename T>
static void TestPruneRagged() {
  for (auto &c : {GetCpuContext(), GetCudaContext()}) {
    Ragged<T> src(c,
                  "[ [ [ 1.1 2.1 5.2 ] [ 1.0 5.1 ] [ 6.1 ] ] "
                  "  [ [ 1.2 ] [ 2.2 6.3 ] [ ] ] "
                  "  [ [ 1.3 4.4 ] [ 2.3 5.0 ] ] ]");

    T beam = 2.0;
    auto renumbering = PruneRagged(src, 0, beam, 2);
    // best_score=6.3, best scores for sublists are [6.1, 6.3, 5.0]
    // no sublist is pruned by beam, 5.0 is pruned by max-elems
    // keep : [ [ [ 1.1 2.1 5.2 ] [ 1.0 5.1 ] [ 6.1 ] ]
    //          [ [ 1.2 ] [ 2.2 6.3 ] [ ] ] ]
    Array1<char> keep_ref(c, std::vector<char>{1, 1, 0});
    K2_CHECK(Equal(renumbering.Keep(), keep_ref));

    beam = 0.1;
    renumbering = PruneRagged(src, 0, beam, 3);
    // best_score=6.3, best scores for sublists are [6.1, 6.3, 5.0]
    // 6.1 & 5.0 are pruned by beam
    // keep : [ [ [ 1.2 ] [ 2.2 6.3 ] [ ] ] ]
    keep_ref = Array1<char>(c, std::vector<char>{0, 1, 0});
    K2_CHECK(Equal(renumbering.Keep(), keep_ref));

    beam = 2.0;
    renumbering = PruneRagged(src, 1, beam, 5);
    // best_score=6.3, best scores for sublists are
    // [5.2, 5.1, 6.1, 1.2, 6.3, -inf, 4.4, 5.0]
    // 1.2 & -inf are pruned by beam, 4.4 is pruned by max-elems.
    // keep : [ [ [ 1.1 2.1 5.2 ] [ 1.0 5.1 ] [ 6.1 ] ] [ [ 2.2 6.3 ] ]
    //          [ [ 2.3 5.0 ] ] ]
    keep_ref = Array1<char>(c, std::vector<char>{1, 1, 1, 0, 1, 0, 0, 1});
    K2_CHECK(Equal(renumbering.Keep(), keep_ref));

    beam = 1.0;
    renumbering = PruneRagged(src, 1, beam, 5);
    // best_score=6.3, best scores for sublists are
    // [5.2, 5.1, 6.1, 1.2, 6.3, -inf, 4.4, 5.0]
    // all sublists are pruned by beam, except 6.1 & 6.3
    // keep : [ [ [ 6.1 ] ] [ [ 2.2 6.3 ] ] ]
    keep_ref = Array1<char>(c, std::vector<char>{0, 0, 1, 0, 1, 0, 0, 0});
    K2_CHECK(Equal(renumbering.Keep(), keep_ref));

    beam = 4.0;
    renumbering = PruneRagged(src, 2, beam, 3);
    // best scores for sublists are
    // [5.2, 5.1, 6.1, 1.2, 6.3, -inf, 4.4, 5.0]
    // 1.1, 1.0, 2.2 are pruned by beam.
    // keep : [ [ [ 2.1 5.2 ] [ 5.1 ] [ 6.1 ] ] [ [ 1.2 ] [ 6.3 ] ]
    //          [ [ 1.3 4.4 ] [ 2.3 5.0 ] ] ]
    keep_ref = Array1<char>(
        c, std::vector<char>{0, 1, 1, 0, 1, 1, 1, 0, 1, 1, 1, 1, 1});
    K2_CHECK(Equal(renumbering.Keep(), keep_ref));

    beam = 5.0;
    renumbering = PruneRagged(src, 2, beam, 2);
    // best scores for sublists are
    // [5.2, 5.1, 6.1, 1.2, 6.3, -inf, 4.4, 5.0]
    // 1.1 is pruned by max-elems.
    // keep : [ [ [ 2.1 5.2 ] [ 1.0 5.1 ] [ 6.1 ] ] [ [ 1.2 ] [ 2.2 6.3 ] ]
    //          [ [ 1.3 4.4 ] [ 2.3 5.0 ] ] ]
    keep_ref = Array1<char>(
        c, std::vector<char>{0, 1, 1, 1, 1, 1, 1, 1, 1, 1, 1, 1, 1});
    K2_CHECK(Equal(renumbering.Keep(), keep_ref));
  }
}

TEST(RaggedTest, TestPruneRagged) {
  TestPruneRagged<float>();
  TestPruneRagged<double>();
}

template <typename T>
static void TestPruneRaggedAndSubsetRagged() {
  for (auto &c : {GetCpuContext(), GetCudaContext()}) {
    Ragged<T> src(c,
                  "[ [ [ 1.1 4.2 2.1 1.8 ] [ 5.0 3.1 ] ] "
                  "  [ [ 1.2 ] [ 2.2 6.3 ] [ 2.4 6.1 ] [ 5.1 ] ] "
                  "  [ [ 1.3 4.4 ] [ 1.4 0.8 2.3 5.2 3.6 ] ] ]");
    T beam = 1.0;
    auto renumbering = PruneRagged(src, 0, beam, 3);
    Array1<int32_t> new2old;
    auto dest = SubsetRagged(src, renumbering, 0, &new2old);
    Ragged<T> dest_ref(c, "[ [ [ 1.2 ] [ 2.2 6.3 ] [ 2.4 6.1 ] [ 5.1 ] ] ]");
    Array1<int32_t> new2old_ref(c, std::vector<int32_t>{6, 7, 8, 9, 10, 11});
    K2_CHECK(Equal(dest, dest_ref));
    K2_CHECK(Equal(new2old, new2old_ref));

    beam = 2.0;
    renumbering = PruneRagged(src, 1, beam, 5);
    dest = SubsetRagged(src, renumbering, 1, &new2old);
    dest_ref =
        Ragged<T>(c,
                  "[ [ [ 5.0 3.1 ] ] [ [ 2.2 6.3 ] [ 2.4 6.1 ] [ 5.1 ] ] "
                  "  [ [ 1.4 0.8 2.3 5.2 3.6 ] ] ]");
    new2old_ref = Array1<int32_t>(
        c, std::vector<int32_t>{4, 5, 7, 8, 9, 10, 11, 14, 15, 16, 17, 18});
    K2_CHECK(Equal(dest, dest_ref));
    K2_CHECK(Equal(new2old, new2old_ref));

    beam = 3.0;
    renumbering = PruneRagged(src, 2, beam, 3);
    dest = SubsetRagged(src, renumbering, 2, &new2old);
    dest_ref = Ragged<T>(
        c,
        "[ [ [ 4.2 2.1 1.8 ] [ 5.0 3.1 ] ] [ [ 1.2 ] [ 6.3 ] [ 6.1 ] [ 5.1 ] ]"
        "  [ [ 4.4 ] [ 2.3 5.2 3.6 ] ] ]");
    new2old_ref = Array1<int32_t>(
        c, std::vector<int32_t>{1, 2, 3, 4, 5, 6, 8, 10, 11, 13, 16, 17, 18});
    K2_CHECK(Equal(dest, dest_ref));
    K2_CHECK(Equal(new2old, new2old_ref));
  }
}

TEST(RaggedTest, TestPruneRaggedAndSubsetRagged) {
  TestPruneRaggedAndSubsetRagged<float>();
  TestPruneRaggedAndSubsetRagged<double>();
}

>>>>>>> 854b7923
}  // namespace k2<|MERGE_RESOLUTION|>--- conflicted
+++ resolved
@@ -3025,7 +3025,6 @@
   TestPadRagged<double>();
 }
 
-<<<<<<< HEAD
 TEST(RaggedTest, ToVecVecInt) {
   for (auto &c : {GetCpuContext(), GetCudaContext()}) {
     Ragged<int32_t> src(c, "[[1 2 3] [] [4 0 5 6]]");
@@ -3037,7 +3036,6 @@
   }
 }
 
-=======
 template <typename T>
 static void TestPruneRagged() {
   for (auto &c : {GetCpuContext(), GetCudaContext()}) {
@@ -3158,5 +3156,4 @@
   TestPruneRaggedAndSubsetRagged<double>();
 }
 
->>>>>>> 854b7923
 }  // namespace k2