/**
 * Copyright      2020  Xiaomi Corporation (authors: Daniel Povey, Haowen Qiu
 *                                                   Wei Kang)
 *                      Mobvoi Inc.        (authors: Fangjun Kuang)
 *                      Yiming Wang
 *
 * See LICENSE for clarification regarding multiple authors
 *
 * Licensed under the Apache License, Version 2.0 (the "License");
 * you may not use this file except in compliance with the License.
 * You may obtain a copy of the License at
 *
 *     http://www.apache.org/licenses/LICENSE-2.0
 *
 * Unless required by applicable law or agreed to in writing, software
 * distributed under the License is distributed on an "AS IS" BASIS,
 * WITHOUT WARRANTIES OR CONDITIONS OF ANY KIND, either express or implied.
 * See the License for the specific language governing permissions and
 * limitations under the License.
 */

#include <gmock/gmock.h>
#include <gtest/gtest.h>

#include <algorithm>
#include <limits>
#include <numeric>
#include <set>
#include <utility>
#include <vector>

#include "k2/csrc/array.h"
#include "k2/csrc/array_ops.h"
#include "k2/csrc/context.h"
#include "k2/csrc/fsa_utils.h"
#include "k2/csrc/math.h"
#include "k2/csrc/ragged.h"
#include "k2/csrc/ragged_ops.h"
#include "k2/csrc/tensor.h"
#include "k2/csrc/test_utils.h"

namespace k2 {


TEST(RaggedShapeOpsTest, CatMoreAxes) {
  for (auto &c : {GetCpuContext(), GetCudaContext()}) {
    RaggedShape shape1 = RaggedShape(c, "[ [ [ [ x x ] ] [ [ x ] ] ]"
                                        "  [ [ [ x ] ] ] ]"),
                shape2 = RaggedShape(c, "[ [ [ [ x ] ] [ [ x ] ] ]"
                                        "  [ [ [ x x ] ] ] ]"),
                shape3 = RaggedShape(c, "[ [ [ [ ] ] [ [ x ] ] ]"
                                        "  [ [ [ ] ] ] ]");

    RaggedShape cat_axis2_ref =
        RaggedShape(c, "[ [ [ [ x x ] [ x ] [ ] ] [ [ x ] [ x ] [ x ] ] ]"
                       "  [ [ [ x ] [ x x ] [ ] ] ] ]");
    RaggedShape cat_axis3_ref =
        RaggedShape(c, "[ [ [ [ x x x ] ] [ [ x x x ] ] ]"
                       "  [ [ [ x x x ] ] ] ]");
    RaggedShape *srcs[] = {&shape1, &shape2, &shape3};
    Array1<uint32_t> merge_map2;
    Array1<uint32_t> merge_map3;
    RaggedShape cat_axis2 = Cat(2, 3, srcs, &merge_map2);
    RaggedShape cat_axis3 = Cat(3, 3, srcs, &merge_map3);

    K2_CHECK(Equal(cat_axis2, cat_axis2_ref));
    K2_CHECK(Equal(cat_axis3, cat_axis3_ref));

    std::vector<uint32_t> merge_values = {0, 3, 1, 6, 4, 2, 9, 7, 10};
    CheckArrayData(merge_map2, merge_values);
    CheckArrayData(merge_map3, merge_values);
  }
}

TEST(RaggedShapeOpsTest, StackMoreAxes) {
  for (auto &c : {GetCpuContext(), GetCudaContext()}) {
    RaggedShape shape1 = RaggedShape(c, "[ [ [ [ x x ] ] [ [ x ] ] ]"
                                        "  [ [ [ x ] ] ] ]"),
                shape2 = RaggedShape(c, "[ [ [ [ x ] ] [ [ x ] ] ]"
                                        "  [ [ [ x x ] ] ] ]"),
                shape3 = RaggedShape(c, "[ [ [ [ ] ] [ [ x ] ] ]"
                                        "  [ [ [ ] ] ] ]");

    RaggedShape stacked2_ref =
        RaggedShape(c, "[ [ [ [ [ x x ] ] [ [ x ] ] [ [ ] ] ]"
                       "    [ [ [ x ] ] [ [ x ] ] [ [ x ] ] ] ]"
                       "  [ [ [ [ x ] ] [ [ x x ] ] [ [ ] ] ] ] ]");
    RaggedShape stacked3_ref =
        RaggedShape(c, "[ [ [ [ [ x x ] [ x ] [ ] ] ]"
                       "    [ [ [ x ] [ x ] [ x ] ] ] ]"
                       "  [ [ [ [ x ] [ x x ] [ ] ] ] ] ]");
    RaggedShape *srcs[] = {&shape1, &shape2, &shape3};
    Array1<uint32_t> merge_map2;
    Array1<uint32_t> merge_map3;
    RaggedShape stacked_axis2 = Stack(2, 3, srcs, &merge_map2);
    RaggedShape stacked_axis3 = Stack(3, 3, srcs, &merge_map3);

    K2_CHECK(Equal(stacked_axis2, stacked2_ref));
    K2_CHECK(Equal(stacked_axis3, stacked3_ref));

    std::vector<uint32_t> merge_values = {0, 3, 1, 6, 4, 2, 9, 7, 10};
    CheckArrayData(merge_map2, merge_values);
    CheckArrayData(merge_map3, merge_values);
  }
}

TEST(RaggedShapeOpsTest, Unstack2Axes) {
  for (auto &c : {GetCpuContext(), GetCudaContext()}) {
    auto shape = RaggedShape(c, "[ [ x x ] [ x x x ] [ x ] ]");

    std::vector<RaggedShape> out;
    std::vector<Array1<int32_t>> out_map;

    // axis = 0
    Unstack(shape, 0, &out, &out_map);
    K2_CHECK(Equal(out[0],
          RaggedShape(c, "[ [ x x ] ]")));
    K2_CHECK(Equal(out_map[0],
          Array1<int32_t>(c, std::vector<int32_t>{0, 1})));
    K2_CHECK(Equal(out[1],
          RaggedShape(c, "[ [ x x x ] ]")));
    K2_CHECK(Equal(out_map[1],
          Array1<int32_t>(c, std::vector<int32_t>{2, 3, 4})));
    K2_CHECK(Equal(out[2],
          RaggedShape(c, "[ [ x ] ]")));
    K2_CHECK(Equal(out_map[2],
          Array1<int32_t>(c, std::vector<int32_t>{5})));

    std::vector<RaggedShape *> out_ptr;
    out_ptr.clear();
    for (size_t i = 0; i < out.size(); ++i) out_ptr.emplace_back(&(out[i]));
    auto dest = Stack(0, out.size(), out_ptr.data());
    dest = RemoveAxis(dest, 1);
    K2_CHECK(Equal(dest, shape));

    // axis = 1
    Unstack(shape, 1, &out, &out_map);
    K2_CHECK(Equal(out[0],
          RaggedShape(c, "[ [ x x x ] ]")));
    K2_CHECK(Equal(out_map[0],
          Array1<int32_t>(c, std::vector<int32_t>{0, 2, 5})));
    K2_CHECK(Equal(out[1],
          RaggedShape(c, "[ [ x x ] ]")));
    K2_CHECK(Equal(out_map[1],
          Array1<int32_t>(c, std::vector<int32_t>{1, 3})));
    K2_CHECK(Equal(out[2],
          RaggedShape(c, "[ [ x ] ]")));
    K2_CHECK(Equal(out_map[2],
          Array1<int32_t>(c, std::vector<int32_t>{4})));
    // can not test Stack here, because the element numbers of axis 1 is not
    // the same
  }
}

TEST(RaggedShapeOpsTest, Unstack) {
  for (auto &c : {GetCpuContext(), GetCudaContext()}) {
    RaggedShape shape(c, "[ [ [ [ x x ] [ x ] ] [ [ x ] [ x x ] ] ]"
                         "  [ [ [ x x x ] ] ] ]");
    std::vector<RaggedShape> out;
    std::vector<Array1<int32_t>> out_map;
    Unstack(shape, 0, &out, &out_map);

    // axis = 0
    K2_CHECK(Equal(out[0],
          RaggedShape(c, "[ [ [ x x ] [ x ] ] [ [ x ] [ x x ] ] ]")));
    K2_CHECK(Equal(out_map[0],
          Array1<int32_t>(c, std::vector<int32_t>{0, 1, 2, 3, 4, 5})));
    K2_CHECK(Equal(out[1],
          RaggedShape(c, "[ [ [ x x x ] ] ]")));
    K2_CHECK(Equal(out_map[1],
          Array1<int32_t>(c, std::vector<int32_t>{6, 7, 8})));

    std::vector<RaggedShape *> out_ptr;
    for (size_t i = 0; i < out.size(); ++i) out_ptr.emplace_back(&(out[i]));
    auto dest = Stack(0, out.size(), out_ptr.data());
    K2_CHECK(Equal(dest, shape));

    // axis = 1
    Unstack(shape, 1, &out, &out_map);
    K2_CHECK(Equal(out[0],
          RaggedShape(c, "[ [ [ x x ] [ x ] ] [ [ x x x ] ] ]")));
    K2_CHECK(Equal(out_map[0],
          Array1<int32_t>(c, std::vector<int32_t>{0, 1, 2, 6, 7, 8})));
    K2_CHECK(Equal(out[1],
          RaggedShape(c, "[ [ [ x ] [ x x ] ] [ ] ]")));
    K2_CHECK(Equal(out_map[1],
          Array1<int32_t>(c, std::vector<int32_t>{3, 4, 5})));

    out_ptr.clear();
    for (size_t i = 0; i < out.size(); ++i) out_ptr.emplace_back(&(out[i]));
    dest = Stack(1, out.size(), out_ptr.data());
    dest = RemoveEmptyLists(dest, 1);
    K2_CHECK(Equal(dest, shape));

    // axis = 2
    Unstack(shape, 2, &out, &out_map);
    K2_CHECK(Equal(out[0],
          RaggedShape(c, "[ [ [ x x ] [ x ] ] [ [ x x x ] ] ]")));
    K2_CHECK(Equal(out_map[0],
          Array1<int32_t>(c, std::vector<int32_t>{0, 1, 3, 6, 7, 8})));
    K2_CHECK(Equal(out[1],
          RaggedShape(c, "[ [ [ x ] [ x x ] ] [ [ ] ] ]")));
    K2_CHECK(Equal(out_map[1],
          Array1<int32_t>(c, std::vector<int32_t>{2, 4, 5})));

    out_ptr.clear();
    for (size_t i = 0; i < out.size(); ++i) out_ptr.emplace_back(&(out[i]));
    dest = Stack(2, out.size(), out_ptr.data());
    dest = RemoveEmptyLists(dest, 2);
    K2_CHECK(Equal(dest, shape));

    // axis = 3
    Unstack(shape, 3, &out, &out_map);
    K2_CHECK(Equal(out[0],
          RaggedShape(c, "[ [ [ x x ] [ x x ] ] [ [ x ] ] ]")));
    K2_CHECK(Equal(out_map[0],
          Array1<int32_t>(c, std::vector<int32_t>{0, 2, 3, 4, 6})));
    K2_CHECK(Equal(out[1],
          RaggedShape(c, "[ [ [ x ] [ x ] ] [ [ x ] ] ]")));
    K2_CHECK(Equal(out_map[1],
          Array1<int32_t>(c, std::vector<int32_t>{1, 5, 7})));
    K2_CHECK(Equal(out[2],
          RaggedShape(c, "[ [ [ ] [ ] ] [ [ x ] ] ]")));
    K2_CHECK(Equal(out_map[2],
          Array1<int32_t>(c, std::vector<int32_t>{8})));
    // can not test Stack here, because the element numbers of axis 3 is not
    // the same
  }
}

TEST(RaggedShapeOpsTest, UnstackMoreAxes) {
  for (auto &c : {GetCpuContext(), GetCudaContext()}) {
    RaggedShape shape(c, "[ [ [ [ [ x ] [ ] ] [ [ x x x ] ] ] ]"
                         "  [ [ [ [ x x x ] ] [ [ x x ] ] [ [ x ] ] ]"
                         "    [ [ [ x x ] [ x ] [ ] [ x ] ] ]"
                         "    [ [ [ x ] ] [ [ x ] [ x x x x ] ] ] ]"
                         "  [ [ [ [ x ] ] [ ] ]"
                         "    [ [ [ x x ] ] ] ] ]");

    std::vector<RaggedShape> out;
    std::vector<Array1<int32_t>> out_map;
    std::vector<RaggedShape *> out_ptr;

    for (int32_t axis = 0; axis < 4; axis++) {
      Unstack(shape, axis, &out, &out_map);

      out_ptr.clear();
      for (size_t i = 0; i < out.size(); ++i) out_ptr.emplace_back(&(out[i]));
      auto dest = Stack(axis, out.size(), out_ptr.data());
      dest = RemoveEmptyLists(dest, axis);
      K2_CHECK(Equal(dest, RemoveEmptyLists(shape, axis)));
    }
  }
}

TEST(RaggedShapeOpsTest, UnstackRandom) {
  RaggedShape random_shape_ = RandomRaggedShape(true,   // set_row_ids
                                                5,      // min_num_axes
                                                5,      // max_num_axes
                                                1,      // min_num_elements
                                                100);   // max_num_elements
  for (auto &c : {GetCpuContext(), GetCudaContext()}) {
    auto random_shape0 = random_shape_.To(c);
    std::vector<RaggedShape> out;
    std::vector<RaggedShape *> out_ptr;
    for (int32_t axis = 0; axis < 4; axis++) {
      auto random_shape = RemoveEmptyLists(random_shape0, axis);

      Unstack(random_shape, axis, &out, nullptr);

      out_ptr.clear();
      for (size_t i = 0; i < out.size(); ++i) {
        out_ptr.emplace_back(&(out[i]));
      }
      // There is a bug in `Stack` for stacking a shape itself,
      // not urgent, so skipping here.
      // TODO: Remove this line when the bug fixed.
      if (out.size() == 1) continue;
      auto dest = Stack(axis, out.size(), out_ptr.data());
      dest = RemoveEmptyLists(dest, axis);

      K2_CHECK(Equal(dest, random_shape));
    }
  }
}

class RaggedShapeOpsSuiteTest : public ::testing::Test {
 protected:
  RaggedShapeOpsSuiteTest() {
    ContextPtr context = GetCpuContext();
    const std::vector<int32_t> row_splits1 = {0, 2, 5, 6};
    const std::vector<int32_t> row_ids1 = {0, 0, 1, 1, 1, 2};
    const std::vector<int32_t> row_splits2 = {0, 2, 3, 4, 6, 7, 10};
    const std::vector<int32_t> row_ids2 = {0, 0, 1, 2, 3, 3, 4, 5, 5, 5};
    const std::vector<int32_t> row_splits3 = {0,  2,  3,  5,  8, 9,
                                              12, 13, 15, 15, 16};
    const std::vector<int32_t> row_ids3 = {0, 0, 1, 2, 2, 3, 3, 3,
                                           4, 5, 5, 5, 6, 7, 7, 9};
    std::vector<RaggedShapeLayer> axes;
    axes.emplace_back(RaggedShapeLayer{Array1<int32_t>(context, row_splits1),
                                       Array1<int32_t>(context, row_ids1),
                                       static_cast<int32_t>(row_ids1.size())});
    axes.emplace_back(RaggedShapeLayer{Array1<int32_t>(context, row_splits2),
                                       Array1<int32_t>(context, row_ids2),
                                       static_cast<int32_t>(row_ids2.size())});
    axes.emplace_back(RaggedShapeLayer{Array1<int32_t>(context, row_splits3),
                                       Array1<int32_t>(context, row_ids3),
                                       static_cast<int32_t>(row_ids3.size())});

    simple_shape_ = RaggedShape(axes, true);

    // random_shape_ is on CPU
    random_shape_ = RandomRaggedShape(true,   // set_row_ids
                                      3,      // min_num_axes
                                      4,      // max_num_axes
                                      0,      // min_num_elements
                                      1000);  // max_num_elements
  }

  RaggedShape simple_shape_;
  RaggedShape random_shape_;
};

TEST(RaggedShapeTest, TestConstructFromString) {
  RaggedShape rs(" [ [ x x ] [x] ]");
  Array1<int32_t> row_splits1(GetCpuContext(), std::vector<int32_t>{0, 2, 3});
  K2_LOG(INFO) << rs.RowSplits(1);
  K2_CHECK(Equal(rs.RowSplits(1), row_splits1));

  RaggedShape rs2(" [ [ [ x x ] ] [[x]] ]");
  K2_LOG(INFO) << "rs2 = " << rs2;

  K2_CHECK_EQ(RaggedShape("[ ]").Dim0(), 0);

  ASSERT_THROW(RaggedShape(" [ [ x x ] [x] "), std::runtime_error);
  ASSERT_THROW(RaggedShape(" [ [ x x ] [[x]]] "), std::runtime_error);
  ASSERT_THROW(RaggedShape(" [ [ x [] x ] "), std::runtime_error);
  ASSERT_THROW(RaggedShape(" [ x ] "), std::runtime_error);
  ASSERT_THROW(RaggedShape(" [ x ] [ x ] "), std::runtime_error);
  ASSERT_THROW(RaggedShape(" [ x | x ] "), std::runtime_error);

  for (int i = 0; i < 5; i++) {
    RaggedShape rs = RandomRaggedShape(true,
                                       2,      // min_num_axes
                                       4,      // max_num_axes
                                       0,      // min_num_elements
                                       1000);  // max_num_elements
    std::ostringstream os;
    os << rs;
    RaggedShape rs2;
    std::istringstream is(os.str());
    K2_LOG(INFO) << "Shape is: " << os.str();
    is >> rs2;
    K2_CHECK(is.good());
    // the reason for the || below is that in "[ ]", the number of
    // axes is ambiguous; we assume 2.
    K2_CHECK(Equal(rs, rs2) || rs.NumElements() == 0);
  }
}

TEST(RaggedTest, TestRaggedFromString) {
  Ragged<int32_t> rs(" [ [ 1 2 ] [3] ]");
  Array1<int32_t> row_splits1(GetCpuContext(), std::vector<int32_t>{0, 2, 3});
  K2_LOG(INFO) << rs.RowSplits(1);
  K2_CHECK(Equal(rs.RowSplits(1), row_splits1));
  K2_CHECK_EQ(rs.values.Back(), 3);
  K2_CHECK_EQ(rs.values[0], 1);

  Ragged<int32_t> rs2(" [ [ [ 0 5 ] ] [[10]] ]");
  K2_LOG(INFO) << "rs2 = " << rs2;

  ASSERT_THROW(RaggedShape(" [ [ 0 0 ] [0] "), std::runtime_error);
  ASSERT_THROW(RaggedShape(" [ [ 0 0 ] [[0]]] "), std::runtime_error);
  ASSERT_THROW(RaggedShape(" [ [ 0 [] 0 ] "), std::runtime_error);
  ASSERT_THROW(RaggedShape(" [ 0 ] "), std::runtime_error);
  ASSERT_THROW(RaggedShape(" [ 0 ] [ 0 ] "), std::runtime_error);
  ASSERT_THROW(RaggedShape(" [ 0 | 0 ] "), std::runtime_error);

  for (int32_t i = 0; i < 5; i++) {
    Ragged<int32_t> r = RandomRagged<int32_t>();
    std::ostringstream os;
    os << r;
    Ragged<int32_t> r2(os.str());
    // the reason for the || below is that in "[ ]", the number of
    // axes is ambiguous; we assume 2.
    K2_CHECK(Equal(r, r2) || r.values.Dim() == 0);
  }
}

template <typename T>
void TestMaxPerSubListTest() {
  ContextPtr cpu = GetCpuContext();  // will be used to copy data
  for (auto &context : {GetCpuContext(), GetCudaContext()}) {
    {
      // empty case
      const std::vector<int32_t> row_splits = {0};
      RaggedShapeLayer shape_dim;
      shape_dim.row_splits = Array1<int32_t>(context, row_splits);
      shape_dim.cached_tot_size = 0;
      std::vector<RaggedShapeLayer> axes = {shape_dim};
      RaggedShape shape(axes, true);
      Array1<T> values(context, 0);
      Ragged<T> ragged(shape, values);

      int32_t num_rows = ragged.shape.Dim0();
      ASSERT_EQ(num_rows, 0);
      Array1<T> max_values(context, num_rows);
      // just run to check if there's any error
      MaxPerSublist(ragged, 1, &max_values);
      EXPECT_EQ(max_values.Dim(), 0);
    }

    {
      const std::vector<int32_t> row_splits = {0, 2, 2, 5, 6};
      RaggedShapeLayer shape_dim;
      shape_dim.row_splits = Array1<int32_t>(context, row_splits);
      shape_dim.cached_tot_size = row_splits.back();
      std::vector<RaggedShapeLayer> axes = {shape_dim};
      RaggedShape shape(axes, true);
      const std::vector<T> values_vec = {1, 3, 2, 8, 0, -1};
      Array1<T> values(context, values_vec);
      Ragged<T> ragged(shape, values);

      int32_t num_rows = ragged.shape.Dim0();
      Array1<T> max_values(context, num_rows);
      T default_value = 2;
      MaxPerSublist(ragged, default_value, &max_values);
      // copy memory from GPU/CPU to CPU
      std::vector<T> cpu_data(max_values.Dim());
      max_values.Context()->CopyDataTo(
          max_values.Dim() * max_values.ElementSize(), max_values.Data(), cpu,
          cpu_data.data());
      std::vector<T> expected_data = {3, default_value, 8, default_value};
      EXPECT_EQ(cpu_data, expected_data);
    }

    {
      // test with random large size
      const int32_t min_num_elements = 2000;
      // not random shape is on CPU
      RaggedShape shape =
          RandomRaggedShape(false, 2, 2, min_num_elements, 5000);
      ASSERT_EQ(shape.NumAxes(), 2);
      RaggedShape gpu_shape;
      if (context->GetDeviceType() == kCuda) {
        // copy shape to GPU
        const Array1<T> &row_splits = shape.RowSplits(1);
        RaggedShapeLayer shape_dim;
        shape_dim.row_splits = row_splits.To(GetCudaContext());
        shape_dim.cached_tot_size = shape.NumElements();
        std::vector<RaggedShapeLayer> axes = {shape_dim};
        gpu_shape = RaggedShape(axes, true);
      }

      int32_t num_elems = shape.NumElements();
      std::vector<T> data(num_elems);
      for (int32_t i = 0; i != 10; ++i) {
        std::iota(data.begin(), data.end(), 0);
        // randomly set data[pos] = num_elems which is
        // greater than any element in data
        int32_t pos = RandInt(0, num_elems - 1);
        data[pos] = num_elems;
        // find the corresponding row
        int32_t num_rows = shape.Dim0();
        const int32_t *row_splits_data = shape.RowSplits(1).Data();
        int32_t row = 0;
        for (int32_t i = 0; i < num_rows; ++i) {
          if (pos >= row_splits_data[i] && pos < row_splits_data[i + 1]) {
            row = i;
            break;
          }
        }

        Array1<T> values(context, data);
        Ragged<T> ragged(context->GetDeviceType() == kCuda ? gpu_shape : shape,
                         values);
        Array1<T> max_values(context, num_rows);
        T default_value = 0;
        MaxPerSublist(ragged, default_value, &max_values);
        EXPECT_EQ(max_values[row], num_elems);
      }
    }
  }
}

TEST(RaggedShapeOpsTest, MaxPerSubListTest) {
  TestMaxPerSubListTest<int32_t>();
}

template <typename T>
void TestArgMaxPerSubListTest() {
  ContextPtr cpu = GetCpuContext();  // will be used to copy data
  for (auto &context : {GetCpuContext(), GetCudaContext()}) {
    {
      // empty case
      const std::vector<int32_t> row_splits_vec = {0};
      Array1<int32_t> row_splits(context, row_splits_vec);
      RaggedShape shape = RaggedShape2(&row_splits, nullptr, -1);
      Array1<T> values(context, 0);
      Ragged<T> ragged(shape, values);

      int32_t num_rows = ragged.shape.Dim0();
      ASSERT_EQ(num_rows, 0);
      Array1<int32_t> argmax_values(context, num_rows);
      // just run to check if there's any error
      ArgMaxPerSublist(ragged, 1, &argmax_values);
      EXPECT_EQ(argmax_values.Dim(), 0);
    }
    {
      // empty case 2
      const std::vector<int32_t> row_splits_vec = {0, 0};
      Array1<int32_t> row_splits(context, row_splits_vec);
      RaggedShape shape = RaggedShape2(&row_splits, nullptr, -1);
      Array1<T> values(context, 0);
      Ragged<T> ragged(shape, values);

      int32_t num_rows = ragged.shape.Dim0();
      ASSERT_EQ(num_rows, 1);
      Array1<int32_t> argmax_values(context, num_rows);
      // just run to check if there's any error
      ArgMaxPerSublist(ragged, 1, &argmax_values);
      EXPECT_EQ(argmax_values.Dim(), 1);
      std::vector<T> expected_data = {-1};
      CheckArrayData(argmax_values, expected_data);
    }
    {
      const std::vector<int32_t> row_splits_vec = {0, 3, 3, 6, 7};
      Array1<int32_t> row_splits(context, row_splits_vec);
      RaggedShape shape = RaggedShape2(&row_splits, nullptr, -1);
      const std::vector<T> values_vec = {1, 3, 3, 2, 1, 0, -1};
      Array1<T> values(context, values_vec);
      Ragged<T> ragged(shape, values);

      int32_t num_rows = ragged.shape.Dim0();
      Array1<T> argmax_values(context, num_rows);
      T default_value = 2;
      ArgMaxPerSublist(ragged, default_value, &argmax_values);
      std::vector<T> expected_data = {2, -1, 3, -1};
      CheckArrayData(argmax_values, expected_data);
    }

    {
      // test with random large size
      ContextPtr cpu = GetCpuContext();
      for (int32_t i = 0; i != 10; ++i) {
        Ragged<int32_t> ragged =
            RandomRagged<int32_t>(0, 1000, 2, 4, 0, 5000).To(context);
        int32_t last_axis = ragged.NumAxes() - 1;
        Array1<int32_t> argmax_values(context,
                                      ragged.RowSplits(last_axis).Dim() - 1);
        int32_t default_value = 2;
        ArgMaxPerSublist(ragged, default_value, &argmax_values);

        ragged = ragged.To(cpu);
        argmax_values = argmax_values.To(cpu);
        Array1<int32_t> row_splits = ragged.RowSplits(last_axis);
        int32_t rows = row_splits.Dim() - 1;
        for (int32_t row = 0; row < rows; row++) {
          int32_t begin = row_splits[row], end = row_splits[row + 1];
          int32_t max_val = 2, best_pos = -1;
          for (int32_t pos = begin; pos < end; pos++) {
            if (ragged.values[pos] >= max_val) {
              max_val = ragged.values[pos];
              best_pos = pos;
            }
          }
          EXPECT_EQ(argmax_values[row], best_pos);
        }
      }
    }
  }
}

TEST(RaggedShapeOpsTest, ArgMaxPerSubListTest) {
  TestArgMaxPerSubListTest<int32_t>();
}

template <typename T>
void TestMinPerSubListTest() {
  ContextPtr cpu = GetCpuContext();  // will be used to copy data
  for (auto &context : {GetCpuContext(), GetCudaContext()}) {
    {
      // empty case
      std::vector<int32_t> row_splits_vec = {0};
      Array1<T> row_splits(context, row_splits_vec);
      RaggedShape shape = RaggedShape2(&row_splits, nullptr, -1);
      Array1<T> values(context, 0);
      Ragged<T> ragged(shape, values);

      int32_t num_rows = ragged.shape.Dim0();
      ASSERT_EQ(num_rows, 0);
      Array1<T> min_values(context, num_rows);
      // just run to check if there's any error
      MinPerSublist(ragged, 1, &min_values);
      EXPECT_EQ(min_values.Dim(), 0);
    }

    {
      std::vector<int32_t> row_splits_vec = {0, 2, 2, 5, 6};
      Array1<T> row_splits(context, row_splits_vec);
      RaggedShape shape = RaggedShape2(&row_splits, nullptr, -1);
      const std::vector<T> values_vec = {1, 3, 3, 8, 4, -1};
      Array1<T> values(context, values_vec);
      Ragged<T> ragged(shape, values);

      int32_t num_rows = ragged.shape.Dim0();
      Array1<T> min_values(context, num_rows);
      T default_value = 2;
      MinPerSublist(ragged, default_value, &min_values);
      // copy memory from GPU/CPU to CPU
      min_values = min_values.To(cpu);
      std::vector<T> cpu_data(min_values.Data(),
                              min_values.Data() + min_values.Dim());
      std::vector<T> expected_data = {1, default_value, default_value, -1};
      EXPECT_EQ(cpu_data, expected_data);
    }

    // May add tests for random large size? (but maybe it's fine to not add as
    // we have tested large cases in MaxPerSubList)
  }
}

TEST(RaggedShapeOpsTest, MinPerSubListTest) {
  TestMinPerSubListTest<int32_t>();
}

template <typename T>
void TestAndOrPerSubListTest() {
  ContextPtr cpu = GetCpuContext();  // will be used to copy data
  for (auto &context : {GetCpuContext(), GetCudaContext()}) {
    {
      // And
      const std::vector<int32_t> row_splits = {0, 2, 2, 5, 6};
      RaggedShapeLayer shape_dim;
      shape_dim.row_splits = Array1<int32_t>(context, row_splits);
      shape_dim.cached_tot_size = row_splits.back();
      std::vector<RaggedShapeLayer> axes = {shape_dim};
      RaggedShape shape(axes, true);
      const std::vector<T> values_vec = {1, 3, 3, 6, 11, 0};
      Array1<T> values(context, values_vec);
      Ragged<T> ragged(shape, values);

      int32_t num_rows = ragged.shape.Dim0();
      Array1<T> dst(context, num_rows);
      T default_value = -1;
      AndPerSublist(ragged, default_value, &dst);
      // copy memory from GPU/CPU to CPU
      dst = dst.To(cpu);
      std::vector<T> cpu_data(dst.Data(), dst.Data() + dst.Dim());
      std::vector<T> expected_data = {1, -1, 2, 0};
      EXPECT_EQ(cpu_data, expected_data);
    }

    {
      // Or
      const std::vector<int32_t> row_splits = {0, 2, 2, 5, 6};
      RaggedShapeLayer shape_dim;
      shape_dim.row_splits = Array1<int32_t>(context, row_splits);
      shape_dim.cached_tot_size = row_splits.back();
      std::vector<RaggedShapeLayer> axes = {shape_dim};
      RaggedShape shape(axes, true);
      const std::vector<T> values_vec = {1, 3, 3, 4, 6, 0};
      Array1<T> values(context, values_vec);
      Ragged<T> ragged(shape, values);

      int32_t num_rows = ragged.shape.Dim0();
      Array1<T> dst(context, num_rows);
      T default_value = 0;
      OrPerSublist(ragged, default_value, &dst);
      // copy memory from GPU/CPU to CPU
      dst = dst.To(cpu);
      std::vector<T> cpu_data(dst.Data(), dst.Data() + dst.Dim());
      std::vector<T> expected_data = {3, 0, 7, 0};
      EXPECT_EQ(cpu_data, expected_data);
    }
  }
}

TEST(RaggedShapeOpsTest, AndOrPerSubListTest) {
  TestAndOrPerSubListTest<int32_t>();
}

void TestUnsqueeze(const RaggedShape &input_shape) {
  for (auto &context : {GetCpuContext(), GetCudaContext()}) {
    RaggedShape src_shape = input_shape.To(context);
    src_shape.Populate();  // set row_ids
    {
      // axis = 0.
      RaggedShape shape = Unsqueeze(src_shape, 0);
      int32_t dim0 = src_shape.Dim0();
      const std::vector<RaggedShapeLayer> &src_axes = src_shape.Layers();
      const std::vector<RaggedShapeLayer> &dest_axes = shape.Layers();

      {
        const Array1<int32_t> &row_splits0 = dest_axes[0].row_splits;
        std::vector<int32_t> data = {0, dim0};
        CheckArrayData(row_splits0, data);
      }

      {
        const Array1<int32_t> &row_ids0 = dest_axes[0].row_ids;
        std::vector<int32_t> data(dim0, 0);
        CheckArrayData(row_ids0, data);
      }

      {
        for (size_t i = 0; i != src_axes.size(); ++i) {
          CheckArrayData(src_axes[i].row_splits, dest_axes[i + 1].row_splits);
          CheckArrayData(src_axes[i].row_ids, dest_axes[i + 1].row_ids);
        }
      }
    }

    {
      // axis = 1
      int32_t axis = 1;
      RaggedShape shape = Unsqueeze(src_shape, axis);
      int32_t tot_size = shape.TotSize(axis);
      const std::vector<RaggedShapeLayer> &src_axes = src_shape.Layers();
      const std::vector<RaggedShapeLayer> &dest_axes = shape.Layers();

      {
        for (int32_t i = 0; i < axis; ++i) {
          CheckArrayData(src_axes[i].row_splits, dest_axes[i].row_splits);
          CheckArrayData(src_axes[i].row_ids, dest_axes[i].row_ids);
        }
      }

      {
        const Array1<int32_t> &row_splits = dest_axes[axis].row_splits;
        std::vector<int32_t> data(tot_size + 1);
        std::iota(data.begin(), data.end(), 0);
        CheckArrayData(row_splits, data);
      }

      {
        const Array1<int32_t> &row_ids = dest_axes[axis].row_ids;
        std::vector<int32_t> data(tot_size);
        std::iota(data.begin(), data.end(), 0);
        CheckArrayData(row_ids, data);
      }

      {
        for (std::size_t i = axis; i < src_axes.size(); ++i) {
          CheckArrayData(src_axes[i].row_splits, dest_axes[i + 1].row_splits);
          CheckArrayData(src_axes[i].row_ids, dest_axes[i + 1].row_ids);
        }
      }
    }
  }
}

TEST_F(RaggedShapeOpsSuiteTest, TestUnsqueeze) {
  TestUnsqueeze(simple_shape_);
  TestUnsqueeze(random_shape_);
}

TEST(RaggedShapeOpsTest, TestUnsqueezeParallel) {
  for (int32_t i = 0; i < 10; i++) {
    ContextPtr c = (i % 2 == 0 ? GetCpuContext() : GetCudaContext());
    int32_t num_shapes = RandInt(0, 10);

    std::vector<RaggedShape *> orig_shapes;
    for (int32_t i = 0; i < num_shapes; i++)
      orig_shapes.push_back(
          new RaggedShape(RandomRaggedShape(false, 2, 5, 0, 1000).To(c)));
    int32_t axis = 0;  // only one supported for now.
    std::vector<RaggedShape> unsqueezed =
        UnsqueezeParallel(num_shapes, orig_shapes.data(), axis);
    for (int32_t i = 0; i < num_shapes; i++) {
      unsqueezed[i].Check();
      RaggedShape temp = RemoveAxis(unsqueezed[i], axis);
      ASSERT_EQ(Equal(temp, *(orig_shapes[i])), true);
      delete orig_shapes[i];
    }
  }
}

void TestRemoveAxis(const RaggedShape &input_shape) {
  for (auto &context : {GetCpuContext(), GetCudaContext()}) {
    RaggedShape src_shape = input_shape.To(context);
    ASSERT_EQ(src_shape.NumAxes(), 4);
    {
      // axis = 0.
      int32_t axis = 0;
      RaggedShape shape = RemoveAxis(src_shape, axis);
      const std::vector<RaggedShapeLayer> &src_axes = src_shape.Layers();
      const std::vector<RaggedShapeLayer> &dest_axes = shape.Layers();
      ASSERT_EQ(src_axes.size(), 3);
      ASSERT_EQ(dest_axes.size(), 2);

      {
        for (std::size_t i = 0; i != dest_axes.size(); ++i) {
          CheckArrayData(dest_axes[i].row_splits, src_axes[i + 1].row_splits);
          CheckArrayData(dest_axes[i].row_ids, src_axes[i + 1].row_ids);
        }
      }
    }

    {
      // axis = 1
      int32_t axis = 1;
      RaggedShape shape = RemoveAxis(src_shape, axis);
      const std::vector<RaggedShapeLayer> &src_axes = src_shape.Layers();
      const std::vector<RaggedShapeLayer> &dest_axes = shape.Layers();
      ASSERT_EQ(src_axes.size(), 3);
      ASSERT_EQ(dest_axes.size(), 2);

      {
        const Array1<int32_t> &row_splits0 = dest_axes[0].row_splits;
        std::vector<int32_t> data = {0, 3, 7, 10};
        CheckArrayData(row_splits0, data);
      }

      {
        const Array1<int32_t> &row_ids0 = dest_axes[0].row_ids;
        std::vector<int32_t> data = {0, 0, 0, 1, 1, 1, 1, 2, 2, 2};
        CheckArrayData(row_ids0, data);
      }

      {
        for (std::size_t i = 1; i != dest_axes.size(); ++i) {
          CheckArrayData(dest_axes[i].row_splits, src_axes[i + 1].row_splits);
          CheckArrayData(dest_axes[i].row_ids, src_axes[i + 1].row_ids);
        }
      }
    }

    {
      // axis = 3
      int32_t axis = 3;  // the last axis
      RaggedShape shape = RemoveAxis(src_shape, axis);
      const std::vector<RaggedShapeLayer> &src_axes = src_shape.Layers();
      const std::vector<RaggedShapeLayer> &dest_axes = shape.Layers();
      ASSERT_EQ(src_axes.size(), 3);
      ASSERT_EQ(dest_axes.size(), 2);

      {
        for (std::size_t i = 0; i != dest_axes.size(); ++i) {
          CheckArrayData(dest_axes[i].row_splits, src_axes[i].row_splits);
          CheckArrayData(dest_axes[i].row_ids, src_axes[i].row_ids);
        }
      }
    }
  }
}

TEST_F(RaggedShapeOpsSuiteTest, TestRemoveAxis) {
  TestRemoveAxis(simple_shape_);
}

TEST(RaggedShapeOpsTest, TestGetOffsets) {
  for (auto &context : {GetCpuContext(), GetCudaContext()}) {
    for (int32_t i = 0; i != 2; ++i) {
      int32_t num_shape = RandInt(10, 100);
      int32_t num_axes = RandInt(2, 4);
      std::vector<RaggedShape> shape_vec(num_shape);
      std::vector<RaggedShape *> shapes(num_shape);
      for (int32_t j = 0; j != num_shape; ++j) {
        shape_vec[j] =
            RandomRaggedShape(false, num_axes, num_axes, 0, 1000).To(context);
        shapes[j] = &shape_vec[j];
      }
      RaggedShape **shapes_ptr = shapes.data();
      Array2<int32_t> offsets = GetOffsets(num_shape, shapes_ptr);
      ASSERT_EQ(offsets.Dim0(), num_axes + 1);
      ASSERT_EQ(offsets.Dim1(), num_shape + 1);
      auto acc = offsets.Accessor();
      for (int32_t axis = 0; axis <= num_axes; ++axis) {
        int32_t sum = 0;
        for (int32_t j = 0; j <= num_shape; ++j) {
          EXPECT_EQ(acc(axis, j), sum);
          if (j < num_shape) {
            sum += (axis == 0 ? 1 : shape_vec[j].TotSize(axis - 1));
          }
        }
      }
    }
  }
}

// returns a random ragged shape where the dims on axis 1 are all the same
// (so: can be transposed).
RaggedShape RandomRaggedShapeToTranspose(ContextPtr c) {
  ContextPtr c_cpu = GetCpuContext();

  RaggedShape random = RandomRaggedShape(false, 2, 4, 0, 5000).To(c);

  int32_t input_dim0 = random.Dim0(), divisor = 1;
  for (int32_t i = 1; i * i <= input_dim0; i++) {
    if (input_dim0 % i == 0 && i > divisor) divisor = i;
  }

  int32_t output_dim0 = divisor, output_dim1 = input_dim0 / divisor;

  Array1<int32_t> row_splits =
      Range<int32_t>(c, output_dim0 + 1, 0, output_dim1);
  int32_t cached_tot_size = input_dim0;

  RaggedShape top_level_shape =
      RaggedShape2(&row_splits, nullptr, cached_tot_size);
  return ComposeRaggedShapes(top_level_shape, random);
}

TEST(RaggedShapeOpsTest, TestTranspose) {
  ContextPtr cpu = GetCpuContext();  // will be used to copy data
  for (auto &context : {GetCpuContext(), GetCudaContext()}) {
    {
      const std::vector<int32_t> row_splits1_vec = {0, 2, 4, 6};
      const std::vector<int32_t> row_splits2_vec = {0, 3, 4, 7, 8, 10, 12};
      Array1<int32_t> row_splits1(context, row_splits1_vec);
      Array1<int32_t> row_splits2(context, row_splits2_vec);
      RaggedShape src_shape =
          RaggedShape3(&row_splits1, nullptr, -1, &row_splits2, nullptr, -1);
      ASSERT_EQ(src_shape.Dim0(), 3);
      ASSERT_EQ(src_shape.TotSize(1), 6);
      RaggedShape shape = Transpose(src_shape);
      EXPECT_EQ(shape.Dim0(), 2);
      ASSERT_EQ(shape.TotSize(1), 6);
      const std::vector<int32_t> expected_row_splits = {0, 3, 6};
      const std::vector<int32_t> expected_row_ids = {0, 0, 0, 1, 1, 1};
      CheckArrayData(shape.RowSplits(1), expected_row_splits);
      CheckArrayData(shape.RowIds(1), expected_row_ids);
      CheckArrayData(shape.RowSplits(2), {0, 3, 6, 8, 9, 10, 12});
      CheckArrayData(shape.RowIds(2), {0, 0, 0, 1, 1, 1, 2, 2, 3, 4, 5, 5});
    }

    {
      // random case
      for (int32_t j = 0; j != 2; ++j) {
        RaggedShape to_transpose = RandomRaggedShapeToTranspose(context);
        RaggedShape transposed = Transpose(to_transpose);

        if (context->GetDeviceType() != kCpu) {
          to_transpose = to_transpose.To(cpu);
          transposed = transposed.To(cpu);
        }

        for (auto iter = transposed.Iterator(); !iter.Done(); iter.Next()) {
          std::vector<int32_t> index = iter.Value();
          int32_t i = transposed[index];  // Just make sure this doesn't crash,
                                          // don't need the value.
          std::swap(index[0], index[1]);
          i = to_transpose[index];  // don't need the value, just need to make
                                    // sure it's an allowable index.
          ++i;  // this line just suppresses the warning `variable i set but not
                // used`
        }
        for (auto iter = to_transpose.Iterator(); !iter.Done(); iter.Next()) {
          std::vector<int32_t> index = iter.Value();
          std::swap(index[0], index[1]);
          int32_t i = transposed[index];  // don't need the value, just need to
                                          // make sure it's an allowable index.
        }
      }
    }
  }
}

template <typename T>
void TestTransposeRagged() {
  ContextPtr cpu = GetCpuContext();  // will be used to copy data
  for (auto &context : {GetCpuContext(), GetCudaContext()}) {
    // empty case, fsavec with a empty fsa
    {
      const std::vector<int32_t> row_splits1_vec = {0, 0};
      const std::vector<int32_t> row_splits2_vec = {0};
      Array1<int32_t> row_splits1(context, row_splits1_vec);
      Array1<int32_t> row_splits2(context, row_splits2_vec);
      RaggedShape src_shape =
          RaggedShape3(&row_splits1, nullptr, -1, &row_splits2, nullptr, -1);
      ASSERT_EQ(src_shape.Dim0(), 1);
      ASSERT_EQ(src_shape.TotSize(1), 0);

      Array1<T> values_array(context, 0);
      ASSERT_EQ(values_array.Dim(), src_shape.NumElements());

      Ragged<T> ragged(src_shape, values_array);
      Ragged<T> ans = Transpose(ragged);
      RaggedShape shape = ans.shape;
      // Check shape
      ASSERT_EQ(shape.Dim0(), 0);
      ASSERT_EQ(shape.TotSize(1), 0);
      CheckArrayData(shape.RowSplits(1), std::vector<int32_t>({0}));
      CheckArrayData(shape.RowSplits(2), std::vector<int32_t>({0}));
      K2_CHECK_EQ(shape.RowIds(1).Dim(), 0);
      K2_CHECK_EQ(shape.RowIds(2).Dim(), 0);
      // Check values
      K2_CHECK_EQ(ans.values.Dim(), 0);
    }

    // empty case, fsavec without any fsa
    {
      const std::vector<int32_t> row_splits1_vec = {0};
      const std::vector<int32_t> row_splits2_vec = {0};
      Array1<int32_t> row_splits1(context, row_splits1_vec);
      Array1<int32_t> row_splits2(context, row_splits2_vec);
      RaggedShape src_shape =
          RaggedShape3(&row_splits1, nullptr, -1, &row_splits2, nullptr, -1);
      ASSERT_EQ(src_shape.Dim0(), 0);
      ASSERT_EQ(src_shape.TotSize(1), 0);

      Array1<T> values_array(context, 0);
      ASSERT_EQ(values_array.Dim(), src_shape.NumElements());

      Ragged<T> ragged(src_shape, values_array);
      Ragged<T> ans = Transpose(ragged);
      RaggedShape shape = ans.shape;
      // Check shape
      ASSERT_EQ(shape.Dim0(), 0);
      ASSERT_EQ(shape.TotSize(1), 0);
      CheckArrayData(shape.RowSplits(1), std::vector<int32_t>({0}));
      CheckArrayData(shape.RowSplits(2), std::vector<int32_t>({0}));
      K2_CHECK_EQ(shape.RowIds(1).Dim(), 0);
      K2_CHECK_EQ(shape.RowIds(2).Dim(), 0);
      // Check values
      K2_CHECK_EQ(ans.values.Dim(), 0);
    }

    {
      const std::vector<int32_t> row_splits1_vec = {0, 2, 4, 6};
      const std::vector<int32_t> row_splits2_vec = {0, 3, 4, 7, 8, 10, 12};
      Array1<int32_t> row_splits1(context, row_splits1_vec);
      Array1<int32_t> row_splits2(context, row_splits2_vec);
      RaggedShape src_shape =
          RaggedShape3(&row_splits1, nullptr, -1, &row_splits2, nullptr, -1);
      ASSERT_EQ(src_shape.Dim0(), 3);
      ASSERT_EQ(src_shape.TotSize(1), 6);
      std::vector<T> values = {0, 1, 2, 3, 4, 5, 8, 7, 6, 9, 10, 15};
      ASSERT_EQ(values.size(), src_shape.NumElements());
      Array1<T> values_array(context, values);
      Ragged<T> ragged(src_shape, values_array);
      Ragged<T> ans = Transpose(ragged);
      RaggedShape shape = ans.shape;
      // Check shape
      ASSERT_EQ(shape.Dim0(), 2);
      ASSERT_EQ(shape.TotSize(1), 6);
      const std::vector<int32_t> expected_row_splits = {0, 3, 6};
      const std::vector<int32_t> expected_row_ids = {0, 0, 0, 1, 1, 1};
      CheckArrayData(shape.RowSplits(1), expected_row_splits);
      CheckArrayData(shape.RowIds(1), expected_row_ids);
      CheckArrayData(shape.RowSplits(2), {0, 3, 6, 8, 9, 10, 12});
      CheckArrayData(shape.RowIds(2), {0, 0, 0, 1, 1, 1, 2, 2, 3, 4, 5, 5});
      // Check values
      CheckArrayData(ans.values, {0, 1, 2, 4, 5, 8, 6, 9, 3, 7, 10, 15});
    }

    {
      // random case
      for (int32_t j = 0; j != 2; ++j) {
        RaggedShape to_transpose = RandomRaggedShapeToTranspose(context);
        int32_t num_elems = to_transpose.NumElements();
        Array1<T> src_values =
            RandUniformArray1<T>(context, num_elems, 0, 10000);
        Ragged<T> src(to_transpose, src_values);
        Ragged<T> ans = Transpose(src);
        if (context->GetDeviceType() == kCuda) {
          src = src.To(cpu);
          ans = ans.To(cpu);
          to_transpose = to_transpose.To(cpu);
        }
        RaggedShape transposed = ans.shape;

        for (auto iter = transposed.Iterator(); !iter.Done(); iter.Next()) {
          std::vector<int32_t> index = iter.Value();
          T value = ans[index];
          std::swap(index[0], index[1]);
          EXPECT_EQ(value, src[index]);
        }
        for (auto iter = to_transpose.Iterator(); !iter.Done(); iter.Next()) {
          std::vector<int32_t> index = iter.Value();
          T value = src[index];
          std::swap(index[0], index[1]);
          EXPECT_EQ(value, ans[index]);
        }
      }
    }
  }
}
TEST(RaggedTest, TestTransposeRagged) {
  TestTransposeRagged<int32_t>();
  TestTransposeRagged<double>();
}

void TestRaggedShape2(const RaggedShape &shape) {
  ContextPtr cpu = GetCpuContext();  // will be used to copy data
  for (auto &context : {GetCpuContext(), GetCudaContext()}) {
    RaggedShape src_shape = shape.To(context);
    src_shape.Populate();
    ASSERT_GE(src_shape.NumAxes(), 2);
    Array1<int32_t> row_splits = src_shape.RowSplits(1);
    Array1<int32_t> row_ids = src_shape.RowIds(1);
    int32_t cached_tot_size = src_shape.TotSize(1);

    {
      // both row_splits and row_ids are non-null
      RaggedShape result = RaggedShape2(&row_splits, &row_ids, cached_tot_size);
      CheckArrayData(result.RowSplits(1), row_splits);
      CheckArrayData(result.RowIds(1), row_ids);
      EXPECT_EQ(result.TotSize(1), cached_tot_size);
    }
    {
      // both row_splits and row_ids are non-null, cached_tot_size = -1
      RaggedShape result = RaggedShape2(&row_splits, &row_ids, -1);
      CheckArrayData(result.RowSplits(1), row_splits);
      CheckArrayData(result.RowIds(1), row_ids);
      EXPECT_EQ(result.TotSize(1), cached_tot_size);
    }
    {
      // row_ids is null
      RaggedShape result = RaggedShape2(&row_splits, nullptr, cached_tot_size);
      CheckArrayData(result.RowSplits(1), row_splits);
      CheckArrayData(result.RowIds(1), row_ids);
      EXPECT_EQ(result.TotSize(1), cached_tot_size);
    }
    {
      // row_ids is null, cached_tot_size = -1
      RaggedShape result = RaggedShape2(&row_splits, nullptr, -1);
      CheckArrayData(result.RowSplits(1), row_splits);
      CheckArrayData(result.RowIds(1), row_ids);
      EXPECT_EQ(result.TotSize(1), cached_tot_size);
    }

    // note if row_splits == null, then we suppose there's no empty rows after
    // the last row-id in row_ids
    if (row_splits.Dim() == (row_ids.Dim() == 0 ? 1 : row_ids.Back() + 2)) {
      {
        // row_splits is null
        RaggedShape result = RaggedShape2(nullptr, &row_ids, cached_tot_size);
        CheckArrayData(result.RowSplits(1), row_splits);
        CheckArrayData(result.RowIds(1), row_ids);
        EXPECT_EQ(result.TotSize(1), cached_tot_size);
      }
      {
        // row_splits is null, cached_tot_size = -1
        RaggedShape result = RaggedShape2(nullptr, &row_ids, -1);
        CheckArrayData(result.RowSplits(1), row_splits);
        CheckArrayData(result.RowIds(1), row_ids);
        EXPECT_EQ(result.TotSize(1), cached_tot_size);
      }
    }
  }
}

TEST_F(RaggedShapeOpsSuiteTest, TestRaggedShape2) {
  TestRaggedShape2(simple_shape_);
  TestRaggedShape2(random_shape_);
}

void TestRaggedShape3(const RaggedShape &shape) {
  ContextPtr cpu = GetCpuContext();  // will be used to copy data
  for (auto &context : {GetCpuContext(), GetCudaContext()}) {
    RaggedShape src_shape = shape.To(context);
    src_shape.Populate();
    ASSERT_GE(src_shape.NumAxes(), 3);
    Array1<int32_t> row_splits1 = src_shape.RowSplits(1);
    Array1<int32_t> row_ids1 = src_shape.RowIds(1);
    int32_t cached_tot_size1 = src_shape.TotSize(1);
    Array1<int32_t> row_splits2 = src_shape.RowSplits(2);
    Array1<int32_t> row_ids2 = src_shape.RowIds(2);
    int32_t cached_tot_size2 = src_shape.TotSize(2);

    {
      // both row_splits and row_ids are non-null
      RaggedShape result =
          RaggedShape3(&row_splits1, &row_ids1, cached_tot_size1, &row_splits2,
                       &row_ids2, cached_tot_size2);
      CheckArrayData(result.RowSplits(1), row_splits1);
      CheckArrayData(result.RowIds(1), row_ids1);
      EXPECT_EQ(result.TotSize(1), cached_tot_size1);
      CheckArrayData(result.RowSplits(2), row_splits2);
      CheckArrayData(result.RowIds(2), row_ids2);
      EXPECT_EQ(result.TotSize(2), cached_tot_size2);
    }
    {
      // row_ids is non-null, cached_tot_size = -1
      RaggedShape result =
          RaggedShape3(&row_splits1, nullptr, -1, &row_splits2, nullptr, -1);
      CheckArrayData(result.RowSplits(1), row_splits1);
      CheckArrayData(result.RowIds(1), row_ids1);
      EXPECT_EQ(result.TotSize(1), cached_tot_size1);
      CheckArrayData(result.RowSplits(2), row_splits2);
      CheckArrayData(result.RowIds(2), row_ids2);
      EXPECT_EQ(result.TotSize(2), cached_tot_size2);
    }

    // note if row_splits == null, then we suppose there's no empty rows after
    // the last row-id in row_ids
    bool valid1 =
        (row_splits1.Dim() == (row_ids1.Dim() == 0 ? 1 : row_ids1.Back() + 2));
    bool valid2 =
        (row_splits2.Dim() == (row_ids2.Dim() == 0 ? 1 : row_ids2.Back() + 2));
    if (valid1 && valid2) {
      RaggedShape result =
          RaggedShape3(nullptr, &row_ids1, -1, nullptr, &row_ids2, -1);
      CheckArrayData(result.RowSplits(1), row_splits1);
      CheckArrayData(result.RowIds(1), row_ids1);
      EXPECT_EQ(result.TotSize(1), cached_tot_size1);
      CheckArrayData(result.RowSplits(2), row_splits2);
      CheckArrayData(result.RowIds(2), row_ids2);
      EXPECT_EQ(result.TotSize(2), cached_tot_size2);
    }
    // TODO(haowen): add more cases for other branches
  }
}
TEST_F(RaggedShapeOpsSuiteTest, TestRaggedShape3) {
  TestRaggedShape3(simple_shape_);
  TestRaggedShape3(random_shape_);
}

void TestComposeShape(const RaggedShape &shape) {
  ContextPtr cpu = GetCpuContext();  // will be used to copy data
  for (auto &context : {GetCpuContext(), GetCudaContext()}) {
    RaggedShape src_shape = shape.To(context);
    ASSERT_GE(src_shape.NumAxes(), 3);
    Array1<int32_t> row_splits1 = src_shape.RowSplits(1);
    Array1<int32_t> row_ids1 = src_shape.RowIds(1);
    Array1<int32_t> row_splits2 = src_shape.RowSplits(2);
    Array1<int32_t> row_ids2 = src_shape.RowIds(2);

    RaggedShape shape1 = RaggedShape2(&row_splits1, nullptr, -1);
    RaggedShape shape2 = RaggedShape2(&row_splits2, nullptr, -1);

    RaggedShape result = ComposeRaggedShapes(shape1, shape2);

    ASSERT_EQ(result.NumAxes(), 3);

    CheckArrayData(result.RowSplits(1), row_splits1);
    CheckArrayData(result.RowIds(1), row_ids1);
    CheckArrayData(result.RowSplits(2), row_splits2);
    CheckArrayData(result.RowIds(2), row_ids2);
  }
}
TEST_F(RaggedShapeOpsSuiteTest, TestComposeShape) {
  TestComposeShape(simple_shape_);
  TestComposeShape(random_shape_);
}

void TestShapeFromTotSize(const RaggedShape &shape) {
  ContextPtr cpu = GetCpuContext();  // will be used to copy data
  for (auto &context : {GetCpuContext(), GetCudaContext()}) {
    RaggedShape src_shape = shape.To(context);
    ASSERT_GE(src_shape.NumAxes(), 2);

    int32_t num_axes = src_shape.NumAxes();
    std::vector<int32_t> tot_sizes(num_axes);
    for (int32_t i = 0; i != num_axes; ++i) {
      tot_sizes[i] = src_shape.TotSize(i);
    }

    RaggedShape result =
        RaggedShapeFromTotSizes(context, num_axes, tot_sizes.data());

    ASSERT_EQ(result.NumAxes(), num_axes);
    for (int32_t i = 0; i < num_axes; ++i) {
      EXPECT_EQ(result.TotSize(i), src_shape.TotSize(i));
      if (i > 0) {
        EXPECT_EQ(result.RowSplits(i).Dim(), src_shape.RowSplits(i).Dim());
        EXPECT_EQ(result.RowIds(i).Dim(), src_shape.RowIds(i).Dim());
      }
    }
  }
}
TEST_F(RaggedShapeOpsSuiteTest, TestShapeFromTotSize) {
  TestShapeFromTotSize(simple_shape_);
  TestShapeFromTotSize(random_shape_);
}

template <typename T>
void TestRagged() {
  ContextPtr cpu = GetCpuContext();  // will be used to copy data
  for (auto &context : {GetCpuContext(), GetCudaContext()}) {
    {
      // constructed with row_splits and row_ids
      // RaggedTensor4 t = [
      //  [ [[ 1, 2], [4]],  [[3, 0]] ],
      //  [ [[7, 8, 9]], [[6], [3, 5, 7]], [[2]] ],
      //  [ [[3, 4], [], [8]] ]
      // ]
      const std::vector<int32_t> row_splits1 = {0, 2, 5, 6};
      const std::vector<int32_t> row_ids1 = {0, 0, 1, 1, 1, 2};
      const std::vector<int32_t> row_splits2 = {0, 2, 3, 4, 6, 7, 10};
      const std::vector<int32_t> row_ids2 = {0, 0, 1, 2, 3, 3, 4, 5, 5, 5};
      const std::vector<int32_t> row_splits3 = {0,  2,  3,  5,  8, 9,
                                                12, 13, 15, 15, 16};
      const std::vector<int32_t> row_ids3 = {0, 0, 1, 2, 2, 3, 3, 3,
                                             4, 5, 5, 5, 6, 7, 7, 9};
      const std::vector<T> values_vec = {1, 2, 4, 3, 0, 7, 8, 9,
                                         6, 3, 5, 7, 2, 3, 4, 8};
      std::vector<RaggedShapeLayer> axes;
      axes.emplace_back(
          RaggedShapeLayer{Array1<int32_t>(context, row_splits1),
                           Array1<int32_t>(context, row_ids1),
                           static_cast<int32_t>(row_ids1.size())});
      axes.emplace_back(
          RaggedShapeLayer{Array1<int32_t>(context, row_splits2),
                           Array1<int32_t>(context, row_ids2),
                           static_cast<int32_t>(row_ids2.size())});
      axes.emplace_back(
          RaggedShapeLayer{Array1<int32_t>(context, row_splits3),
                           Array1<int32_t>(context, row_ids3),
                           static_cast<int32_t>(row_ids3.size())});

      RaggedShape shape(axes, true);
      Array1<T> values(context, values_vec);
      Ragged<T> ragged(shape, values);

      // test Index(axis, i)
      {
        // values: [[[ 1, 2], [4]], [[3, 0]]]
        Ragged<T> sub_raggged = ragged.Index(0, 0);
        RaggedShape &sub_shape = sub_raggged.shape;
        EXPECT_EQ(sub_shape.NumAxes(), 3);
        const std::vector<std::vector<int32_t>> sub_row_splits_vec = {
            {0, 2, 3}, {0, 2, 3, 5}};
        CheckRowSplits(sub_shape, sub_row_splits_vec);
        const Array1<T> &sub_values = sub_raggged.values;
        const std::vector<T> sub_values_vec = {1, 2, 4, 3, 0};
        CheckArrayData<T>(sub_values, sub_values_vec);
      }
      {
        // values: [[[7, 8, 9]], [[6], [3, 5, 7]], [[2]]]
        Ragged<T> sub_raggged = ragged.Index(0, 1);
        RaggedShape &sub_shape = sub_raggged.shape;
        EXPECT_EQ(sub_shape.NumAxes(), 3);
        const std::vector<std::vector<int32_t>> sub_row_splits_vec = {
            {0, 1, 3, 4}, {0, 3, 4, 7, 8}};
        CheckRowSplits(sub_shape, sub_row_splits_vec);
        const Array1<T> &sub_values = sub_raggged.values;
        const std::vector<T> sub_values_vec = {7, 8, 9, 6, 3, 5, 7, 2};
        CheckArrayData<T>(sub_values, sub_values_vec);
      }
      {
        // values: [[[3, 4], [], [8]]]
        Ragged<T> sub_raggged = ragged.Index(0, 2);
        RaggedShape &sub_shape = sub_raggged.shape;
        EXPECT_EQ(sub_shape.NumAxes(), 3);
        const std::vector<std::vector<int32_t>> sub_row_splits_vec = {
            {0, 3}, {0, 2, 2, 3}};
        CheckRowSplits(sub_shape, sub_row_splits_vec);
        const Array1<T> &sub_values = sub_raggged.values;
        const std::vector<T> sub_values_vec = {3, 4, 8};
        CheckArrayData<T>(sub_values, sub_values_vec);
      }

      // test operator[](const std::vector<int32_t> &indexes)
      if (context->GetDeviceType() == kCpu) {
        {
          std::vector<int32_t> indexes = {0, 0, 0, 0};
          EXPECT_EQ(ragged.shape[indexes], 0);
          EXPECT_EQ(ragged[indexes], 1);
        }
        {
          std::vector<int32_t> indexes = {0, 1, 0, 0};
          EXPECT_EQ(ragged.shape[indexes], 3);
          EXPECT_EQ(ragged[indexes], 3);
        }
        {
          std::vector<int32_t> indexes = {1, 0, 0, 1};
          EXPECT_EQ(ragged.shape[indexes], 6);
          EXPECT_EQ(ragged[indexes], 8);
        }
        {
          std::vector<int32_t> indexes = {1, 1, 1, 0};
          EXPECT_EQ(ragged.shape[indexes], 9);
          EXPECT_EQ(ragged[indexes], 3);
        }
        {
          std::vector<int32_t> indexes = {2, 0, 0, 1};
          EXPECT_EQ(ragged.shape[indexes], 14);
          EXPECT_EQ(ragged[indexes], 4);
        }
        {
          std::vector<int32_t> indexes = {2, 0, 2, 0};
          EXPECT_EQ(ragged.shape[indexes], 15);
          EXPECT_EQ(ragged[indexes], 8);
        }
      }

      const std::vector<std::vector<int32_t>> row_splits_vec = {
          row_splits1, row_splits2, row_splits3};
      // test To(ctx)
      {
        // to GPU
        Ragged<T> other = ragged.To(GetCudaContext());
        CheckRowSplits(other.shape, row_splits_vec);
        CheckArrayData<T>(other.values, values_vec);
      }
      {
        // to CPU
        Ragged<T> other = ragged.To(GetCpuContext());
        CheckRowSplits(other.shape, row_splits_vec);
        CheckArrayData<T>(other.values, values_vec);
      }
    }
  }
}

template <typename T, typename OP = LessThan<T>>
static void CpuSortSublists(const Array1<int32_t> &row_splits, Array1<T> *src) {
  K2_CHECK(src->Context()->GetDeviceType() == kCpu);
  T *p = src->Data();
  OP comp = OP();
  for (int32_t i = 0; i < row_splits.Dim() - 1; ++i) {
    int32_t cur = row_splits[i];
    int32_t next = row_splits[i + 1];
    std::sort(p + cur, p + next, comp);
  }
}

template <typename T, typename OP = LessThan<T>>
static void TestSortSublists() {
  auto cpu_context = GetCpuContext();
  auto cuda_context = GetCudaContext();

  RaggedShape shape = RandomRaggedShape(false,  // set_row_ids
                                        2,      // min_num_axes
                                        4,      // max_num_axes
                                        1,      // min_num_elements
                                        2000);  // max_num_elements

  Array1<T> values =
      RandUniformArray1<T>(shape.Context(), shape.NumElements(), -2000, 2000);
  Ragged<T> ragged(shape, values);
  ragged = ragged.To(cuda_context);
  values = values.To(cpu_context);  // to be sorted by cpu

  Array1<T> unsorted = values.Clone();

  Array1<int32_t> order(ragged.Context(), ragged.values.Dim());
  SortSublists<T, OP>(&ragged, &order);

  Array1<int32_t> &segment = ragged.shape.RowSplits(ragged.NumAxes() - 1);
  CpuSortSublists<T, OP>(segment, &values);

  int32_t n = order.Dim();
  for (int i = 0; i != n; ++i) {
    EXPECT_EQ(values[i], ragged.values[i]);
    EXPECT_EQ(ragged.values[i], unsorted[order[i]]);
  }
}

TEST(RaggedTest, Ragged) {
  TestRagged<int32_t>();
  TestRagged<double>();

  TestSortSublists<int32_t>();
  TestSortSublists<double>();
}

TEST(RaggedShapeOpsTest, TestCat) {
  ContextPtr cpu = GetCpuContext();  // will be used to copy data
  for (auto &context : {GetCpuContext(), GetCudaContext()}) {
    {
      // simple case
      std::vector<RaggedShape> shapes(2);
      std::vector<RaggedShape *> shapes_ptr(2);
      std::vector<std::vector<Array1<int32_t>>> row_splits_vec(2);
      {
        const std::vector<int32_t> row_splits1 = {0, 2, 5, 6};
        const std::vector<int32_t> row_ids1 = {0, 0, 1, 1, 1, 2};
        const std::vector<int32_t> row_splits2 = {0, 2, 3, 4, 6, 7, 10};
        const std::vector<int32_t> row_ids2 = {0, 0, 1, 2, 3, 3, 4, 5, 5, 5};
        Array1<int32_t> splits1(context, row_splits1);
        Array1<int32_t> ids1(context, row_ids1);
        Array1<int32_t> splits2(context, row_splits2);
        Array1<int32_t> ids2(context, row_ids2);
        row_splits_vec[0].push_back(splits1);
        row_splits_vec[1].push_back(splits2);
        shapes[0] = RaggedShape3(&splits1, &ids1, ids1.Dim(), &splits2, &ids2,
                                 ids2.Dim());
        shapes_ptr[0] = &shapes[0];
      }
      {
        const std::vector<int32_t> row_splits1 = {0, 1, 3, 4};
        const std::vector<int32_t> row_ids1 = {0, 1, 1, 2};
        const std::vector<int32_t> row_splits2 = {0, 3, 4, 5, 7};
        const std::vector<int32_t> row_ids2 = {0, 0, 0, 1, 2, 3, 3};
        Array1<int32_t> splits1(context, row_splits1);
        Array1<int32_t> ids1(context, row_ids1);
        Array1<int32_t> splits2(context, row_splits2);
        Array1<int32_t> ids2(context, row_ids2);
        row_splits_vec[0].push_back(splits1);
        row_splits_vec[1].push_back(splits2);
        RaggedShape shape = RaggedShape3(&splits1, &ids1, ids1.Dim(), &splits2,
                                         &ids2, ids2.Dim());
        shapes[1] = RaggedShape3(&splits1, &ids1, ids1.Dim(), &splits2, &ids2,
                                 ids2.Dim());
        shapes_ptr[1] = &shapes[1];
      }

      {
        // axis == 1
        RaggedShape result = Cat(1, 2, shapes_ptr.data());
        std::vector<std::vector<int32_t>> expected_row_splits = {
            {0, 3, 8, 10}, {0, 2, 3, 6, 7, 9, 10, 11, 12, 15, 17}};
        std::vector<std::vector<int32_t>> expected_row_ids = {
            {0, 0, 0, 1, 1, 1, 1, 1, 2, 2},
            {0, 0, 1, 2, 2, 2, 3, 4, 4, 5, 6, 7, 8, 8, 8, 9, 9}};
        for (int32_t i = 0; i < 2; ++i) {
          CheckArrayData(result.RowSplits(i + 1), expected_row_splits[i]);
          CheckArrayData(result.RowIds(i + 1), expected_row_ids[i]);
        }
      }

      {
        // axis == 0
        RaggedShape result = Cat(0, 2, shapes_ptr.data());

        // get result splits with `SpliceRowSplits` and get result row-ids with
        // `RowSplitsToRowIds``
        std::vector<Array1<int32_t>> result_splits;
        std::vector<Array1<int32_t>> result_ids;
        for (auto i = 0; i < 2; ++i) {
          std::vector<const Array1<int32_t> *> splits_ptr = {
              &row_splits_vec[i][0], &row_splits_vec[i][1]};
          Array1<int32_t> curr_row_splits =
              SpliceRowSplits(2, splits_ptr.data());
          result_splits.push_back(curr_row_splits);
          Array1<int32_t> curr_row_ids(context, curr_row_splits.Back());
          RowSplitsToRowIds(curr_row_splits, &curr_row_ids);
          result_ids.push_back(curr_row_ids);
        }
        for (int32_t i = 0; i < 2; ++i) {
          CheckArrayData(result.RowSplits(i + 1), result_splits[i]);
          CheckArrayData(result.RowIds(i + 1), result_ids[i]);
        }
      }
    }

    {
      // test with random large size
      for (int32_t i = 0; i < 2; ++i) {
        int32_t num_shape = RandInt(2, 100);
        int32_t num_axes = RandInt(2, 4);
        std::vector<RaggedShape> shape_vec(num_shape);
        std::vector<RaggedShape *> shapes(num_shape);
        for (int32_t j = 0; j != num_shape; ++j) {
          shape_vec[j] =
              RandomRaggedShape(true, num_axes, num_axes, 0, 1000).To(context);
          shapes[j] = &shape_vec[j];
        }
        // only test case axis == 0, test axis==1 with simple case is good
        // enough as it just calls Stack
        RaggedShape result = Cat(0, num_shape, shapes.data());
        ASSERT_EQ(result.NumAxes(), num_axes);

        // get result splits with `SpliceRowSplits` and get result row-ids with
        // `RowSplitsToRowIds``
        std::vector<Array1<int32_t>> result_splits;
        std::vector<Array1<int32_t>> result_ids;
        for (int32_t axis = 1; axis < num_axes; ++axis) {
          std::vector<Array1<int32_t>> splits_vec(num_shape);
          std::vector<const Array1<int32_t> *> splits_vec_ptr(num_shape);
          for (int32_t n = 0; n != num_shape; ++n) {
            splits_vec[n] = shape_vec[n].RowSplits(axis);
            splits_vec_ptr[n] = &splits_vec[n];
          }
          Array1<int32_t> curr_row_splits =
              SpliceRowSplits(num_shape, splits_vec_ptr.data());
          result_splits.push_back(curr_row_splits);
          Array1<int32_t> curr_row_ids(context, curr_row_splits.Back());
          RowSplitsToRowIds(curr_row_splits, &curr_row_ids);
          result_ids.push_back(curr_row_ids);
        }

        // check data
        for (int32_t axis = 1; axis < num_axes; ++axis) {
          CheckArrayData(result.RowSplits(axis), result_splits[axis - 1]);
          CheckArrayData(result.RowIds(axis), result_ids[axis - 1]);
        }
      }
    }
  }
}

template <typename T>
void TestCatRagged() {
  ContextPtr cpu = GetCpuContext();  // will be used to copy data
  for (auto &context : {GetCpuContext(), GetCudaContext()}) {
    // TODO(haowen): remove duplicate code in TestCat above.
    // test with simple case could be good enough, as we have tested
    // Cat(RaggedShape&) already.
    std::vector<Ragged<T>> ragged_vec(2);
    std::vector<Ragged<T> *> ragged(2);
    std::vector<std::vector<Array1<int32_t>>> row_splits_vec(2);
    {
      const std::vector<int32_t> row_splits1 = {0, 2, 5, 6};
      const std::vector<int32_t> row_ids1 = {0, 0, 1, 1, 1, 2};
      const std::vector<int32_t> row_splits2 = {0, 2, 3, 4, 6, 7, 10};
      const std::vector<int32_t> row_ids2 = {0, 0, 1, 2, 3, 3, 4, 5, 5, 5};
      const std::vector<T> values_vec = {1, 2, 5, 7, 9, 10, 12, 14, 15, 18};
      Array1<int32_t> splits1(context, row_splits1);
      Array1<int32_t> ids1(context, row_ids1);
      Array1<int32_t> splits2(context, row_splits2);
      Array1<int32_t> ids2(context, row_ids2);
      RaggedShape shape = RaggedShape3(&splits1, &ids1, ids1.Dim(), &splits2,
                                       &ids2, ids2.Dim());
      Array1<T> values(context, values_vec);
      ragged_vec[0] = Ragged<T>(shape, values);
      ragged[0] = &ragged_vec[0];
    }

    {
      const std::vector<int32_t> row_splits1 = {0, 1, 3, 4};
      const std::vector<int32_t> row_ids1 = {0, 1, 1, 2};
      const std::vector<int32_t> row_splits2 = {0, 3, 4, 5, 7};
      const std::vector<int32_t> row_ids2 = {0, 0, 0, 1, 2, 3, 3};
      const std::vector<T> values_vec = {20, 21, 23, 28, 30, 32, 35};
      Array1<int32_t> splits1(context, row_splits1);
      Array1<int32_t> ids1(context, row_ids1);
      Array1<int32_t> splits2(context, row_splits2);
      Array1<int32_t> ids2(context, row_ids2);
      RaggedShape shape = RaggedShape3(&splits1, &ids1, ids1.Dim(), &splits2,
                                       &ids2, ids2.Dim());
      Array1<T> values(context, values_vec);
      ragged_vec[1] = Ragged<T>(shape, values);
      ragged[1] = &ragged_vec[1];
    }

    {
      // axis == 0
      Ragged<T> result = Cat(0, 2, ragged.data());
      std::vector<std::vector<int32_t>> expected_row_splits = {
          {0, 2, 5, 6, 7, 9, 10}, {0, 2, 3, 4, 6, 7, 10, 13, 14, 15, 17}};
      std::vector<std::vector<int32_t>> expected_row_ids = {
          {0, 0, 1, 1, 1, 2, 3, 4, 4, 5},
          {0, 0, 1, 2, 3, 3, 4, 5, 5, 5, 6, 6, 6, 7, 8, 9, 9}};
      for (int32_t i = 0; i < 2; ++i) {
        CheckArrayData(result.RowSplits(i + 1), expected_row_splits[i]);
        CheckArrayData(result.RowIds(i + 1), expected_row_ids[i]);
      }
      std::vector<T> expected_data = {1,  2,  5,  7,  9,  10, 12, 14, 15,
                                      18, 20, 21, 23, 28, 30, 32, 35};
      CheckArrayData(result.values, expected_data);
    }

    {
      // axis == 1
      Ragged<T> result = Cat(1, 2, ragged.data());
      std::vector<std::vector<int32_t>> expected_row_splits = {
          {0, 3, 8, 10}, {0, 2, 3, 6, 7, 9, 10, 11, 12, 15, 17}};
      std::vector<std::vector<int32_t>> expected_row_ids = {
          {0, 0, 0, 1, 1, 1, 1, 1, 2, 2},
          {0, 0, 1, 2, 2, 2, 3, 4, 4, 5, 6, 7, 8, 8, 8, 9, 9}};
      for (int32_t i = 0; i < 2; ++i) {
        CheckArrayData(result.RowSplits(i + 1), expected_row_splits[i]);
        CheckArrayData(result.RowIds(i + 1), expected_row_ids[i]);
      }
      std::vector<T> expected_data = {1,  2,  5,  20, 21, 23, 7,  9, 10,
                                      12, 28, 30, 14, 15, 18, 32, 35};
      CheckArrayData(result.values, expected_data);
    }
  }
}
TEST(RaggedTest, TestCatRagged) {
  TestCatRagged<int32_t>();
  TestCatRagged<double>();
}

void CheckResultOfIndex(const ContextPtr &context, RaggedShape shape,
                        Array1<int32_t> new2old, RaggedShape result) {
  K2_CHECK(context->IsCompatible(*shape.Context()));
  ContextPtr cpu = GetCpuContext();  // will use to copy data
  int32_t num_axes = shape.NumAxes();
  int32_t src_dim0 = shape.Dim0(), result_dim0 = result.Dim0();
  EXPECT_EQ(result_dim0, new2old.Dim());

  result.Check();

  for (int32_t i = 0; i < result_dim0; i++) {
    RaggedShape result_part = Arange(result, 0, i, i + 1);
    if (new2old[i] == -1) {
      K2_CHECK_EQ(0, result_part.TotSize(1));
    } else {
      RaggedShape src_part = Arange(shape, 0, new2old[i], new2old[i] + 1);
      K2_CHECK_EQ(true, Equal(src_part, result_part));
    }
  }
}

TEST(RaggedShapeOpsTest, TestIndex) {
  for (int i = 0; i < 5; i++) {
    ContextPtr cpu = GetCpuContext();  // will be used to copy data
    for (auto &context : {GetCpuContext(), GetCudaContext()}) {
      {
        // simple case
        const std::vector<int32_t> row_splits1 = {0, 2, 5, 6};
        const std::vector<int32_t> row_ids1 = {0, 0, 1, 1, 1, 2};
        const std::vector<int32_t> row_splits2 = {0, 2, 3, 4, 6, 7, 10};
        const std::vector<int32_t> row_ids2 = {0, 0, 1, 2, 3, 3, 4, 5, 5, 5};

        Array1<int32_t> splits1(context, row_splits1);
        Array1<int32_t> ids1(context, row_ids1);
        Array1<int32_t> splits2(context, row_splits2);
        Array1<int32_t> ids2(context, row_ids2);
        RaggedShape shape = RaggedShape3(&splits1, &ids1, ids1.Dim(), &splits2,
                                         &ids2, ids2.Dim());

        std::vector<int32_t> new2old_vec = {2, 1};
        Array1<int32_t> new2old(context, new2old_vec);
        Array1<int32_t> value_indexes_out;
        RaggedShape result = Index(shape, 0, new2old, &value_indexes_out);
        // fsa 2, state_idx01 {5}, arc_idx012 {7, 8, 9}
        // fsa 1, state_idx01 {2, 3, 4}, arc_idx012 {{3},{4, 5}, {6}}
        CheckArrayData(value_indexes_out,
                       std::vector<int32_t>{7, 8, 9, 3, 4, 5, 6});
        CheckResultOfIndex(context, shape, new2old, result);
      }

      {
        // test with random large size
        for (int32_t i = 0; i < 2; ++i) {
          int32_t num_axes = RandInt(2, 4);
          RaggedShape shape =
              RandomRaggedShape(true, num_axes, num_axes, 0, 1000).To(context);
          int32_t dim0 = shape.Dim0(), result_dim0 = RandInt(0, 10);
          if (dim0 == 0) result_dim0 = 0;
          std::vector<int32_t> new2old_vec(result_dim0);
          for (int i = 0; i < result_dim0; i++)
            new2old_vec[i] = RandInt(-1, dim0 - 1);
          Array1<int32_t> new2old(context, new2old_vec);
          Array1<int32_t> value_indexes;
          RaggedShape result = Index(shape, 0, new2old, &value_indexes);
          CheckResultOfIndex(context, shape, new2old, result);
          K2_LOG(INFO) << "Value_indexes = " << value_indexes;
        }
      }
    }
  }
}

TEST(RaggedShapeOpsTest, TestIndexAxis1) {
  for (auto &context : {GetCpuContext(), GetCudaContext()}) {
    {
      Ragged<int32_t> input = Ragged<int32_t>(" [ [ 1 2 ] [ 3 4 5 ] [ 6 7 ] [ ] ]").To(context);  // NOLINT
      Array1<int32_t> indexes = Array1<int32_t>(" [ 1 0 4 2 6 5 ]").To(context);
      Ragged<int32_t> output = Ragged<int32_t>(" [ [ 2 1 ] [ 5 3 ] [ 7 6 ] [ ] ]").To(context);  // NOLINT

      Ragged<int32_t> indexed = Index(input, 1, indexes);
      EXPECT_EQ(Equal(output, indexed), true);
    }
  }
}



TEST(GetTransposeReordering, NoDuplicates) {
  //       col0  col1  col2  col3  col4  col5
  // row0                           a0    b1
  // row1   c2    d3                      e4
  // row2                     f5
  // row3   g6          h7          i8
  // row4                                 j9
  // row5         k10               l11
  std::vector<int32_t> col_indexes{4, 5, 0, 1, 5, 3, 0, 2, 4, 5, 1, 4};
  std::vector<int32_t> _row_splits{0, 2, 5, 6, 9, 10, 12};
  for (auto &context : {GetCpuContext(), GetCudaContext()}) {
    Array1<int32_t> row_splits(context, _row_splits);
    RaggedShape shape = RaggedShape2(&row_splits, nullptr, -1);
    Array1<int32_t> values(context, col_indexes);

    Ragged<int32_t> ragged(shape, values);
    Array1<int32_t> order = GetTransposeReordering(ragged, 6);
    CheckArrayData(order, {2, 6, 3, 10, 7, 5, 0, 8, 11, 1, 4, 9});
    EXPECT_TRUE(context->IsCompatible(*order.Context()));
  }
}

TEST(GetTransposeReordering, ThreeAxesEmptyCase) {
  for (auto &context : {GetCpuContext(), GetCudaContext()}) {
    Ragged<int32_t> ragged("[ [ [ ] ] ]");
    ragged = ragged.To(context);
    Array1<int32_t> order = GetTransposeReordering(ragged, 0);
  }
}

TEST(GetTransposeReordering, NoDuplicatesThreeAxes) {
  //       col0  col1  col2  col3  col4  col5
  // row0         a0          b1
  // row1   c2          d3
  // row2         e4
  // row3   f5    g6          h7
  // row4                                  i8
  // row5                            j9    k10
  for (auto &context : {GetCpuContext(), GetCudaContext()}) {
    Array1<int32_t> col_indexes(
        context, std::vector<int32_t>{1, 3, 0, 2, 1, 0, 1, 3, 5, 4, 5});
    Array1<int32_t> row_splits1(context, std::vector<int32_t>{0, 4, 6});
    Array1<int32_t> row_splits2(context,
                                std::vector<int32_t>{0, 2, 4, 5, 8, 9, 11});
    RaggedShape shape =
        RaggedShape3(&row_splits1, nullptr, -1, &row_splits2, nullptr, -1);
    Ragged<int32_t> ragged(shape, col_indexes);
    Array1<int32_t> order = GetTransposeReordering(ragged, 6);
    CheckArrayData(order, {2, 5, 0, 4, 6, 3, 1, 7, 9, 8, 10});
    EXPECT_TRUE(context->IsCompatible(*order.Context()));
  }
}

TEST(GetTransposeReordering, WithDuplicates) {
  //       col0   col1   col2    col3      col4      col5
  // row0         a0,a1         b2,b3,b4
  // row1  c5,c6          d7
  // row2         e8
  // row3   f9   g10,g11         h12
  // row4                                i13,i14,i15
  // row5                        j16                  k17
  std::vector<int32_t> col_indexes{1, 1, 3, 3, 3, 0, 0, 2, 1,
                                   0, 1, 1, 3, 4, 4, 4, 3, 5};
  std::vector<int32_t> _row_splits{0, 5, 8, 9, 13, 16, 18};
  for (auto &context : {GetCpuContext(), GetCudaContext()}) {
    Array1<int32_t> row_splits(context, _row_splits);
    RaggedShape shape = RaggedShape2(&row_splits, nullptr, -1);
    Array1<int32_t> values(context, col_indexes);
    Ragged<int32_t> ragged(shape, values);
    Array1<int32_t> order = GetTransposeReordering(ragged, 6);
    CheckArrayData(
        order, {5, 6, 9, 0, 1, 8, 10, 11, 7, 2, 3, 4, 12, 16, 13, 14, 15, 17});
    EXPECT_TRUE(context->IsCompatible(*order.Context()));
  }
}

TEST(GetTransposeReordering, WithDuplicatesThreeAxes) {
  //       col0   col1   col2    col3      col4      col5
  // row0         a0,a1         b2,b3,b4
  // row1  c5,c6          d7
  // row2         e8
  // row3   f9   g10,g11         h12
  // row4                                i13,i14,i15
  // row5                                 j16         k17
  for (auto &context : {GetCpuContext(), GetCudaContext()}) {
    Array1<int32_t> col_indexes(
        context, std::vector<int32_t>{1, 1, 3, 3, 3, 0, 0, 2, 1, 0, 1, 1, 3, 4,
                                      4, 4, 4, 5});
    Array1<int32_t> row_splits1(context, std::vector<int32_t>{0, 4, 6});
    Array1<int32_t> row_splits2(context,
                                std::vector<int32_t>{0, 5, 8, 9, 13, 16, 18});
    RaggedShape shape =
        RaggedShape3(&row_splits1, nullptr, -1, &row_splits2, nullptr, -1);
    Ragged<int32_t> ragged(shape, col_indexes);
    Array1<int32_t> order = GetTransposeReordering(ragged, 6);
    CheckArrayData(
        order, {5, 6, 9, 0, 1, 8, 10, 11, 7, 2, 3, 4, 12, 13, 14, 15, 16, 17});
    EXPECT_TRUE(context->IsCompatible(*order.Context()));
  }
}

TEST(GetTransposeReordering, RandomFsaVecTest) {
  for (int32_t iter = 0; iter != 8; ++iter) {
    for (auto &context : {GetCpuContext(), GetCudaContext()}) {
      int n = RandInt(100, 200);
      int32_t min_num_fsas = n;
      int32_t max_num_fsas = n * 2;
      bool acyclic = false;
      int32_t max_symbol = 100;
      int32_t min_num_arcs = min_num_fsas * 10;
      int32_t max_num_arcs = max_num_fsas * 20;

      FsaVec fsas = RandomFsaVec(min_num_fsas, max_num_fsas, acyclic,
                                 max_symbol, min_num_arcs, max_num_arcs);
      fsas = fsas.To(context);
      Array1<int32_t> dest_states = GetDestStates(fsas, true);
      Ragged<int32_t> dest_states_tensor(fsas.shape, dest_states);
      int32_t num_states = fsas.TotSize(1);
      int32_t num_arcs = fsas.TotSize(2);
      Array1<int32_t> order =
          GetTransposeReordering(dest_states_tensor, num_states);
      Sort(&order);
      ASSERT_EQ(order.Dim(), num_arcs);
      Array1<int32_t> expected = Range<int32_t>(context, num_arcs, 0);
      CheckArrayData(order, expected);
    }
  }
}

TEST(ChangeSublistSize, TwoAxes) {
  for (auto &context : {GetCpuContext(), GetCudaContext()}) {
    Array1<int32_t> row_splits1(context, std::vector<int32_t>{0, 2, 5});
    RaggedShape src = RaggedShape2(&row_splits1, nullptr, -1);

    int32_t size_delta = 2;
    RaggedShape dst = ChangeSublistSize(src, size_delta);
    CheckArrayData(dst.RowSplits(1), std::vector<int32_t>{0, 4, 9});

    size_delta = -2;
    dst = ChangeSublistSize(src, size_delta);
    CheckArrayData(dst.RowSplits(1), std::vector<int32_t>{0, 0, 1});

    size_delta = 0;
    dst = ChangeSublistSize(src, size_delta);
    CheckArrayData(dst.RowSplits(1), std::vector<int32_t>{0, 2, 5});
  }
}

TEST(ChangeSublistSizePinned, TwoAxes) {
  for (auto &context : {GetCpuContext(), GetCudaContext()}) {
    {
      Array1<int32_t> row_splits1(context, std::vector<int32_t>{0, 2, 5, 5});
      RaggedShape src = RaggedShape2(&row_splits1, nullptr, -1);

      int32_t size_delta = 2;
      RaggedShape dst = ChangeSublistSizePinned(src, size_delta);
      CheckArrayData(dst.RowSplits(1), std::vector<int32_t>{0, 4, 9, 9});

      size_delta = -3;
      dst = ChangeSublistSizePinned(src, size_delta);
      CheckArrayData(dst.RowSplits(1), std::vector<int32_t>{0, 0, 0, 0});

      size_delta = 0;
      dst = ChangeSublistSizePinned(src, size_delta);
      CheckArrayData(dst.RowSplits(1), std::vector<int32_t>{0, 2, 5, 5});
    }
  }
}

TEST(ChangeSublistSize, ThreeAxes) {
  for (auto &context : {GetCpuContext(), GetCudaContext()}) {
    /*
     [
       [ [x, x, x], [x, x] ]
       [ [x], [x, x], [x, x, x] ]
     ]
     */
    Array1<int32_t> row_splits1(context, std::vector<int32_t>{0, 2, 5});
    Array1<int32_t> row_splits2(context,
                                std::vector<int32_t>{0, 3, 5, 6, 8, 11});
    RaggedShape src =
        RaggedShape3(&row_splits1, nullptr, -1, &row_splits2, nullptr, -1);

    int32_t size_delta = 2;
    RaggedShape dst = ChangeSublistSize(src, size_delta);
    CheckArrayData(dst.RowSplits(2), std::vector<int32_t>{0, 5, 9, 12, 16, 21});

    // it is an error to use -2 here
    // because the state (state_idx01 == 2) has only 1 entry
    size_delta = -1;

    dst = ChangeSublistSize(src, size_delta);
    CheckArrayData(dst.RowSplits(2), std::vector<int32_t>{0, 2, 3, 3, 4, 6});

    size_delta = 0;
    dst = ChangeSublistSize(src, size_delta);
    CheckArrayData(dst.RowSplits(2), std::vector<int32_t>{0, 3, 5, 6, 8, 11});
  }
}

TEST(ChangeSublistSizePinned, ThreeAxes) {
  for (auto &context : {GetCpuContext(), GetCudaContext()}) {
    /*
     [
       [ [x, x, x], [x, x] ]
       [ [x], [x, x], [], [x, x, x] ]
     ]
     */
    Array1<int32_t> row_splits1(context, std::vector<int32_t>{0, 2, 6});
    Array1<int32_t> row_splits2(context,
                                std::vector<int32_t>{0, 3, 5, 6, 8, 8, 11});
    RaggedShape src =
        RaggedShape3(&row_splits1, nullptr, -1, &row_splits2, nullptr, -1);

    int32_t size_delta = 2;
    RaggedShape dst = ChangeSublistSizePinned(src, size_delta);
    CheckArrayData(dst.RowSplits(2),
                   std::vector<int32_t>{0, 5, 9, 12, 16, 16, 21});

    size_delta = -2;

    dst = ChangeSublistSizePinned(src, size_delta);
    CheckArrayData(dst.RowSplits(2), std::vector<int32_t>{0, 1, 1, 1, 1, 1, 2});

    size_delta = 0;
    dst = ChangeSublistSizePinned(src, size_delta);
    CheckArrayData(dst.RowSplits(2),
                   std::vector<int32_t>{0, 3, 5, 6, 8, 8, 11});
  }
}

TEST(RaggedShapeOpsTest, TestGetCountsPartitioned) {
  ContextPtr cpu = GetCpuContext();  // will be used to copy data
  for (auto &context : {GetCpuContext(), GetCudaContext()}) {
    // Testing with simple case is good enough as we have tested GetCounts()
    // with random large size and GetCountsPartitioned just calls GetCounts.
    std::vector<int32_t> src_row_splits_vec = {0, 3, 4, 6, 10};
    Array1<int32_t> src_row_splits(context, src_row_splits_vec);
    RaggedShape src_shape = RaggedShape2(&src_row_splits, nullptr, -1);
    std::vector<int32_t> src_values_vec = {0, 1, 0, 2, 5, 5, 7, 7, 9, 7};
    Array1<int32_t> src_values(context, src_values_vec);
    Ragged<int32_t> src(src_shape, src_values);

    std::vector<int32_t> ans_row_splits_vec = {0, 2, 4, 7, 10};
    Array1<int32_t> ans_row_splits(context, ans_row_splits_vec);
    RaggedShape ans_shape = RaggedShape2(&ans_row_splits, nullptr, -1);

    Ragged<int32_t> result = GetCountsPartitioned(src, ans_shape);

    ASSERT_EQ(result.NumAxes(), 2);
    // Check row_splits
    Array1<int32_t> row_splits = result.shape.RowSplits(1).To(cpu);
    std::vector<int32_t> result_row_splits(
        row_splits.Data(), row_splits.Data() + row_splits.Dim());
    EXPECT_EQ(result_row_splits, ans_row_splits_vec);
    // check values
    std::vector<int32_t> expected_data = {2, 1, 1, 0, 0, 2, 0, 3, 0, 1};
    Array1<int32_t> values = result.values.To(cpu);
    std::vector<int32_t> data(values.Data(), values.Data() + values.Dim());
    EXPECT_EQ(data, expected_data);
  }
}

TEST(RaggedShapeOpsTest, TestStack) {
  ContextPtr cpu = GetCpuContext();  // will be used to copy data
  for (auto &context : {GetCpuContext(), GetCudaContext()}) {
    {
      // simple case
      std::vector<RaggedShape> shapes(2);
      std::vector<RaggedShape *> shapes_ptr(2);
      std::vector<std::vector<Array1<int32_t>>> row_splits_vec(2);
      {
        const std::vector<int32_t> row_splits1 = {0, 2, 5, 6};
        const std::vector<int32_t> row_splits2 = {0, 2, 3, 4, 6, 7, 10};
        Array1<int32_t> splits1(context, row_splits1);
        Array1<int32_t> splits2(context, row_splits2);
        row_splits_vec[0].push_back(splits1);
        row_splits_vec[1].push_back(splits2);
        shapes[0] = RaggedShape3(&splits1, nullptr, -1, &splits2, nullptr, -1);
        shapes_ptr[0] = &shapes[0];
      }
      {
        const std::vector<int32_t> row_splits1 = {0, 1, 3, 4};
        const std::vector<int32_t> row_splits2 = {0, 3, 4, 5, 7};
        Array1<int32_t> splits1(context, row_splits1);
        Array1<int32_t> splits2(context, row_splits2);
        row_splits_vec[0].push_back(splits1);
        row_splits_vec[1].push_back(splits2);
        shapes[1] = RaggedShape3(&splits1, nullptr, -1, &splits2, nullptr, -1);
        shapes_ptr[1] = &shapes[1];
      }
      std::vector<std::vector<int32_t>> expected_row_splits = {
          {0, 3, 6},
          {0, 2, 5, 6, 7, 9, 10},
          {0, 2, 3, 4, 6, 7, 10, 13, 14, 15, 17}};

      {
        // axis == 0
        int32_t axis = 0;
        RaggedShape result = Stack(axis, 2, shapes_ptr.data());
        for (int32_t i = 0; i != 3; ++i) {
          CheckArrayData(result.RowSplits(i + 1), expected_row_splits[i]);
        }
        RaggedShape result2 = Stack(axis, 1, shapes_ptr.data());
        RaggedShape orig = result2.Index(0, 0);
        EXPECT_TRUE(Equal(orig, shapes[0]));
      }
      {
        // axis == 1
        int32_t axis = 1;
        RaggedShape result = Stack(axis, 2, shapes_ptr.data());
        RaggedShape transpose = Transpose(result);
        for (int32_t i = 0; i != 3; ++i) {
          CheckArrayData(transpose.RowSplits(i + 1), expected_row_splits[i]);
        }
      }
    }

    {
      // test with random large size
      for (int32_t m = 0; m < 2; ++m) {
        int32_t num_shape = RandInt(2, 100);
        int32_t num_axes = RandInt(2, 4);
        int32_t dim0 = RandInt(1, 100);
        std::vector<RaggedShape> shape_vec(num_shape);
        std::vector<RaggedShape *> shapes(num_shape);
        for (int32_t j = 0; j != num_shape; ++j) {
          RaggedShape shape =
              RandomRaggedShape(false, num_axes, num_axes, 0, 1000).To(context);
          int32_t src_dim0 = shape.Dim0();
          std::vector<int32_t> row_splits_vec(dim0 + 1);
          row_splits_vec[0] = 0;
          for (int32_t n = 1; n < dim0; ++n) {
            row_splits_vec[n] = RandInt(0, src_dim0);
          }
          row_splits_vec[dim0] = src_dim0;
          std::sort(row_splits_vec.begin(), row_splits_vec.end());
          Array1<int32_t> row_splits(context, row_splits_vec);
          RaggedShape first = RaggedShape2(&row_splits, nullptr, -1);
          RaggedShape new_shape = ComposeRaggedShapes(first, shape);
          shape_vec[j] = new_shape;
          shapes[j] = &shape_vec[j];
        }
        std::vector<RaggedShape> cpu_shapes(num_shape);
        for (auto i = 0; i != num_shape; ++i) {
          cpu_shapes[i] = shape_vec[i].To(cpu);
        }

        {
          // axis == 0
          int32_t axis = 0;
          RaggedShape result = Stack(axis, num_shape, shapes.data());
          ASSERT_EQ(result.NumAxes(),
                    num_axes + 2);  // note we append one axis in each shape in
                                    // `shapes` before `Stack`
          ASSERT_EQ(result.Dim0(), num_shape);
          result = result.To(cpu);
          for (auto iter = result.Iterator(); !iter.Done(); iter.Next()) {
            std::vector<int32_t> index = iter.Value();
            int32_t t = result[index];  // don't need the value, just make sure
                                        // it's a valid index.
            int32_t i = index[0];
            index.erase(index.begin());
            // result[i,j,k,l] = (shape[i])[j,k,l]
            i = cpu_shapes[i][index];  // don't need the value, just need to
                                       // make sure it's an allowable index.
          }
        }
        {
          // axis == 1
          int32_t axis = 1;
          RaggedShape result = Stack(axis, num_shape, shapes.data());
          ASSERT_EQ(result.NumAxes(),
                    num_axes + 2);  // note we append one axis in each shape in
                                    // `shapes` before `Stack`
          ASSERT_EQ(result.Dim0(), dim0);
          result = result.To(cpu);
          for (auto iter = result.Iterator(); !iter.Done(); iter.Next()) {
            std::vector<int32_t> index = iter.Value();
            int32_t t = result[index];  // don't need the value, just make sure
                                        // it's a valid index.
            int32_t i = index[1];
            index.erase(index.begin() + 1);
            // result[i,j,k,l] = (shape[j])[i,k,l]
            i = cpu_shapes[i][index];  // don't need the value, just need to
                                       // make sure it's an allowable index.
          }
        }
      }
    }
  }
}

template <typename T>
void TestStackRagged() {
  ContextPtr cpu = GetCpuContext();  // will be used to copy data
  for (auto &context : {GetCpuContext(), GetCudaContext()}) {
    // test with random large size
    for (int32_t m = 0; m < 2; ++m) {
      int32_t num_shape = RandInt(2, 100);
      int32_t num_axes = RandInt(2, 4);
      int32_t dim0 = RandInt(1, 100);
      std::vector<Ragged<T>> ragged_vec(num_shape);
      std::vector<Ragged<T> *> ragged(num_shape);
      for (int32_t j = 0; j != num_shape; ++j) {
        RaggedShape shape =
            RandomRaggedShape(false, num_axes, num_axes, 0, 1000).To(context);
        int32_t src_dim0 = shape.Dim0();
        std::vector<int32_t> row_splits_vec(dim0 + 1);
        row_splits_vec[0] = 0;
        for (int32_t n = 1; n < dim0; ++n) {
          row_splits_vec[n] = RandInt(0, src_dim0);
        }
        row_splits_vec[dim0] = src_dim0;
        std::sort(row_splits_vec.begin(), row_splits_vec.end());
        Array1<int32_t> row_splits(context, row_splits_vec);
        RaggedShape first = RaggedShape2(&row_splits, nullptr, -1);
        RaggedShape new_shape = ComposeRaggedShapes(first, shape);
        int32_t num_elems = new_shape.NumElements();
        Array1<T> src_values =
            RandUniformArray1<T>(context, num_elems, 0, 10000);
        ragged_vec[j] = Ragged<T>(new_shape, src_values);
        ragged[j] = &ragged_vec[j];
      }
      std::vector<Ragged<T>> cpu_ragged_vec(num_shape);
      for (auto j = 0; j != num_shape; ++j) {
        cpu_ragged_vec[j] = ragged_vec[j].To(cpu);
      }

      {
        // axis == 0
        int32_t axis = 0;
        Ragged<T> result = Stack(axis, num_shape, ragged.data());
        ASSERT_EQ(result.NumAxes(),
                  num_axes + 2);  // note we append one axis in each shape in
                                  // `shapes` before `Stack`
        ASSERT_EQ(result.Dim0(), num_shape);
        result = result.To(cpu);
        RaggedShape &shape = result.shape;
        for (auto iter = shape.Iterator(); !iter.Done(); iter.Next()) {
          std::vector<int32_t> index = iter.Value();
          T value = result[index];
          int32_t i = index[0];
          index.erase(index.begin());
          // result[i,j,k,l] = (shape[i])[j,k,l]
          EXPECT_EQ(value, cpu_ragged_vec[i][index]);
        }
      }
      {
        // axis == 1
        int32_t axis = 1;
        Ragged<T> result = Stack(axis, num_shape, ragged.data());
        ASSERT_EQ(result.NumAxes(),
                  num_axes + 2);  // note we append one axis in each shape in
                                  // `shapes` before `Stack`
        ASSERT_EQ(result.Dim0(), dim0);
        result = result.To(cpu);
        RaggedShape &shape = result.shape;
        for (auto iter = shape.Iterator(); !iter.Done(); iter.Next()) {
          std::vector<int32_t> index = iter.Value();
          T value = result[index];
          int32_t j = index[1];
          index.erase(index.begin() + 1);
          // result[i,j,k,l] = (shape[j])[i,k,l]
          EXPECT_EQ(value, cpu_ragged_vec[j][index]);
        }
      }
    }
  }
}

TEST(RaggedTest, TestStackRagged) {
  TestStackRagged<int32_t>();
  TestStackRagged<double>();
}

template <typename T>
void TestUnstackRagged() {
  for (auto &c : {GetCpuContext(), GetCudaContext()}) {
    // two axes
    auto ragged = Ragged<T>(c, "[ [ 10 20 ] [ 30 40 50 ] [ 60 ] ]");
    std::vector<Ragged<T>> out;

    // axis = 0
    Unstack(ragged, 0, &out);
    K2_CHECK(Equal(out[0], Ragged<T>(c, "[ [ 10 20 ] ]")));
    K2_CHECK(Equal(out[1], Ragged<T>(c, "[ [ 30 40 50 ] ]")));
    K2_CHECK(Equal(out[2], Ragged<T>(c, "[ [ 60 ] ]")));

    // axis = 1
    Unstack(ragged, 1, &out);
    K2_CHECK(Equal(out[0], Ragged<T>(c, "[ [ 10 30 60 ] ]")));
    K2_CHECK(Equal(out[1], Ragged<T>(c, "[ [ 20 40 ] ]")));
    K2_CHECK(Equal(out[2], Ragged<T>(c, "[ [ 50 ] ]")));

    // more axes
    ragged = Ragged<T>(c, "[ [ [ [ 1 11 21 ] [ 21 22 ] [ 31 ] ]"
                          "    [ [ 41 ] [ 51 ] ] ]"
                          "  [ [ [ 61 62 63 ] ] ] ]");

    // axis = 0
    Unstack(ragged, 0, &out);
    K2_CHECK(Equal(out[0], Ragged<T>(c,
            "[ [ [ 1 11 21 ] [ 21 22 ] [ 31 ] ] [ [ 41 ] [ 51 ] ] ]")));
    K2_CHECK(Equal(out[1],
          Ragged<T>(c, "[ [ [ 61 62 63 ] ] ]")));

    // axis = 1
    Unstack(ragged, 1, &out);
    K2_CHECK(Equal(out[0], Ragged<T>(c,
            "[ [ [ 1 11 21 ] [ 21 22 ] [ 31 ] ] [ [ 61 62 63 ] ] ]")));
    K2_CHECK(Equal(out[1],
          Ragged<T>(c, "[ [ [ 41 ] [ 51 ] ] [ ] ]")));

    // axis = 2
    Unstack(ragged, 2, &out);
    K2_CHECK(Equal(out[0],
          Ragged<T>(c, "[ [ [ 1 11 21 ] [ 41 ] ] [ [ 61 62 63 ] ] ]")));
    K2_CHECK(Equal(out[1],
          Ragged<T>(c, "[ [ [ 21 22 ] [ 51 ] ] [ [ ] ] ]")));
    K2_CHECK(Equal(out[2],
          Ragged<T>(c, "[ [ [ 31 ] [ ] ] [ [ ] ] ]")));

    // axis = 3
    Unstack(ragged, 3, &out);
    K2_CHECK(Equal(out[0],
          Ragged<T>(c, "[ [ [ 1 21 31 ] [ 41 51 ] ] [ [ 61 ] ] ]")));
    K2_CHECK(Equal(out[1],
          Ragged<T>(c, "[ [ [ 11 22 ] [ ] ] [ [ 62 ] ] ]")));
    K2_CHECK(Equal(out[2],
          Ragged<T>(c, "[ [ [ 21 ] [ ] ] [ [ 63 ] ] ]")));
  }
}

TEST(RaggedTest, TestUnstack) {
  TestUnstackRagged<int32_t>();
  TestUnstackRagged<float>();
  TestUnstackRagged<double>();
}

TEST(RaggedTest, TestMaxSize) {
  for (int32_t i = 0; i <= 10; i++) {
    ContextPtr c = (i % 2 == 0 ? GetCpuContext() : GetCudaContext());
    int32_t num_axes = RandInt(2, 4);
    RaggedShape shape =
        RandomRaggedShape(true, num_axes, num_axes, 0, 1000).To(c);
    int32_t axis = RandInt(1, num_axes - 1);
    int32_t max_size = shape.MaxSize(axis);
    if (axis == 0) {
      K2_CHECK(max_size == shape.Dim0());
    } else {
      Array1<int32_t> row_splits = shape.RowSplits(axis).To(GetCpuContext());
      int32_t *row_splits_data = row_splits.Data();
      int32_t m = 0;
      for (int32_t i = 0; i + 1 < row_splits.Dim(); i++) {
        int32_t size = row_splits_data[i + 1] - row_splits_data[i];
        if (size > m) m = size;
      }
      ASSERT_EQ(m, max_size);
    }
  }
}

TEST(RaggedShapeOpsTest, TestMakeTransposable) {
  ContextPtr cpu = GetCpuContext();  // will be used to copy data
  for (auto &context : {GetCpuContext(), GetCudaContext()}) {
    {
      // simple case
      const std::vector<int32_t> row_splits1 = {0, 2, 5, 6, 8};
      // const std::vector<int32_t> row_ids1 = {0, 0, 1, 1, 1, 2, 3, 3};
      const std::vector<int32_t> row_splits2 = {0, 2, 3, 4, 6, 7, 10, 12, 13};
      // const std::vector<int32_t> row_ids2 = {0, 0, 1, 2, 3, 3, 4, 5, 5, 5, 6,
      //                                        6, 7};
      Array1<int32_t> row_splits1_array(context, row_splits1);
      Array1<int32_t> row_splits2_array(context, row_splits2);
      RaggedShape shape = RaggedShape3(&row_splits1_array, nullptr, -1,
                                       &row_splits2_array, nullptr, -1);

      std::vector<std::vector<int32_t>> expected_row_splits = {
          {0, 3, 6, 9, 12}, {0, 2, 3, 3, 4, 6, 7, 10, 10, 10, 12, 13, 13}};
      std::vector<std::vector<int32_t>> expected_row_ids = {
          {0, 0, 0, 1, 1, 1, 2, 2, 2, 3, 3, 3},
          {0, 0, 1, 3, 4, 4, 5, 6, 6, 6, 9, 9, 10}};

      RaggedShape result = MakeTransposable(shape);
      for (int32_t i = 1; i != 3; ++i) {
        CheckArrayData(result.RowSplits(i), expected_row_splits[i - 1]);
        CheckArrayData(result.RowIds(i), expected_row_ids[i - 1]);
      }
    }

    {
      // test with random large size
      for (int32_t i = 0; i < 2; ++i) {
        int32_t num_axes = RandInt(2, 4);
        RaggedShape shape =
            RandomRaggedShape(true, num_axes, num_axes, 0, 1000).To(context);
        int32_t dim0 = shape.Dim0();
        int32_t max_size = shape.MaxSize(1);
        RaggedShape result = MakeTransposable(shape);
        shape = shape.To(cpu);
        result = result.To(cpu);
        EXPECT_EQ(result.Dim0(), dim0);
        EXPECT_EQ(result.TotSize(1), dim0 * max_size);
        // check if every sub list in axis 1 has the same size
        int32_t *row_splits1 = result.RowSplits(1).Data();
        for (int32_t j = 0; j != dim0 + 1; ++j) {
          EXPECT_EQ(row_splits1[j], j * max_size);
        }
        if (num_axes > 2) {
          for (auto iter = shape.Iterator(); !iter.Done(); iter.Next()) {
            const std::vector<int32_t> &index = iter.Value();
            EXPECT_EQ(shape[index], result[index]);
          }
        }
      }
    }
  }
}

TEST(RaggedShapeOpsTest, PrefixTest) {
  for (auto &context : {GetCpuContext(), GetCudaContext()}) {
    {
      // simple case
      const std::vector<int32_t> row_splits1 = {0, 2, 5, 6, 8};
      const std::vector<int32_t> row_splits2 = {0, 2, 3, 4, 6, 7, 10, 12, 13};
      Array1<int32_t> row_splits1_array(context, row_splits1);
      Array1<int32_t> row_splits2_array(context, row_splits2);
      RaggedShape shape = RaggedShape3(&row_splits1_array, nullptr, -1,
                                       &row_splits2_array, nullptr, -1);
      int32_t dim0 = shape.Dim0();
      int32_t num_axes = shape.NumAxes();
      EXPECT_EQ(dim0, 4);
      EXPECT_EQ(num_axes, 3);
      {
        // n == 0
        int32_t n = 0;
        std::vector<std::vector<int32_t>> expected_row_splits = {{0}, {0}};
        RaggedShape result = Prefix(shape, n);
        EXPECT_TRUE(IsCompatible(shape, result));
        EXPECT_EQ(result.Dim0(), n);
        EXPECT_EQ(result.NumAxes(), num_axes);
        for (int32_t i = 1; i != num_axes; ++i) {
          CheckArrayData(result.RowSplits(i), expected_row_splits[i - 1]);
        }
      }

      {
        // n > 0 && n < dim0
        int32_t n = 2;
        std::vector<std::vector<int32_t>> expected_row_splits = {
            {0, 2, 5}, {0, 2, 3, 4, 6, 7}};
        RaggedShape result = Prefix(shape, n);
        EXPECT_TRUE(IsCompatible(shape, result));
        EXPECT_EQ(result.Dim0(), n);
        EXPECT_EQ(result.NumAxes(), num_axes);
        for (int32_t i = 1; i != num_axes; ++i) {
          CheckArrayData(result.RowSplits(i), expected_row_splits[i - 1]);
        }
      }

      {
        // n == dim0
        int32_t n = 4;
        std::vector<std::vector<int32_t>> expected_row_splits = {
            {0, 2, 5}, {0, 2, 3, 4, 6, 7}};
        RaggedShape result = Prefix(shape, n);
        EXPECT_TRUE(IsCompatible(shape, result));
        EXPECT_EQ(result.Dim0(), n);
        EXPECT_EQ(result.NumAxes(), num_axes);
        CheckArrayData(result.RowSplits(1), row_splits1);
        CheckArrayData(result.RowSplits(2), row_splits2);
      }
    }

    {
      // test with random large size
      for (int32_t i = 0; i < 2; ++i) {
        RaggedShape shape = RandomRaggedShape(false, 2, 4, 0, 1000).To(context);
        int32_t dim0 = shape.Dim0();
        int32_t num_axes = shape.NumAxes();
        int32_t n = RandInt(0, dim0);
        RaggedShape result = Prefix(shape, n);
        EXPECT_TRUE(IsCompatible(shape, result));
        EXPECT_EQ(result.Dim0(), n);
        EXPECT_EQ(result.NumAxes(), num_axes);
        // just check row_splits1 here would be fine, as we have tested it with
        // simple case. We just confirm it can run successfully with kinds of
        // different random shapes.
        CheckArrayData(result.RowSplits(1), shape.RowSplits(1).Range(0, n + 1));
      }
    }
  }
}

TEST(RaggedShapeOpsTest, GetPrefixesTest) {
  for (auto &context : {GetCpuContext(), GetCudaContext()}) {
    {
      // test with random large size
      for (int32_t i = 0; i < 2; ++i) {
        RaggedShape shape = RandomRaggedShape(false, 2, 4, 0, 1000).To(context);
        int32_t dim0 = shape.Dim0();
        int32_t num_axes = shape.NumAxes();
        int32_t ans_num = RandInt(0, 10);
        std::vector<int32_t> sizes;
        for (int32_t j = 0; j != ans_num; ++j)
          sizes.push_back(RandInt(0, dim0));
        ASSERT_EQ(sizes.size(), ans_num);
        std::vector<RaggedShape> ans = GetPrefixes(shape, sizes);
        ASSERT_EQ(ans.size(), ans_num);

        for (int32_t j = 0; j != ans_num; ++j) {
          int32_t n = sizes[j];

          RaggedShape ans_j = ans[j];
          EXPECT_TRUE(IsCompatible(shape, ans_j));
          EXPECT_EQ(ans_j.Dim0(), n);
          EXPECT_EQ(ans_j.NumAxes(), num_axes);

          RaggedShape result = Prefix(shape, n);
          EXPECT_TRUE(IsCompatible(shape, result));
          EXPECT_EQ(result.Dim0(), n);
          EXPECT_EQ(result.NumAxes(), num_axes);

          for (int32_t m = 1; m != num_axes; ++m) {
            EXPECT_TRUE(Equal(result.RowSplits(m), ans_j.RowSplits(m)));
          }
        }
      }
    }
  }
}

TEST(RaggedShapeOpsTest, ArangeTest) {
  for (auto &context : {GetCpuContext(), GetCudaContext()}) {
    {
      // simple case
      const std::vector<int32_t> row_splits1 = {0, 2, 3, 4, 6, 7, 10};
      // const std::vector<int32_t> row_ids1 = {0, 0, 1, 2, 3, 3, 4, 5, 5, 5};
      const std::vector<int32_t> row_splits2 = {0,  2,  3,  5,  8, 9,
                                                12, 13, 15, 15, 16};
      // const std::vector<int32_t> row_ids2 = {0, 0, 1, 2, 2, 3, 3, 3,
      // 4, 5, 5, 5, 6, 7, 7, 9};
      Array1<int32_t> row_splits1_array(context, row_splits1);
      Array1<int32_t> row_splits2_array(context, row_splits2);
      RaggedShape shape = RaggedShape3(&row_splits1_array, nullptr, -1,
                                       &row_splits2_array, nullptr, -1);
      std::vector<int32_t> values(shape.NumElements());
      std::iota(values.begin(), values.end(), 10);
      Array1<int32_t> values_array(context, values);
      Ragged<int32_t> ragged(shape, values_array);
      int32_t dim0 = shape.Dim0();
      int32_t num_axes = shape.NumAxes();
      EXPECT_EQ(dim0, 6);
      EXPECT_EQ(num_axes, 3);
      {
        // axis == 0, begin == end
        int32_t axis = 0;
        int32_t begin = 1, end = 1;
        std::vector<std::vector<int32_t>> expected_row_splits = {{0}, {0}};
        std::pair<int32_t, int32_t> value_range;
        RaggedShape result = Arange(shape, axis, begin, end, &value_range);
        EXPECT_TRUE(IsCompatible(shape, result));
        EXPECT_EQ(result.Dim0(), 0);
        EXPECT_EQ(result.NumAxes(), num_axes);
        for (int32_t i = 1; i != num_axes; ++i) {
          CheckArrayData(result.RowSplits(i), expected_row_splits[i - 1]);
        }
        std::pair<int32_t, int32_t> expected_value_range = {1, 1};
        EXPECT_EQ(value_range, expected_value_range);
        EXPECT_EQ(result.NumElements(), value_range.second - value_range.first);

        // test `Arange` for ragged array
        Ragged<int32_t> ragged_result = Arange(ragged, axis, begin, end);
        EXPECT_EQ(ragged_result.values.Dim(), 0);
      }

      {
        // axis == 0, begin  < end == Dim0() + 1
        int32_t axis = 0;
        int32_t begin = 3, end = 6;
        std::vector<std::vector<int32_t>> expected_row_splits = {
            {0, 2, 3, 6}, {0, 1, 4, 5, 7, 7, 8}};
        std::pair<int32_t, int32_t> value_range;
        RaggedShape result = Arange(shape, axis, begin, end, &value_range);
        EXPECT_TRUE(IsCompatible(shape, result));
        EXPECT_EQ(result.NumAxes(), num_axes);
        for (int32_t i = 1; i != num_axes; ++i) {
          CheckArrayData(result.RowSplits(i), expected_row_splits[i - 1]);
        }
        std::pair<int32_t, int32_t> expected_value_range = {8, 16};
        EXPECT_EQ(value_range, expected_value_range);
        EXPECT_EQ(result.NumElements(), value_range.second - value_range.first);

        // test `Arange` for ragged array
        Ragged<int32_t> ragged_result = Arange(ragged, axis, begin, end);
        std::vector<int32_t> expected_values = {18, 19, 20, 21, 22, 23, 24, 25};
        CheckArrayData(ragged_result.values, expected_values);
      }

      {
        // axis == 1
        int32_t axis = 1;
        int32_t begin = 6, end = 8;
        std::vector<int32_t> expected_row_splits = {0, 1, 3};
        std::pair<int32_t, int32_t> value_range;
        RaggedShape result = Arange(shape, axis, begin, end, &value_range);
        EXPECT_TRUE(IsCompatible(shape, result));
        EXPECT_EQ(result.NumAxes(), 2);
        CheckArrayData(result.RowSplits(1), expected_row_splits);
        std::pair<int32_t, int32_t> expected_value_range = {12, 15};
        EXPECT_EQ(value_range, expected_value_range);
        EXPECT_EQ(result.NumElements(), value_range.second - value_range.first);

        // test `Arange` for ragged array
        Ragged<int32_t> ragged_result = Arange(ragged, axis, begin, end);
        std::vector<int32_t> expected_values = {22, 23, 24};
        CheckArrayData(ragged_result.values, expected_values);
      }
    }

    {
      // test with random large size
      for (int32_t i = 0; i < 2; ++i) {
        RaggedShape shape = RandomRaggedShape(false, 2, 4, 0, 1000).To(context);
        int32_t num_axes = shape.NumAxes();
        int32_t axis = RandInt(0, num_axes - 2);
        int32_t tot_size = shape.TotSize(axis);
        int32_t begin = RandInt(0, tot_size);
        int32_t end = RandInt(begin, tot_size);
        std::pair<int32_t, int32_t> value_range;
        RaggedShape result = Arange(shape, axis, begin, end, &value_range);
        EXPECT_TRUE(IsCompatible(shape, result));
        EXPECT_EQ(result.Dim0(), std::max(0, end - begin));
        EXPECT_EQ(result.NumAxes(), num_axes - axis);
        // just check row_splits1 here would be fine, as we have tested it with
        // simple case. We just confirm it can run successfully with kinds of
        // different random shapes.
        if (begin == end) {
          CheckArrayData(result.RowSplits(1), std::vector<int32_t>{0});
        } else {
          Array1<int32_t> row_splits1 =
              shape.RowSplits(axis + 1).Arange(begin, end + 1);
          row_splits1 = Minus(row_splits1, row_splits1[0]);
          CheckArrayData(result.RowSplits(1), row_splits1);
        }
        EXPECT_EQ(result.NumElements(), value_range.second - value_range.first);
      }
    }
  }
}

TEST(RaggedShapeOpsTest, Merge) {
  for (auto &c : {GetCpuContext(), GetCudaContext()}) {
    RaggedShape shape1 = RaggedShape("[ [ x x ] [ x ] [] ]")
                             .To(c),  // m: 0 3 6, m_out:  0 3, 6,
        shape2 = RaggedShape("[ [ x] [ x x x ] ]")
                     .To(c),  // m: 1 4, m_out: 1, 4 7 10
        shape3 =
            RaggedShape("[ [ ] [ x x ] [] ]").To(c);  // m: 2 5 8, m_out: ,2 5,

    RaggedShape ans_ref =
        RaggedShape("[ [] [x] [x x x] [] [] [x x] [x x] [x] ]").To(c);

    // This is a mixed-up kind of merge map that doesn't appear naturally (they
    // are always in-order from each source, right now) but it should still
    // work.
    std::vector<uint32_t> merge_map_data = {6, 1, 4, 8, 2, 5, 0, 3};
    Array1<uint32_t> merge_map_in(c, merge_map_data);
    RaggedShape *srcs[] = {&shape1, &shape2, &shape3};

    Array1<uint32_t> merge_map_out;
    RaggedShape merged = Merge(3, srcs, merge_map_in, &merge_map_out);

    ASSERT_EQ(true, Equal(ans_ref, merged));

    std::vector<uint32_t> merge_map_out_data = {1, 4, 7, 10, 2, 5, 0, 3, 6};
    CheckArrayData(merge_map_out, merge_map_out_data);
  }
}

TEST(RaggedTest, AddSuffixToRaggedTest) {
  for (auto &context : {GetCpuContext(), GetCudaContext()}) {
    {
      // test with random large size
      for (int32_t i = 0; i < 10; ++i) {
        Ragged<int32_t> src = RandomRagged<int32_t>().To(context);
        int32_t num_axes = src.NumAxes();
        Array1<int32_t> suffix = RandUniformArray1<int32_t>(
            context, src.TotSize(num_axes - 2), 0, 100);
        Ragged<int32_t> dst = AddSuffixToRagged(src, suffix);
        EXPECT_EQ(dst.NumAxes(), num_axes);
        EXPECT_EQ(dst.NumElements(), src.NumElements() + suffix.Dim());
        Ragged<int32_t> src_cpu = src.To(GetCpuContext());
        Ragged<int32_t> dst_cpu = dst.To(GetCpuContext());
        for (RaggedShapeIndexIterator src_iter = src_cpu.shape.Iterator();
             !src_iter.Done(); src_iter.Next()) {
          const std::vector<int32_t> &src_indexes = src_iter.Value();
          EXPECT_EQ(dst_cpu[src_indexes], src_cpu[src_indexes]);
        }
        Array1<int32_t> src_row_splits = src_cpu.RowSplits(num_axes - 1);
        Array1<int32_t> suffix_cpu = suffix.To(GetCpuContext());
        for (int32_t i = 0; i < suffix.Dim(); ++i) {
          EXPECT_EQ(dst_cpu.values[src_row_splits[i + 1] + i], suffix_cpu[i]);
        }
      }
    }
  }
}

TEST(RaggedTest, AddPrefixToRaggedTest) {
  for (auto &context : {GetCpuContext(), GetCudaContext()}) {
    {
      // test with random large size
      for (int32_t i = 0; i < 10; ++i) {
        Ragged<int32_t> src = RandomRagged<int32_t>().To(context);
        int32_t num_axes = src.NumAxes();
        Array1<int32_t> prefix = RandUniformArray1<int32_t>(
            context, src.TotSize(num_axes - 2), 0, 100);
        Ragged<int32_t> dst = AddPrefixToRagged(src, prefix);
        EXPECT_EQ(dst.NumAxes(), num_axes);
        EXPECT_EQ(dst.NumElements(), src.NumElements() + prefix.Dim());
        Ragged<int32_t> src_cpu = src.To(GetCpuContext());
        Ragged<int32_t> dst_cpu = dst.To(GetCpuContext());
        for (RaggedShapeIndexIterator src_iter = src_cpu.shape.Iterator();
             !src_iter.Done(); src_iter.Next()) {
          const std::vector<int32_t> &src_indexes = src_iter.Value();
          std::vector<int32_t> dst_indexes(src_indexes);
          dst_indexes.back() += 1;  // increase the last index by 1
          EXPECT_EQ(dst_cpu[dst_indexes], src_cpu[src_indexes]);
        }
        Array1<int32_t> src_row_splits = src_cpu.RowSplits(num_axes - 1);
        Array1<int32_t> prefix_cpu = prefix.To(GetCpuContext());
        for (int32_t i = 0; i < prefix.Dim(); ++i) {
          EXPECT_EQ(dst_cpu.values[src_row_splits[i] + i], prefix_cpu[i]);
        }
      }
    }
  }
}

TEST(RaggedTest, RemoveValuesLeq) {
  for (auto &c : {GetCpuContext(), GetCudaContext()}) {
    Ragged<int32_t> r = Ragged<int32_t>(" [ [ 3 4 ] [ 5 7 8 ] ]").To(c),
                    s3 = Ragged<int32_t>(" [ [4] [5 7 8]]").To(c),
                    s5 = Ragged<int32_t>(" [ [] [ 7 8]]").To(c);
    Ragged<int32_t> ans1 = RemoveValuesLeq(r, 3), ans2 = RemoveValuesLeq(r, 5);
    K2_LOG(INFO) << "ans2 = " << ans2;
    EXPECT_EQ(true, Equal(ans1, s3));
    EXPECT_EQ(true, Equal(ans2, s5));
  }
}

TEST(RaggedTest, IndexArrayRagged) {
  for (auto &c : {GetCpuContext(), GetCudaContext()}) {
    Ragged<int32_t> r = Ragged<int32_t>(" [ [ 2 0 ] [ 1 2 3 ] ]").To(c);
    Array1<float> f(c, std::vector<float>({0.0, 1.0, 2.0, 3.0, 4.0}));

    Ragged<float> fr = Ragged<float>(" [ [ 2.0 0.0 ] [ 1.0 2.0 3.0 ] ]").To(c),
                  ans = Index(f, r);
    EXPECT_EQ(true, Equal(ans, fr));
  }
}

TEST(RaggedTest, IndexRaggedRagged) {
  for (auto &c : {GetCpuContext(), GetCudaContext()}) {
    Ragged<int32_t> r = Ragged<int32_t>(" [ [ 2 0 ] [ 1 2 3 ] ]").To(c);

    Ragged<int32_t> s =
        Ragged<int32_t>(" [ [ 10 10 ] [ 11 ] [ 12 12 ] [ 13 ] [ 14 14] ]")
            .To(c);  // NOLINT

    Ragged<int32_t> sr1 =
        Ragged<int32_t>(" [ [ [12 12] [10 10] ] [ [11] [12 12] [13] ] ]")
            .To(c);  // NOLINT

    Ragged<int32_t> sr2 =
        Ragged<int32_t>(" [ [ 12 12 10 10 ] [ 11 12 12 13 ] ]")
            .To(c);  // NOLINT

    EXPECT_EQ(true, Equal(Index(s, r, false), sr1));
    EXPECT_EQ(true, Equal(Index(s, r, true), sr2));
  }
}

TEST(RaggedShapeOpsTest, CoveringShape) {
  for (auto &c : {GetCpuContext(), GetCudaContext()}) {
    {
      // simple case
      RaggedShape shape1 = RaggedShape("[ [ x x ] [] [ x ] ]").To(c),
                  shape2 = RaggedShape("[ [ x] [] [ x x x ] ]").To(c),
                  shape3 = RaggedShape("[ [] [] [ x x ] ]").To(c);

      RaggedShape expected = RaggedShape("[ [x x] [] [x x x] ]").To(c);
      RaggedShape *srcs[] = {&shape1, &shape2, &shape3};
      RaggedShape ans = CoveringShape(3, srcs);
      EXPECT_TRUE(Equal(expected, ans));

      // test CoveringShapeForwardMap
      {
        Array1<int32_t> elem_map = CoveringShapeForwardMap(shape1, ans);
        std::vector<int32_t> expected_map = {0, 1, 2, -1, -1};
        CheckArrayData(elem_map, expected_map);
      }
      {
        Array1<int32_t> elem_map = CoveringShapeForwardMap(shape2, ans);
        std::vector<int32_t> expected_map = {0, -1, 1, 2, 3};
        CheckArrayData(elem_map, expected_map);
      }
      {
        Array1<int32_t> elem_map = CoveringShapeForwardMap(shape3, ans);
        std::vector<int32_t> expected_map = {-1, -1, 0, 1, -1};
        CheckArrayData(elem_map, expected_map);
      }
    }
    {
      // another simple case: only one src
      RaggedShape shape1 = RaggedShape("[ [ x x ] [ x ] [] ]").To(c);
      RaggedShape *srcs[] = {&shape1};
      RaggedShape ans = CoveringShape(1, srcs);
      EXPECT_TRUE(Equal(shape1, ans));

      // test CoveringShapeForwardMap
      Array1<int32_t> elem_map = CoveringShapeForwardMap(shape1, ans);
      std::vector<int32_t> expected_map = {0, 1, 2};
      CheckArrayData(elem_map, expected_map);
    }
    {
      // random case
      for (int32_t i = 0; i != 1; ++i) {
        int32_t num_shape = RandInt(1, 100);
        int32_t dim0 = RandInt(1, 1000);
        std::vector<RaggedShape> shape_vec(num_shape);
        std::vector<RaggedShape *> shapes(num_shape);
        for (int32_t j = 0; j != num_shape; ++j) {
          Array1<int32_t> row_sizes =
              RandUniformArray1<int32_t>(c, dim0 + 1, 0, 100);
          ExclusiveSum(row_sizes, &row_sizes);
          shape_vec[j] = RaggedShape2(&row_sizes, nullptr, -1);
          ASSERT_TRUE(shape_vec[j].Context()->IsCompatible(*c));
          ASSERT_EQ(shape_vec[j].Dim0(), dim0);
          shapes[j] = &shape_vec[j];
        }
        RaggedShape ans = CoveringShape(num_shape, shapes.data());
        std::vector<Array1<int32_t>> elem_map(num_shape);
        for (int32_t j = 0; j != num_shape; ++j) {
          elem_map[j] = CoveringShapeForwardMap(shape_vec[j], ans);
        }
        // check ans
        ASSERT_EQ(ans.NumAxes(), 2);
        ASSERT_EQ(ans.Dim0(), dim0);
        ASSERT_TRUE(ans.Context()->IsCompatible(*c));
        ContextPtr cpu = GetCpuContext();
        ans = ans.To(cpu);
        for (int32_t j = 0; j != num_shape; ++j)
          shape_vec[j] = shape_vec[j].To(cpu);
        for (int32_t d = 0; d != dim0; ++d) {
          int32_t max_row_size = 0;
          for (int32_t j = 0; j != num_shape; ++j)
            max_row_size = std::max(
                shape_vec[j].RowSplits(1)[d + 1] - shape_vec[j].RowSplits(1)[d],
                max_row_size);
          EXPECT_EQ(max_row_size,
                    ans.RowSplits(1)[d + 1] - ans.RowSplits(1)[d]);
        }

        // test CoveringShapeForwardMap
        for (int32_t j = 0; j != num_shape; ++j) {
          Array1<int32_t> cur_elem_map = elem_map[j].To(cpu);
          ASSERT_EQ(cur_elem_map.Dim(), ans.NumElements());
          int32_t n = 0;
          for (RaggedShapeIndexIterator ans_iter = ans.Iterator();
               !ans_iter.Done(); ans_iter.Next()) {
            const std::vector<int32_t> &ans_indexes = ans_iter.Value();
            int32_t src_shape_linear_index = cur_elem_map[n];
            if (src_shape_linear_index != -1) {
              EXPECT_EQ(src_shape_linear_index, shape_vec[j][ans_indexes]);
            }
            ++n;
          }
        }
      }
    }
  }
}

TEST(RaggedShapeOpsTest, RaggedShapeAxis0Splitter) {
  for (int32_t i = 0; i < 20; i++) {
    for (auto &context : {GetCpuContext(), GetCudaContext()}) {
      RaggedShape random = RandomRaggedShape(false, 3, 6, 0, 2000);
      int32_t dim0 = random.Dim0();
      RaggedShapeAxis0Splitter splitter(random);
      for (int32_t i = 0; i < dim0; i++) {
        int32_t offset, offset2, offset3;
        RaggedShape sub_shape1 = random.Index(0, i, &offset),
                    sub_shape2 = splitter.GetElement(i, &offset2);
        offset3 = splitter.GetOffset(i, random.NumAxes() - 1);
        EXPECT_EQ(offset, offset2);
        EXPECT_EQ(offset, offset3);
        EXPECT_EQ(Equal(sub_shape1, sub_shape2), true);
      }
    }
  }
}
template <typename T>
static void TestSegmentedExclusiveSum() {
  for (auto &c : {GetCpuContext(), GetCudaContext()}) {
    {
      // simple case
      Ragged<T> src("[ [1 2 3 -1] [3 4 -1] [] [5 6 7 -1] ]");
      src = src.To(c);
      Array1<T> dst(c, src.NumElements());
      SegmentedExclusiveSum(src, &dst);

      std::vector<T> expected = {0, 1, 3, 6,
                                 //
                                 0, 3, 7,
                                 //
                                 0, 5, 11, 18};
      CheckArrayData(dst, expected);

      // &src.values == dst
      SegmentedExclusiveSum(src, &src.values);
      CheckArrayData(src.values, expected);
    }
    {
      // random case, we assume the implementation for cpu is correct and only
      // test for Cuda version
      if (c->GetDeviceType() == kCuda) {
        for (int32_t i = 0; i != 2; ++i) {
          Ragged<T> cpu_ragged = RandomRagged<T>(-1000, 1000, 2, 4, 0, 5000);
          int32_t dim = cpu_ragged.NumElements();
          Array1<T> cpu_dst(GetCpuContext(), dim);
          SegmentedExclusiveSum(cpu_ragged, &cpu_dst);

          Ragged<T> ragged = cpu_ragged.To(c);
          Array1<T> dst(c, dim);
          SegmentedExclusiveSum(ragged, &dst);
          CheckArrayData(dst, cpu_dst, (T)0.1);
        }
      }
    }
  }
}

TEST(RaggedOpsTest, SegmentedExclusiveSum) {
  TestSegmentedExclusiveSum<int32_t>();
  TestSegmentedExclusiveSum<float>();
  TestSegmentedExclusiveSum<double>();
}

TEST(RaggedOpsTest, TestComputeHash) {
  for (int32_t i = 0; i < 20; i++) {
    Ragged<int32_t> src = RandomRagged<int32_t>(
                        std::numeric_limits<int32_t>::min(),
                        std::numeric_limits<int32_t>::max(), 2, 4, 0, 20000),
                    src_gpu = src.To(GetCudaContext());
    {
      Array1<int64_t> hash1 = ComputeHash<int64_t>(src),
                      hash2 = ComputeHash<int64_t>(src_gpu).To(GetCpuContext());
      EXPECT_EQ(Equal(hash1, hash2), true);
    }

    {
      Array1<int32_t> hash1 = ComputeHash<int32_t>(src),
                      hash2 = ComputeHash<int32_t>(src_gpu).To(GetCpuContext());
      EXPECT_EQ(Equal(hash1, hash2), true);
    }
  }
}



TEST(RaggedOpsTest, TestUniqueSequences) {
  for (int32_t i = 0; i < 20; i++) {
    for (auto &c : {GetCpuContext(), GetCudaContext()}) {
      Ragged<int32_t> src = RandomRagged<int32_t>(0, 3, 2, 4, 0, 20000).To(c);

      Ragged<int32_t> unique = UniqueSequences(src);

      if (src.NumAxes() == 2) {
        src = Unsqueeze(src, 0);
        unique = Unsqueeze(unique, 0);
      }

      ContextPtr cpu = GetCpuContext();
      Array1<int32_t> hash_src = ComputeHash<int32_t>(src).To(cpu),
          hash_unique = ComputeHash<int32_t>(unique).To(cpu);

      RaggedShape src_hash_shape =
          RemoveAxis(src.shape, src.NumAxes() - 1).To(cpu);
      src_hash_shape = GetLayer(src_hash_shape, src_hash_shape.NumLayers() - 1);

      RaggedShape unique_hash_shape =
          RemoveAxis(unique.shape, unique.NumAxes() - 1).To(cpu);
      unique_hash_shape =
          GetLayer(unique_hash_shape, unique_hash_shape.NumLayers() - 1);

      K2_CHECK_EQ(src_hash_shape.Dim0(), unique_hash_shape.Dim0());

      const int32_t *src_hash_row_splits = src_hash_shape.RowSplits(1).Data(),
          *unique_hash_row_splits = unique_hash_shape.RowSplits(1).Data();
      const int32_t *src_hash_data = hash_src.Data(),
          *unique_hash_data = hash_unique.Data();

      for (int32_t r = 0; r < src_hash_shape.Dim0(); r++) {
        int32_t src_begin = src_hash_row_splits[r],
                src_end = src_hash_row_splits[r + 1],
                unique_begin = unique_hash_row_splits[r],
                unique_end = unique_hash_row_splits[r + 1];
        std::set<int32_t> src_set(src_hash_data + src_begin,
                                  src_hash_data + src_end),
            unique_set(unique_hash_data + unique_begin,
                       unique_hash_data + unique_end);
        EXPECT_EQ((src_set == unique_set), true);
      }
    }
  }
}

TEST(RaggedIntTest, TestCreateRagged2Int) {
  std::vector<std::vector<int32_t>> vecs{{7, 9}, {10, 12, 13}, {}};
  std::vector<int32_t> expected_values{7, 9, 10, 12, 13};
  std::vector<int32_t> expected_row_splits = {0, 2, 5, 5};
  Ragged<int32_t> r = CreateRagged2(vecs);
  EXPECT_EQ(r.Context()->GetDeviceType(), kCpu);
  CheckArrayData(r.RowSplits(1), expected_row_splits);
  EXPECT_EQ(r.NumAxes(), 2);
  CheckArrayData(r.values, expected_values);

  Ragged<int32_t> r2("[ [7 9] [10 12 13] [] ]");
  K2_CHECK(Equal(r, r2));
}


TEST(RaggedFloatTest, TestCreateRagged2Float) {
  std::vector<std::vector<float>> vecs{{1.2, 2.3}, {}, {3.4, 5.6}};
  std::vector<float> expected_values{1.2, 2.3, 3.4, 5.6};
  std::vector<int32_t> expected_row_splits = {0, 2, 2, 4};
  Ragged<float> r = CreateRagged2(vecs);

  Ragged<float> &r2 = r.Generic().Specialize<float>();

  EXPECT_EQ(r.Context()->GetDeviceType(), kCpu);
  EXPECT_EQ(r2.Context()->GetDeviceType(), kCpu);
  CheckArrayData(r.RowSplits(1), expected_row_splits);
  EXPECT_EQ(r.NumAxes(), 2);
  EXPECT_EQ(r2.NumAxes(), 2);
  CheckArrayData(r.values, expected_values);
}

template <typename T>
static void TestPadRagged() {
  for (auto &c : {GetCpuContext(), GetCudaContext()}) {
    {
      Ragged<T> src(c, "[ [1 2] [3 4 3] [] [5 6 7 8] ]");
      T padding_value = 0;
      Array2<T> res = PadRagged(src, "constant", padding_value);
      Array1<T> dst = res.Flatten();
      std::vector<T> expected = {1, 2, 0, 0,
                                 3, 4, 3, 0,
                                 0, 0, 0, 0,
                                 5, 6, 7, 8};
      CheckArrayData(dst, expected);
    }
    {
      Ragged<T> src(c, "[ [1 2] [3 4 3] [] [5 6 7 8] ]");
      T padding_value = -1;
      Array2<T> res = PadRagged(src, "constant", padding_value);
      Array1<T> dst = res.Flatten();
      std::vector<T> expected = {1, 2, -1, -1,
                                 3, 4, 3, -1,
                                 -1, -1, -1, -1,
                                 5, 6, 7, 8};
      CheckArrayData(dst, expected);
    }
    {
      Ragged<T> src(c, "[ [1 2] [3 4 3] [] [5 6 7 8] ]");
      T padding_value = 100;
      Array2<T> res = PadRagged(src, "replicate", padding_value);
      Array1<T> dst = res.Flatten();
      std::vector<T> expected = {1, 2, 2, 2,
                                 3, 4, 3, 3,
                                 100, 100, 100, 100,
                                 5, 6, 7, 8};
      CheckArrayData(dst, expected);
    }
  }
}

TEST(RaggedTest, TestPadRagged) {
  TestPadRagged<int32_t>();
  TestPadRagged<double>();
}
<<<<<<< HEAD


template <typename T>
static void TestPruneRagged() {
  for (auto &c : {GetCpuContext(), GetCudaContext()}) {
    Ragged<T> src(c, "[ [ [ 1.1 2.1 5.2 ] [ 1.0 5.1 ] [ 6.1 ] ] "
                         "  [ [ 1.2 ] [ 2.2 6.3 ] [ ] ] "
                         "  [ [ 1.3 4.4 ] [ 2.3 5.0 ] ] ]");

    T beam = 2.0;
    auto renumbering = PruneRagged(src, 0, beam, 2);
    // best_score=6.3, best scores for sublists are [6.1, 6.3, 5.0]
    // no sublist is pruned by beam, 5.0 is pruned by max-elems
    // keep : [ [ [ 1.1 2.1 5.2 ] [ 1.0 5.1 ] [ 6.1 ] ]
    //          [ [ 1.2 ] [ 2.2 6.3 ] [ ] ] ]
    Array1<char> keep_ref(c, std::vector<char>{1, 1, 0});
    K2_CHECK(Equal(renumbering.Keep(), keep_ref));

    beam = 0.1;
    renumbering = PruneRagged(src, 0, beam, 3);
    // best_score=6.3, best scores for sublists are [6.1, 6.3, 5.0]
    // 6.1 & 5.0 are pruned by beam
    // keep : [ [ [ 1.2 ] [ 2.2 6.3 ] [ ] ] ]
    keep_ref = Array1<char>(c, std::vector<char>{0, 1, 0});
    K2_CHECK(Equal(renumbering.Keep(), keep_ref));

    beam = 2.0;
    renumbering = PruneRagged(src, 1, beam, 5);
    // best_score=6.3, best scores for sublists are
    // [5.2, 5.1, 6.1, 1.2, 6.3, -inf, 4.4, 5.0]
    // 1.2 & -inf are pruned by beam, 4.4 is pruned by max-elems.
    // keep : [ [ [ 1.1 2.1 5.2 ] [ 1.0 5.1 ] [ 6.1 ] ] [ [ 2.2 6.3 ] ]
    //          [ [ 2.3 5.0 ] ] ]
    keep_ref = Array1<char>(c, std::vector<char>{1, 1, 1, 0, 1, 0, 0, 1});
    K2_CHECK(Equal(renumbering.Keep(), keep_ref));

    beam = 1.0;
    renumbering = PruneRagged(src, 1, beam, 5);
    // best_score=6.3, best scores for sublists are
    // [5.2, 5.1, 6.1, 1.2, 6.3, -inf, 4.4, 5.0]
    // all sublists are pruned by beam, except 6.1 & 6.3
    // keep : [ [ [ 6.1 ] ] [ [ 2.2 6.3 ] ] ]
    keep_ref = Array1<char>(c, std::vector<char>{0, 0, 1, 0, 1, 0, 0, 0});
    K2_CHECK(Equal(renumbering.Keep(), keep_ref));

    beam = 4.0;
    renumbering = PruneRagged(src, 2, beam, 3);
    // best scores for sublists are
    // [5.2, 5.1, 6.1, 1.2, 6.3, -inf, 4.4, 5.0]
    // 1.1, 1.0, 2.2 are pruned by beam.
    // keep : [ [ [ 2.1 5.2 ] [ 5.1 ] [ 6.1 ] ] [ [ 1.2 ] [ 6.3 ] ]
    //          [ [ 1.3 4.4 ] [ 2.3 5.0 ] ] ]
    keep_ref = Array1<char>(c,
      std::vector<char>{0, 1, 1, 0, 1, 1, 1, 0, 1, 1, 1, 1, 1});
    K2_CHECK(Equal(renumbering.Keep(), keep_ref));

    beam = 5.0;
    renumbering = PruneRagged(src, 2, beam, 2);
    // best scores for sublists are
    // [5.2, 5.1, 6.1, 1.2, 6.3, -inf, 4.4, 5.0]
    // 1.1 is pruned by max-elems.
    // keep : [ [ [ 2.1 5.2 ] [ 1.0 5.1 ] [ 6.1 ] ] [ [ 1.2 ] [ 2.2 6.3 ] ]
    //          [ [ 1.3 4.4 ] [ 2.3 5.0 ] ] ]
    keep_ref = Array1<char>(c,
      std::vector<char>{0, 1, 1, 1, 1, 1, 1, 1, 1, 1, 1, 1, 1});
    K2_CHECK(Equal(renumbering.Keep(), keep_ref));
  }
}

TEST(RaggedTest, TestPruneRagged) {
  TestPruneRagged<float>();
  TestPruneRagged<double>();
}

template <typename T>
static void TestPruneRaggedAndSubsetRagged() {
  for (auto &c : {GetCpuContext(), GetCudaContext()}) {
    Ragged<T> src(c, "[ [ [ 1.1 4.2 2.1 1.8 ] [ 5.0 3.1 ] ] "
                         "  [ [ 1.2 ] [ 2.2 6.3 ] [ 2.4 6.1 ] [ 5.1 ] ] "
                         "  [ [ 1.3 4.4 ] [ 1.4 0.8 2.3 5.2 3.6 ] ] ]");
    T beam = 1.0;
    auto renumbering = PruneRagged(src, 0, beam, 3);
    Array1<int32_t> new2old;
    auto dest = SubsetRagged(src, renumbering, 0, &new2old);
    Ragged<T> dest_ref(c,
        "[ [ [ 1.2 ] [ 2.2 6.3 ] [ 2.4 6.1 ] [ 5.1 ] ] ]");
    Array1<int32_t> new2old_ref(c, std::vector<int32_t>{6, 7, 8, 9, 10, 11});
    K2_CHECK(Equal(dest, dest_ref));
    K2_CHECK(Equal(new2old, new2old_ref));

    beam = 2.0;
    renumbering = PruneRagged(src, 1, beam, 5);
    dest = SubsetRagged(src, renumbering, 1, &new2old);
    dest_ref = Ragged<T>(c,
        "[ [ [ 5.0 3.1 ] ] [ [ 2.2 6.3 ] [ 2.4 6.1 ] [ 5.1 ] ] "
        "  [ [ 1.4 0.8 2.3 5.2 3.6 ] ] ]");
    new2old_ref = Array1<int32_t>(c,
        std::vector<int32_t>{4, 5, 7, 8, 9, 10, 11, 14, 15, 16, 17, 18});
    K2_CHECK(Equal(dest, dest_ref));
    K2_CHECK(Equal(new2old, new2old_ref));

    beam = 3.0;
    renumbering = PruneRagged(src, 2, beam, 3);
    dest = SubsetRagged(src, renumbering, 2, &new2old);
    dest_ref = Ragged<T>(c,
        "[ [ [ 4.2 2.1 1.8 ] [ 5.0 3.1 ] ] [ [ 1.2 ] [ 6.3 ] [ 6.1 ] [ 5.1 ] ]"
        "  [ [ 4.4 ] [ 2.3 5.2 3.6 ] ] ]");
    new2old_ref = Array1<int32_t>(c,
        std::vector<int32_t>{1, 2, 3, 4, 5, 6, 8, 10, 11, 13, 16, 17, 18});
    K2_CHECK(Equal(dest, dest_ref));
    K2_CHECK(Equal(new2old, new2old_ref));
  }
}

TEST(RaggedTest, TestPruneRaggedAndSubsetRagged) {
  TestPruneRaggedAndSubsetRagged<float>();
  TestPruneRaggedAndSubsetRagged<double>();
}

=======
>>>>>>> 56edc827
}  // namespace k2<|MERGE_RESOLUTION|>--- conflicted
+++ resolved
@@ -41,22 +41,25 @@
 
 namespace k2 {
 
-
 TEST(RaggedShapeOpsTest, CatMoreAxes) {
   for (auto &c : {GetCpuContext(), GetCudaContext()}) {
-    RaggedShape shape1 = RaggedShape(c, "[ [ [ [ x x ] ] [ [ x ] ] ]"
-                                        "  [ [ [ x ] ] ] ]"),
-                shape2 = RaggedShape(c, "[ [ [ [ x ] ] [ [ x ] ] ]"
-                                        "  [ [ [ x x ] ] ] ]"),
-                shape3 = RaggedShape(c, "[ [ [ [ ] ] [ [ x ] ] ]"
-                                        "  [ [ [ ] ] ] ]");
+    RaggedShape shape1 = RaggedShape(c,
+                                     "[ [ [ [ x x ] ] [ [ x ] ] ]"
+                                     "  [ [ [ x ] ] ] ]"),
+                shape2 = RaggedShape(c,
+                                     "[ [ [ [ x ] ] [ [ x ] ] ]"
+                                     "  [ [ [ x x ] ] ] ]"),
+                shape3 = RaggedShape(c,
+                                     "[ [ [ [ ] ] [ [ x ] ] ]"
+                                     "  [ [ [ ] ] ] ]");
 
     RaggedShape cat_axis2_ref =
-        RaggedShape(c, "[ [ [ [ x x ] [ x ] [ ] ] [ [ x ] [ x ] [ x ] ] ]"
-                       "  [ [ [ x ] [ x x ] [ ] ] ] ]");
-    RaggedShape cat_axis3_ref =
-        RaggedShape(c, "[ [ [ [ x x x ] ] [ [ x x x ] ] ]"
-                       "  [ [ [ x x x ] ] ] ]");
+        RaggedShape(c,
+                    "[ [ [ [ x x ] [ x ] [ ] ] [ [ x ] [ x ] [ x ] ] ]"
+                    "  [ [ [ x ] [ x x ] [ ] ] ] ]");
+    RaggedShape cat_axis3_ref = RaggedShape(c,
+                                            "[ [ [ [ x x x ] ] [ [ x x x ] ] ]"
+                                            "  [ [ [ x x x ] ] ] ]");
     RaggedShape *srcs[] = {&shape1, &shape2, &shape3};
     Array1<uint32_t> merge_map2;
     Array1<uint32_t> merge_map3;
@@ -74,21 +77,25 @@
 
 TEST(RaggedShapeOpsTest, StackMoreAxes) {
   for (auto &c : {GetCpuContext(), GetCudaContext()}) {
-    RaggedShape shape1 = RaggedShape(c, "[ [ [ [ x x ] ] [ [ x ] ] ]"
-                                        "  [ [ [ x ] ] ] ]"),
-                shape2 = RaggedShape(c, "[ [ [ [ x ] ] [ [ x ] ] ]"
-                                        "  [ [ [ x x ] ] ] ]"),
-                shape3 = RaggedShape(c, "[ [ [ [ ] ] [ [ x ] ] ]"
-                                        "  [ [ [ ] ] ] ]");
+    RaggedShape shape1 = RaggedShape(c,
+                                     "[ [ [ [ x x ] ] [ [ x ] ] ]"
+                                     "  [ [ [ x ] ] ] ]"),
+                shape2 = RaggedShape(c,
+                                     "[ [ [ [ x ] ] [ [ x ] ] ]"
+                                     "  [ [ [ x x ] ] ] ]"),
+                shape3 = RaggedShape(c,
+                                     "[ [ [ [ ] ] [ [ x ] ] ]"
+                                     "  [ [ [ ] ] ] ]");
 
     RaggedShape stacked2_ref =
-        RaggedShape(c, "[ [ [ [ [ x x ] ] [ [ x ] ] [ [ ] ] ]"
-                       "    [ [ [ x ] ] [ [ x ] ] [ [ x ] ] ] ]"
-                       "  [ [ [ [ x ] ] [ [ x x ] ] [ [ ] ] ] ] ]");
-    RaggedShape stacked3_ref =
-        RaggedShape(c, "[ [ [ [ [ x x ] [ x ] [ ] ] ]"
-                       "    [ [ [ x ] [ x ] [ x ] ] ] ]"
-                       "  [ [ [ [ x ] [ x x ] [ ] ] ] ] ]");
+        RaggedShape(c,
+                    "[ [ [ [ [ x x ] ] [ [ x ] ] [ [ ] ] ]"
+                    "    [ [ [ x ] ] [ [ x ] ] [ [ x ] ] ] ]"
+                    "  [ [ [ [ x ] ] [ [ x x ] ] [ [ ] ] ] ] ]");
+    RaggedShape stacked3_ref = RaggedShape(c,
+                                           "[ [ [ [ [ x x ] [ x ] [ ] ] ]"
+                                           "    [ [ [ x ] [ x ] [ x ] ] ] ]"
+                                           "  [ [ [ [ x ] [ x x ] [ ] ] ] ] ]");
     RaggedShape *srcs[] = {&shape1, &shape2, &shape3};
     Array1<uint32_t> merge_map2;
     Array1<uint32_t> merge_map3;
@@ -113,18 +120,13 @@
 
     // axis = 0
     Unstack(shape, 0, &out, &out_map);
-    K2_CHECK(Equal(out[0],
-          RaggedShape(c, "[ [ x x ] ]")));
-    K2_CHECK(Equal(out_map[0],
-          Array1<int32_t>(c, std::vector<int32_t>{0, 1})));
-    K2_CHECK(Equal(out[1],
-          RaggedShape(c, "[ [ x x x ] ]")));
-    K2_CHECK(Equal(out_map[1],
-          Array1<int32_t>(c, std::vector<int32_t>{2, 3, 4})));
-    K2_CHECK(Equal(out[2],
-          RaggedShape(c, "[ [ x ] ]")));
-    K2_CHECK(Equal(out_map[2],
-          Array1<int32_t>(c, std::vector<int32_t>{5})));
+    K2_CHECK(Equal(out[0], RaggedShape(c, "[ [ x x ] ]")));
+    K2_CHECK(Equal(out_map[0], Array1<int32_t>(c, std::vector<int32_t>{0, 1})));
+    K2_CHECK(Equal(out[1], RaggedShape(c, "[ [ x x x ] ]")));
+    K2_CHECK(
+        Equal(out_map[1], Array1<int32_t>(c, std::vector<int32_t>{2, 3, 4})));
+    K2_CHECK(Equal(out[2], RaggedShape(c, "[ [ x ] ]")));
+    K2_CHECK(Equal(out_map[2], Array1<int32_t>(c, std::vector<int32_t>{5})));
 
     std::vector<RaggedShape *> out_ptr;
     out_ptr.clear();
@@ -135,18 +137,13 @@
 
     // axis = 1
     Unstack(shape, 1, &out, &out_map);
-    K2_CHECK(Equal(out[0],
-          RaggedShape(c, "[ [ x x x ] ]")));
-    K2_CHECK(Equal(out_map[0],
-          Array1<int32_t>(c, std::vector<int32_t>{0, 2, 5})));
-    K2_CHECK(Equal(out[1],
-          RaggedShape(c, "[ [ x x ] ]")));
-    K2_CHECK(Equal(out_map[1],
-          Array1<int32_t>(c, std::vector<int32_t>{1, 3})));
-    K2_CHECK(Equal(out[2],
-          RaggedShape(c, "[ [ x ] ]")));
-    K2_CHECK(Equal(out_map[2],
-          Array1<int32_t>(c, std::vector<int32_t>{4})));
+    K2_CHECK(Equal(out[0], RaggedShape(c, "[ [ x x x ] ]")));
+    K2_CHECK(
+        Equal(out_map[0], Array1<int32_t>(c, std::vector<int32_t>{0, 2, 5})));
+    K2_CHECK(Equal(out[1], RaggedShape(c, "[ [ x x ] ]")));
+    K2_CHECK(Equal(out_map[1], Array1<int32_t>(c, std::vector<int32_t>{1, 3})));
+    K2_CHECK(Equal(out[2], RaggedShape(c, "[ [ x ] ]")));
+    K2_CHECK(Equal(out_map[2], Array1<int32_t>(c, std::vector<int32_t>{4})));
     // can not test Stack here, because the element numbers of axis 1 is not
     // the same
   }
@@ -154,21 +151,21 @@
 
 TEST(RaggedShapeOpsTest, Unstack) {
   for (auto &c : {GetCpuContext(), GetCudaContext()}) {
-    RaggedShape shape(c, "[ [ [ [ x x ] [ x ] ] [ [ x ] [ x x ] ] ]"
-                         "  [ [ [ x x x ] ] ] ]");
+    RaggedShape shape(c,
+                      "[ [ [ [ x x ] [ x ] ] [ [ x ] [ x x ] ] ]"
+                      "  [ [ [ x x x ] ] ] ]");
     std::vector<RaggedShape> out;
     std::vector<Array1<int32_t>> out_map;
     Unstack(shape, 0, &out, &out_map);
 
     // axis = 0
     K2_CHECK(Equal(out[0],
-          RaggedShape(c, "[ [ [ x x ] [ x ] ] [ [ x ] [ x x ] ] ]")));
+                   RaggedShape(c, "[ [ [ x x ] [ x ] ] [ [ x ] [ x x ] ] ]")));
     K2_CHECK(Equal(out_map[0],
-          Array1<int32_t>(c, std::vector<int32_t>{0, 1, 2, 3, 4, 5})));
-    K2_CHECK(Equal(out[1],
-          RaggedShape(c, "[ [ [ x x x ] ] ]")));
-    K2_CHECK(Equal(out_map[1],
-          Array1<int32_t>(c, std::vector<int32_t>{6, 7, 8})));
+                   Array1<int32_t>(c, std::vector<int32_t>{0, 1, 2, 3, 4, 5})));
+    K2_CHECK(Equal(out[1], RaggedShape(c, "[ [ [ x x x ] ] ]")));
+    K2_CHECK(
+        Equal(out_map[1], Array1<int32_t>(c, std::vector<int32_t>{6, 7, 8})));
 
     std::vector<RaggedShape *> out_ptr;
     for (size_t i = 0; i < out.size(); ++i) out_ptr.emplace_back(&(out[i]));
@@ -177,14 +174,13 @@
 
     // axis = 1
     Unstack(shape, 1, &out, &out_map);
-    K2_CHECK(Equal(out[0],
-          RaggedShape(c, "[ [ [ x x ] [ x ] ] [ [ x x x ] ] ]")));
+    K2_CHECK(
+        Equal(out[0], RaggedShape(c, "[ [ [ x x ] [ x ] ] [ [ x x x ] ] ]")));
     K2_CHECK(Equal(out_map[0],
-          Array1<int32_t>(c, std::vector<int32_t>{0, 1, 2, 6, 7, 8})));
-    K2_CHECK(Equal(out[1],
-          RaggedShape(c, "[ [ [ x ] [ x x ] ] [ ] ]")));
-    K2_CHECK(Equal(out_map[1],
-          Array1<int32_t>(c, std::vector<int32_t>{3, 4, 5})));
+                   Array1<int32_t>(c, std::vector<int32_t>{0, 1, 2, 6, 7, 8})));
+    K2_CHECK(Equal(out[1], RaggedShape(c, "[ [ [ x ] [ x x ] ] [ ] ]")));
+    K2_CHECK(
+        Equal(out_map[1], Array1<int32_t>(c, std::vector<int32_t>{3, 4, 5})));
 
     out_ptr.clear();
     for (size_t i = 0; i < out.size(); ++i) out_ptr.emplace_back(&(out[i]));
@@ -194,14 +190,13 @@
 
     // axis = 2
     Unstack(shape, 2, &out, &out_map);
-    K2_CHECK(Equal(out[0],
-          RaggedShape(c, "[ [ [ x x ] [ x ] ] [ [ x x x ] ] ]")));
+    K2_CHECK(
+        Equal(out[0], RaggedShape(c, "[ [ [ x x ] [ x ] ] [ [ x x x ] ] ]")));
     K2_CHECK(Equal(out_map[0],
-          Array1<int32_t>(c, std::vector<int32_t>{0, 1, 3, 6, 7, 8})));
-    K2_CHECK(Equal(out[1],
-          RaggedShape(c, "[ [ [ x ] [ x x ] ] [ [ ] ] ]")));
-    K2_CHECK(Equal(out_map[1],
-          Array1<int32_t>(c, std::vector<int32_t>{2, 4, 5})));
+                   Array1<int32_t>(c, std::vector<int32_t>{0, 1, 3, 6, 7, 8})));
+    K2_CHECK(Equal(out[1], RaggedShape(c, "[ [ [ x ] [ x x ] ] [ [ ] ] ]")));
+    K2_CHECK(
+        Equal(out_map[1], Array1<int32_t>(c, std::vector<int32_t>{2, 4, 5})));
 
     out_ptr.clear();
     for (size_t i = 0; i < out.size(); ++i) out_ptr.emplace_back(&(out[i]));
@@ -211,18 +206,15 @@
 
     // axis = 3
     Unstack(shape, 3, &out, &out_map);
-    K2_CHECK(Equal(out[0],
-          RaggedShape(c, "[ [ [ x x ] [ x x ] ] [ [ x ] ] ]")));
+    K2_CHECK(
+        Equal(out[0], RaggedShape(c, "[ [ [ x x ] [ x x ] ] [ [ x ] ] ]")));
     K2_CHECK(Equal(out_map[0],
-          Array1<int32_t>(c, std::vector<int32_t>{0, 2, 3, 4, 6})));
-    K2_CHECK(Equal(out[1],
-          RaggedShape(c, "[ [ [ x ] [ x ] ] [ [ x ] ] ]")));
-    K2_CHECK(Equal(out_map[1],
-          Array1<int32_t>(c, std::vector<int32_t>{1, 5, 7})));
-    K2_CHECK(Equal(out[2],
-          RaggedShape(c, "[ [ [ ] [ ] ] [ [ x ] ] ]")));
-    K2_CHECK(Equal(out_map[2],
-          Array1<int32_t>(c, std::vector<int32_t>{8})));
+                   Array1<int32_t>(c, std::vector<int32_t>{0, 2, 3, 4, 6})));
+    K2_CHECK(Equal(out[1], RaggedShape(c, "[ [ [ x ] [ x ] ] [ [ x ] ] ]")));
+    K2_CHECK(
+        Equal(out_map[1], Array1<int32_t>(c, std::vector<int32_t>{1, 5, 7})));
+    K2_CHECK(Equal(out[2], RaggedShape(c, "[ [ [ ] [ ] ] [ [ x ] ] ]")));
+    K2_CHECK(Equal(out_map[2], Array1<int32_t>(c, std::vector<int32_t>{8})));
     // can not test Stack here, because the element numbers of axis 3 is not
     // the same
   }
@@ -230,12 +222,13 @@
 
 TEST(RaggedShapeOpsTest, UnstackMoreAxes) {
   for (auto &c : {GetCpuContext(), GetCudaContext()}) {
-    RaggedShape shape(c, "[ [ [ [ [ x ] [ ] ] [ [ x x x ] ] ] ]"
-                         "  [ [ [ [ x x x ] ] [ [ x x ] ] [ [ x ] ] ]"
-                         "    [ [ [ x x ] [ x ] [ ] [ x ] ] ]"
-                         "    [ [ [ x ] ] [ [ x ] [ x x x x ] ] ] ]"
-                         "  [ [ [ [ x ] ] [ ] ]"
-                         "    [ [ [ x x ] ] ] ] ]");
+    RaggedShape shape(c,
+                      "[ [ [ [ [ x ] [ ] ] [ [ x x x ] ] ] ]"
+                      "  [ [ [ [ x x x ] ] [ [ x x ] ] [ [ x ] ] ]"
+                      "    [ [ [ x x ] [ x ] [ ] [ x ] ] ]"
+                      "    [ [ [ x ] ] [ [ x ] [ x x x x ] ] ] ]"
+                      "  [ [ [ [ x ] ] [ ] ]"
+                      "    [ [ [ x x ] ] ] ] ]");
 
     std::vector<RaggedShape> out;
     std::vector<Array1<int32_t>> out_map;
@@ -254,11 +247,11 @@
 }
 
 TEST(RaggedShapeOpsTest, UnstackRandom) {
-  RaggedShape random_shape_ = RandomRaggedShape(true,   // set_row_ids
-                                                5,      // min_num_axes
-                                                5,      // max_num_axes
-                                                1,      // min_num_elements
-                                                100);   // max_num_elements
+  RaggedShape random_shape_ = RandomRaggedShape(true,  // set_row_ids
+                                                5,     // min_num_axes
+                                                5,     // max_num_axes
+                                                1,     // min_num_elements
+                                                100);  // max_num_elements
   for (auto &c : {GetCpuContext(), GetCudaContext()}) {
     auto random_shape0 = random_shape_.To(c);
     std::vector<RaggedShape> out;
@@ -1733,17 +1726,19 @@
 TEST(RaggedShapeOpsTest, TestIndexAxis1) {
   for (auto &context : {GetCpuContext(), GetCudaContext()}) {
     {
-      Ragged<int32_t> input = Ragged<int32_t>(" [ [ 1 2 ] [ 3 4 5 ] [ 6 7 ] [ ] ]").To(context);  // NOLINT
+      Ragged<int32_t> input =
+          Ragged<int32_t>(" [ [ 1 2 ] [ 3 4 5 ] [ 6 7 ] [ ] ]")
+              .To(context);  // NOLINT
       Array1<int32_t> indexes = Array1<int32_t>(" [ 1 0 4 2 6 5 ]").To(context);
-      Ragged<int32_t> output = Ragged<int32_t>(" [ [ 2 1 ] [ 5 3 ] [ 7 6 ] [ ] ]").To(context);  // NOLINT
+      Ragged<int32_t> output =
+          Ragged<int32_t>(" [ [ 2 1 ] [ 5 3 ] [ 7 6 ] [ ] ]")
+              .To(context);  // NOLINT
 
       Ragged<int32_t> indexed = Index(input, 1, indexes);
       EXPECT_EQ(Equal(output, indexed), true);
     }
   }
 }
-
-
 
 TEST(GetTransposeReordering, NoDuplicates) {
   //       col0  col1  col2  col3  col4  col5
@@ -2241,41 +2236,39 @@
     K2_CHECK(Equal(out[2], Ragged<T>(c, "[ [ 50 ] ]")));
 
     // more axes
-    ragged = Ragged<T>(c, "[ [ [ [ 1 11 21 ] [ 21 22 ] [ 31 ] ]"
-                          "    [ [ 41 ] [ 51 ] ] ]"
-                          "  [ [ [ 61 62 63 ] ] ] ]");
+    ragged = Ragged<T>(c,
+                       "[ [ [ [ 1 11 21 ] [ 21 22 ] [ 31 ] ]"
+                       "    [ [ 41 ] [ 51 ] ] ]"
+                       "  [ [ [ 61 62 63 ] ] ] ]");
 
     // axis = 0
     Unstack(ragged, 0, &out);
-    K2_CHECK(Equal(out[0], Ragged<T>(c,
-            "[ [ [ 1 11 21 ] [ 21 22 ] [ 31 ] ] [ [ 41 ] [ 51 ] ] ]")));
-    K2_CHECK(Equal(out[1],
-          Ragged<T>(c, "[ [ [ 61 62 63 ] ] ]")));
+    K2_CHECK(Equal(
+        out[0],
+        Ragged<T>(c,
+                  "[ [ [ 1 11 21 ] [ 21 22 ] [ 31 ] ] [ [ 41 ] [ 51 ] ] ]")));
+    K2_CHECK(Equal(out[1], Ragged<T>(c, "[ [ [ 61 62 63 ] ] ]")));
 
     // axis = 1
     Unstack(ragged, 1, &out);
-    K2_CHECK(Equal(out[0], Ragged<T>(c,
-            "[ [ [ 1 11 21 ] [ 21 22 ] [ 31 ] ] [ [ 61 62 63 ] ] ]")));
-    K2_CHECK(Equal(out[1],
-          Ragged<T>(c, "[ [ [ 41 ] [ 51 ] ] [ ] ]")));
+    K2_CHECK(Equal(
+        out[0],
+        Ragged<T>(c, "[ [ [ 1 11 21 ] [ 21 22 ] [ 31 ] ] [ [ 61 62 63 ] ] ]")));
+    K2_CHECK(Equal(out[1], Ragged<T>(c, "[ [ [ 41 ] [ 51 ] ] [ ] ]")));
 
     // axis = 2
     Unstack(ragged, 2, &out);
-    K2_CHECK(Equal(out[0],
-          Ragged<T>(c, "[ [ [ 1 11 21 ] [ 41 ] ] [ [ 61 62 63 ] ] ]")));
-    K2_CHECK(Equal(out[1],
-          Ragged<T>(c, "[ [ [ 21 22 ] [ 51 ] ] [ [ ] ] ]")));
-    K2_CHECK(Equal(out[2],
-          Ragged<T>(c, "[ [ [ 31 ] [ ] ] [ [ ] ] ]")));
+    K2_CHECK(Equal(
+        out[0], Ragged<T>(c, "[ [ [ 1 11 21 ] [ 41 ] ] [ [ 61 62 63 ] ] ]")));
+    K2_CHECK(Equal(out[1], Ragged<T>(c, "[ [ [ 21 22 ] [ 51 ] ] [ [ ] ] ]")));
+    K2_CHECK(Equal(out[2], Ragged<T>(c, "[ [ [ 31 ] [ ] ] [ [ ] ] ]")));
 
     // axis = 3
     Unstack(ragged, 3, &out);
     K2_CHECK(Equal(out[0],
-          Ragged<T>(c, "[ [ [ 1 21 31 ] [ 41 51 ] ] [ [ 61 ] ] ]")));
-    K2_CHECK(Equal(out[1],
-          Ragged<T>(c, "[ [ [ 11 22 ] [ ] ] [ [ 62 ] ] ]")));
-    K2_CHECK(Equal(out[2],
-          Ragged<T>(c, "[ [ [ 21 ] [ ] ] [ [ 63 ] ] ]")));
+                   Ragged<T>(c, "[ [ [ 1 21 31 ] [ 41 51 ] ] [ [ 61 ] ] ]")));
+    K2_CHECK(Equal(out[1], Ragged<T>(c, "[ [ [ 11 22 ] [ ] ] [ [ 62 ] ] ]")));
+    K2_CHECK(Equal(out[2], Ragged<T>(c, "[ [ [ 21 ] [ ] ] [ [ 63 ] ] ]")));
   }
 }
 
@@ -2916,8 +2909,6 @@
   }
 }
 
-
-
 TEST(RaggedOpsTest, TestUniqueSequences) {
   for (int32_t i = 0; i < 20; i++) {
     for (auto &c : {GetCpuContext(), GetCudaContext()}) {
@@ -2932,7 +2923,7 @@
 
       ContextPtr cpu = GetCpuContext();
       Array1<int32_t> hash_src = ComputeHash<int32_t>(src).To(cpu),
-          hash_unique = ComputeHash<int32_t>(unique).To(cpu);
+                      hash_unique = ComputeHash<int32_t>(unique).To(cpu);
 
       RaggedShape src_hash_shape =
           RemoveAxis(src.shape, src.NumAxes() - 1).To(cpu);
@@ -2946,9 +2937,10 @@
       K2_CHECK_EQ(src_hash_shape.Dim0(), unique_hash_shape.Dim0());
 
       const int32_t *src_hash_row_splits = src_hash_shape.RowSplits(1).Data(),
-          *unique_hash_row_splits = unique_hash_shape.RowSplits(1).Data();
+                    *unique_hash_row_splits =
+                        unique_hash_shape.RowSplits(1).Data();
       const int32_t *src_hash_data = hash_src.Data(),
-          *unique_hash_data = hash_unique.Data();
+                    *unique_hash_data = hash_unique.Data();
 
       for (int32_t r = 0; r < src_hash_shape.Dim0(); r++) {
         int32_t src_begin = src_hash_row_splits[r],
@@ -2979,7 +2971,6 @@
   K2_CHECK(Equal(r, r2));
 }
 
-
 TEST(RaggedFloatTest, TestCreateRagged2Float) {
   std::vector<std::vector<float>> vecs{{1.2, 2.3}, {}, {3.4, 5.6}};
   std::vector<float> expected_values{1.2, 2.3, 3.4, 5.6};
@@ -3004,10 +2995,8 @@
       T padding_value = 0;
       Array2<T> res = PadRagged(src, "constant", padding_value);
       Array1<T> dst = res.Flatten();
-      std::vector<T> expected = {1, 2, 0, 0,
-                                 3, 4, 3, 0,
-                                 0, 0, 0, 0,
-                                 5, 6, 7, 8};
+      std::vector<T> expected = {1, 2, 0, 0, 3, 4, 3, 0,
+                                 0, 0, 0, 0, 5, 6, 7, 8};
       CheckArrayData(dst, expected);
     }
     {
@@ -3015,10 +3004,8 @@
       T padding_value = -1;
       Array2<T> res = PadRagged(src, "constant", padding_value);
       Array1<T> dst = res.Flatten();
-      std::vector<T> expected = {1, 2, -1, -1,
-                                 3, 4, 3, -1,
-                                 -1, -1, -1, -1,
-                                 5, 6, 7, 8};
+      std::vector<T> expected = {1,  2,  -1, -1, 3, 4, 3, -1,
+                                 -1, -1, -1, -1, 5, 6, 7, 8};
       CheckArrayData(dst, expected);
     }
     {
@@ -3026,10 +3013,8 @@
       T padding_value = 100;
       Array2<T> res = PadRagged(src, "replicate", padding_value);
       Array1<T> dst = res.Flatten();
-      std::vector<T> expected = {1, 2, 2, 2,
-                                 3, 4, 3, 3,
-                                 100, 100, 100, 100,
-                                 5, 6, 7, 8};
+      std::vector<T> expected = {1,   2,   2,   2,   3, 4, 3, 3,
+                                 100, 100, 100, 100, 5, 6, 7, 8};
       CheckArrayData(dst, expected);
     }
   }
@@ -3039,15 +3024,14 @@
   TestPadRagged<int32_t>();
   TestPadRagged<double>();
 }
-<<<<<<< HEAD
-
 
 template <typename T>
 static void TestPruneRagged() {
   for (auto &c : {GetCpuContext(), GetCudaContext()}) {
-    Ragged<T> src(c, "[ [ [ 1.1 2.1 5.2 ] [ 1.0 5.1 ] [ 6.1 ] ] "
-                         "  [ [ 1.2 ] [ 2.2 6.3 ] [ ] ] "
-                         "  [ [ 1.3 4.4 ] [ 2.3 5.0 ] ] ]");
+    Ragged<T> src(c,
+                  "[ [ [ 1.1 2.1 5.2 ] [ 1.0 5.1 ] [ 6.1 ] ] "
+                  "  [ [ 1.2 ] [ 2.2 6.3 ] [ ] ] "
+                  "  [ [ 1.3 4.4 ] [ 2.3 5.0 ] ] ]");
 
     T beam = 2.0;
     auto renumbering = PruneRagged(src, 0, beam, 2);
@@ -3092,8 +3076,8 @@
     // 1.1, 1.0, 2.2 are pruned by beam.
     // keep : [ [ [ 2.1 5.2 ] [ 5.1 ] [ 6.1 ] ] [ [ 1.2 ] [ 6.3 ] ]
     //          [ [ 1.3 4.4 ] [ 2.3 5.0 ] ] ]
-    keep_ref = Array1<char>(c,
-      std::vector<char>{0, 1, 1, 0, 1, 1, 1, 0, 1, 1, 1, 1, 1});
+    keep_ref = Array1<char>(
+        c, std::vector<char>{0, 1, 1, 0, 1, 1, 1, 0, 1, 1, 1, 1, 1});
     K2_CHECK(Equal(renumbering.Keep(), keep_ref));
 
     beam = 5.0;
@@ -3103,8 +3087,8 @@
     // 1.1 is pruned by max-elems.
     // keep : [ [ [ 2.1 5.2 ] [ 1.0 5.1 ] [ 6.1 ] ] [ [ 1.2 ] [ 2.2 6.3 ] ]
     //          [ [ 1.3 4.4 ] [ 2.3 5.0 ] ] ]
-    keep_ref = Array1<char>(c,
-      std::vector<char>{0, 1, 1, 1, 1, 1, 1, 1, 1, 1, 1, 1, 1});
+    keep_ref = Array1<char>(
+        c, std::vector<char>{0, 1, 1, 1, 1, 1, 1, 1, 1, 1, 1, 1, 1});
     K2_CHECK(Equal(renumbering.Keep(), keep_ref));
   }
 }
@@ -3117,15 +3101,15 @@
 template <typename T>
 static void TestPruneRaggedAndSubsetRagged() {
   for (auto &c : {GetCpuContext(), GetCudaContext()}) {
-    Ragged<T> src(c, "[ [ [ 1.1 4.2 2.1 1.8 ] [ 5.0 3.1 ] ] "
-                         "  [ [ 1.2 ] [ 2.2 6.3 ] [ 2.4 6.1 ] [ 5.1 ] ] "
-                         "  [ [ 1.3 4.4 ] [ 1.4 0.8 2.3 5.2 3.6 ] ] ]");
+    Ragged<T> src(c,
+                  "[ [ [ 1.1 4.2 2.1 1.8 ] [ 5.0 3.1 ] ] "
+                  "  [ [ 1.2 ] [ 2.2 6.3 ] [ 2.4 6.1 ] [ 5.1 ] ] "
+                  "  [ [ 1.3 4.4 ] [ 1.4 0.8 2.3 5.2 3.6 ] ] ]");
     T beam = 1.0;
     auto renumbering = PruneRagged(src, 0, beam, 3);
     Array1<int32_t> new2old;
     auto dest = SubsetRagged(src, renumbering, 0, &new2old);
-    Ragged<T> dest_ref(c,
-        "[ [ [ 1.2 ] [ 2.2 6.3 ] [ 2.4 6.1 ] [ 5.1 ] ] ]");
+    Ragged<T> dest_ref(c, "[ [ [ 1.2 ] [ 2.2 6.3 ] [ 2.4 6.1 ] [ 5.1 ] ] ]");
     Array1<int32_t> new2old_ref(c, std::vector<int32_t>{6, 7, 8, 9, 10, 11});
     K2_CHECK(Equal(dest, dest_ref));
     K2_CHECK(Equal(new2old, new2old_ref));
@@ -3133,22 +3117,24 @@
     beam = 2.0;
     renumbering = PruneRagged(src, 1, beam, 5);
     dest = SubsetRagged(src, renumbering, 1, &new2old);
-    dest_ref = Ragged<T>(c,
-        "[ [ [ 5.0 3.1 ] ] [ [ 2.2 6.3 ] [ 2.4 6.1 ] [ 5.1 ] ] "
-        "  [ [ 1.4 0.8 2.3 5.2 3.6 ] ] ]");
-    new2old_ref = Array1<int32_t>(c,
-        std::vector<int32_t>{4, 5, 7, 8, 9, 10, 11, 14, 15, 16, 17, 18});
+    dest_ref =
+        Ragged<T>(c,
+                  "[ [ [ 5.0 3.1 ] ] [ [ 2.2 6.3 ] [ 2.4 6.1 ] [ 5.1 ] ] "
+                  "  [ [ 1.4 0.8 2.3 5.2 3.6 ] ] ]");
+    new2old_ref = Array1<int32_t>(
+        c, std::vector<int32_t>{4, 5, 7, 8, 9, 10, 11, 14, 15, 16, 17, 18});
     K2_CHECK(Equal(dest, dest_ref));
     K2_CHECK(Equal(new2old, new2old_ref));
 
     beam = 3.0;
     renumbering = PruneRagged(src, 2, beam, 3);
     dest = SubsetRagged(src, renumbering, 2, &new2old);
-    dest_ref = Ragged<T>(c,
+    dest_ref = Ragged<T>(
+        c,
         "[ [ [ 4.2 2.1 1.8 ] [ 5.0 3.1 ] ] [ [ 1.2 ] [ 6.3 ] [ 6.1 ] [ 5.1 ] ]"
         "  [ [ 4.4 ] [ 2.3 5.2 3.6 ] ] ]");
-    new2old_ref = Array1<int32_t>(c,
-        std::vector<int32_t>{1, 2, 3, 4, 5, 6, 8, 10, 11, 13, 16, 17, 18});
+    new2old_ref = Array1<int32_t>(
+        c, std::vector<int32_t>{1, 2, 3, 4, 5, 6, 8, 10, 11, 13, 16, 17, 18});
     K2_CHECK(Equal(dest, dest_ref));
     K2_CHECK(Equal(new2old, new2old_ref));
   }
@@ -3159,6 +3145,4 @@
   TestPruneRaggedAndSubsetRagged<double>();
 }
 
-=======
->>>>>>> 56edc827
 }  // namespace k2