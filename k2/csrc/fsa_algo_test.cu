--- conflicted
+++ resolved
@@ -1,10 +1,6 @@
 /**
-<<<<<<< HEAD
  * Copyright (c)  2020  Mobvoi Inc.        (authors: Fangjun Kuang)
  *                2021  Xiaomi Corporation (authors: Wei Kang)
-=======
- * Copyright      2020  Mobvoi Inc.        (authors: Fangjun Kuang)
->>>>>>> c5ba673e
  *
  * See LICENSE for clarification regarding multiple authors
  *
