--- conflicted
+++ resolved
@@ -162,8 +162,6 @@
     EXPECT_EQ(p & kFsaPropertiesArcSorted, kFsaPropertiesArcSorted);
   }
 }
-
-
 
 TEST(FsaAlgo, LinearFsa) {
   for (auto &context : {GetCudaContext(), GetCpuContext()}) {
@@ -1083,7 +1081,6 @@
   }
 }
 
-<<<<<<< HEAD
 TEST(FsaAlgo, TestReplaceFsaA) {
   // Test when index fsa is empty
   for (const ContextPtr &c : {GetCpuContext(), GetCudaContext()}) {
@@ -1227,19 +1224,21 @@
           else
             // label out-of-range just copied
             EXPECT_EQ(replaced_values_data[k].label, label);
-        } else { // This arc is from `src`
+        } else {  // arc coming from `src`
           EXPECT_NE(arc_src_map[k], -1);
           EXPECT_EQ(replaced_values_data[k].score,
                     src_values_data[arc_src_map[k]].score);
           int32_t label = src_values_data[arc_src_map[k]].label;
-          if (label == -1) // arc lead to final state
+          if (label == -1)  // arc leading to final state
             EXPECT_EQ(replaced_values_data[k].label, 0);
           else
             EXPECT_EQ(replaced_values_data[k].label, label);
         }
       }
     }
-=======
+  }
+}
+
 TEST(FsaAlgo, TestCtcGraph) {
   for (const ContextPtr &c : {GetCpuContext(), GetCudaContext()}) {
     Ragged<int32_t> symbols(c, "[ [ 1 2 2 3 ] [ 1 2 3 ] ]");
@@ -1281,8 +1280,6 @@
                                    "  -1 5 -1 -1 6 -1 6 -1 -1 -1 -1 -1 ]");
     K2_CHECK(Equal(graph, graph_ref));
     K2_CHECK(Equal(arc_map, arc_map_ref));
->>>>>>> 8b27e1ec
-  }
-}
-
+  }
+}
 }  // namespace k2