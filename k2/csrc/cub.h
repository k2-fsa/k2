--- conflicted
+++ resolved
@@ -20,10 +20,6 @@
 #ifndef K2_CSRC_CUB_H_
 #define K2_CSRC_CUB_H_
 
-<<<<<<< HEAD
-
-=======
->>>>>>> 0f65420f
 #ifdef K2_WITH_CUDA
 #include "cub/cub.cuh"  // NOLINT
 #endif
