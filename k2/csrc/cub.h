--- conflicted
+++ resolved
@@ -20,30 +20,7 @@
 #ifndef K2_CSRC_CUB_H_
 #define K2_CSRC_CUB_H_
 
-<<<<<<< HEAD
-// See
-// https://github.com/k2-fsa/k2/issues/698
-// and
-// https://github.com/pytorch/pytorch/issues/54245#issuecomment-805707551
-// for why we need the following two macros
-//
-// NOTE: We define the following two macros so
-// that k2 and PyTorch use a different copy
-// of CUB.
 
-#ifdef CUB_NS_PREFIX
-#undef CUB_NS_PREFIX
-#endif
-
-#ifdef CUB_NS_POSTFIX
-#undef CUB_NS_POSTFIX
-#endif
-
-#define CUB_NS_PREFIX namespace k2 {
-#define CUB_NS_POSTFIX }
-
-=======
->>>>>>> 854b7923
 #ifdef K2_WITH_CUDA
 #include "cub/cub.cuh"  // NOLINT
 #endif
