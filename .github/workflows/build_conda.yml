# Copyright      2021  Xiaomi Corp.       (author: Fangjun Kuang)

# See ../../LICENSE for clarification regarding multiple authors
#
# Licensed under the Apache License, Version 2.0 (the "License");
# you may not use this file except in compliance with the License.
# You may obtain a copy of the License at
#
#     http://www.apache.org/licenses/LICENSE-2.0
#
# Unless required by applicable law or agreed to in writing, software
# distributed under the License is distributed on an "AS IS" BASIS,
# WITHOUT WARRANTIES OR CONDITIONS OF ANY KIND, either express or implied.
# See the License for the specific language governing permissions and
# limitations under the License.

# refer to https://github.com/actions/starter-workflows/pull/47/files

name: build_conda_cuda

on:
  push:
    branches:
      - conda-cuda

env:
  K2_BUILD_TYPE: Release

jobs:
  build_conda_cuda:
    runs-on: ${{ matrix.os }}
    strategy:
      fail-fast: false
      matrix:
        os: [ubuntu-18.04]
<<<<<<< HEAD
        python-version: [3.6, 3.7, 3.8, 3.9]
        cuda: ["10.1", "10.2", "11.0", "11.1", "11.3"]
=======
        python-version: ["3.6", "3.7", "3.8", "3.9", "3.10"]
        cuda: ["10.1", "10.2", "11.0", "11.1", "11.3", "11.5"]
>>>>>>> 0f65420f
        # from https://download.pytorch.org/whl/torch_stable.html
        # Note: There are no torch versions for CUDA 11.2
        #
<<<<<<< HEAD
=======
        # 1.11.x supports: cuda10.2 (default), 11.3, 11.5
>>>>>>> 0f65420f
        # PyTorch 1.10.x supports: 10.2 (default), 11.1, 11.3
        # PyTorch 1.9.x supports: 10.2 (default), 11.1
        # PyTorch 1.8.1 supports: cuda 10.1, 10.2 (default), 11.1
        # PyTorch 1.8.0 supports: cuda 10.1, 10.2 (default), 11.1
        # PyTorch 1.7.x supports: cuda 10.1, 10.2 (default), 11.0, 9.2 (not included in this setup)
        # PyTorch 1.6.0 supports: cuda 10.1, 10.2 (default), 9.2 (not included in this setup)
        # PyTorch 1.5.x supports: cuda 10.1, 10.2 (default), 9.2 (not included in this setup)
        #
<<<<<<< HEAD
        # PyTorch 1.7.1, 1.8.x, 1.9.x, and 1.10 support 3.6, 3.7, 3.8, 3.9
=======
        # PyTorch 1.11.x supports Python 3.10
        # PyTorch 1.7.1, 1.8.x, 1.9.x, 1.10.x, and 1.11.x support 3.6, 3.7, 3.8, 3.9
>>>>>>> 0f65420f
        # PyTorch 1.7.0, 1.6.0, and 1.5.x support 3.6, 3.7, 3.8
        #
        # Other PyTorch versions are not tested
        #
        # torch: ["1.5.0", "1.5.1", "1.6.0", "1.7.0", "1.7.1", "1.8.0", "1.8.1"]
        # 1.5.x is removed because there are compilation errors.
        #  See
        #  https://github.com/csukuangfj/k2/runs/2533830771?check_suite_focus=true
        #  and
        #  https://github.com/NVIDIA/apex/issues/805
<<<<<<< HEAD
        torch: ["1.6.0", "1.7.0", "1.7.1", "1.8.0", "1.8.1", "1.9.0", "1.9.1", "1.10.0", "1.10.1", "1.10.2"]
        exclude:
          # - cuda: "11.0" # exclude 11.0 for [1.5.0, 1.5.1, 1.6.0, 1.8.0, 1.8.1, 1.9.0, 1.9.1, 1.10.0, 1.10.1, 1.10.2]
=======
        torch: ["1.6.0", "1.7.0", "1.7.1", "1.8.0", "1.8.1", "1.9.0", "1.9.1", "1.10.0", "1.10.1", "1.10.2", "1.11.0"]
        exclude:
          - cuda: "11.5" # exclude cuda 11.5 for [1.5.0, 1.5.1, 1.6.0, 1.7.0, 1.7.1, 1.8.0, 1.8.1, 1.9.0, 1.9.1, 1.10.0, 1.10.1, 1.10.2]
            torch: "1.5.0"
          - cuda: "11.5"
            torch: "1.5.1"
          - cuda: "11.5"
            torch: "1.6.0"
          - cuda: "11.5"
            torch: "1.7.0"
          - cuda: "11.5"
            torch: "1.7.1"
          - cuda: "11.5"
            torch: "1.8.0"
          - cuda: "11.5"
            torch: "1.8.1"
          - cuda: "11.5"
            torch: "1.9.0"
          - cuda: "11.5"
            torch: "1.9.1"
          - cuda: "11.5"
            torch: "1.10.0"
          - cuda: "11.5"
            torch: "1.10.1"
          - cuda: "11.5"
            torch: "1.10.2"
          - cuda: "11.3" # exclude cuda 11.3 for [1.5.0, 1.5.1, 1.6.0, 1.7.0, 1.7.1, 1.8.0, 1.8.1, 1.9.0, 1.9.1]
            torch: "1.5.0"
          - cuda: "11.3"
            torch: "1.5.1"
          - cuda: "11.3"
            torch: "1.6.0"
          - cuda: "11.3"
            torch: "1.7.0"
          - cuda: "11.3"
            torch: "1.7.1"
          - cuda: "11.3"
            torch: "1.8.0"
          - cuda: "11.3"
            torch: "1.8.1"
          - cuda: "11.3"
            torch: "1.9.0"
          - cuda: "11.3"
            torch: "1.9.1"
          # - cuda: "11.0" # exclude 11.0 for [1.5.0, 1.5.1, 1.6.0, 1.8.0, 1.8.1, 1.9.0, 1.9.1, 1.10.0, 1.10.1, 1.10.2, 1.11.0]
>>>>>>> 0f65420f
          #   torch: "1.5.0"
          # - cuda: "11.0"
          #   torch: "1.5.1"
          - cuda: "11.0"
            torch: "1.6.0"
          - cuda: "11.0"
            torch: "1.8.0"
          - cuda: "11.0"
            torch: "1.8.1"
          - cuda: "11.0"
            torch: "1.9.0"
          - cuda: "11.0"
            torch: "1.9.1"
          - cuda: "11.0"
            torch: "1.10.0"
          - cuda: "11.0"
            torch: "1.10.1"
          - cuda: "11.0"
            torch: "1.10.2"
<<<<<<< HEAD
          # - cuda: "11.1" # exclude 11.1 for [1.5.0, 1.5.1, 1.6.0, 1.7.0, 1.7.1]
=======
          - cuda: "11.0"
            torch: "1.11.0"
          # - cuda: "11.1" # exclude 11.1 for [1.5.0, 1.5.1, 1.6.0, 1.7.0, 1.7.1, 1.11.0]
>>>>>>> 0f65420f
          #   torch: "1.5.0"
          # - cuda: "11.1"
          #   torch: "1.5.1"
          - cuda: "11.1"
            torch: "1.6.0"
          - cuda: "11.1"
            torch: "1.7.0"
          - cuda: "11.1"
            torch: "1.7.1"
<<<<<<< HEAD
          - cuda: "10.1" # exclude 10.1 for [1.9.0, 1.9.1, 1.10.0, 1.10.1, 1.10.2]
=======
          - cuda: "11.1"
            torch: "1.11.0"
          - cuda: "10.1" # exclude 10.1 for [1.9.0, 1.9.1, 1.10.0, 1.10.1, 1.10.2, 1.11.0]
>>>>>>> 0f65420f
            torch: "1.9.0"
          - cuda: "10.1"
            torch: "1.9.1"
          - cuda: "10.1"
            torch: "1.10.0"
          - cuda: "10.1"
            torch: "1.10.1"
          - cuda: "10.1"
            torch: "1.10.2"
<<<<<<< HEAD
          - python-version: 3.9 # exclude Python 3.9 for [1.5.0, 1.5.1, 1.6.0, 1.7.0]
=======
          - cuda: "10.1"
            torch: "1.11.0"
          - python-version: "3.9" # exclude Python 3.9 for [1.5.0, 1.5.1, 1.6.0, 1.7.0]
            torch: "1.5.0"
          - python-version: "3.9"
            torch: "1.5.1"
          - python-version: "3.9"
            torch: "1.6.0"
          - python-version: "3.9"
            torch: "1.7.0"
          - python-version: "3.10" # exclude Python 3.10 for [1.5.0, 1.5.1, 1.6.0, 1.7.0, 1.7.1, 1.8.0, 1.8.1, 1.9.0, 1.9.1, 1.10.0, 1.10.1, 1.10.2]
>>>>>>> 0f65420f
            torch: "1.5.0"
          - python-version: "3.10"
            torch: "1.5.1"
          - python-version: "3.10"
            torch: "1.6.0"
          - python-version: "3.10"
            torch: "1.7.0"
          - python-version: "3.10"
            torch: "1.7.1"
          - python-version: "3.10"
            torch: "1.8.0"
          - python-version: "3.10"
            torch: "1.8.1"
          - python-version: "3.10"
            torch: "1.9.0"
          - python-version: "3.10"
            torch: "1.9.1"
          - python-version: "3.10"
            torch: "1.10.0"
          - python-version: "3.10"
            torch: "1.10.1"
          - python-version: "3.10"
            torch: "1.10.2"
          - python-version: "3.6" # exclude Python 3.6 for [1.11.0]
            torch: "1.11.0"

    steps:
      # refer to https://github.com/actions/checkout
      - uses: actions/checkout@v2
        with:
          fetch-depth: 0

      - name: Install CUDA Toolkit ${{ matrix.cuda }}
        shell: bash -l {0}
        env:
          cuda: ${{ matrix.cuda }}
        run: |
          source ./scripts/github_actions/install_cuda.sh
          echo "CUDA_HOME=${CUDA_HOME}" >> $GITHUB_ENV
          echo "${CUDA_HOME}/bin" >> $GITHUB_PATH
          echo "LD_LIBRARY_PATH=${CUDA_HOME}/lib:${CUDA_HOME}/lib64:${LD_LIBRARY_PATH}" >> $GITHUB_ENV

      - name: Display NVCC version
        shell: bash -l {0}
        run: |
          which nvcc
          nvcc --version

      - uses: conda-incubator/setup-miniconda@v2
        with:
          auto-update-conda: true
          python-version: ${{ matrix.python-version }}
          activate-environment: k2

      - name: Display Python version
        shell: bash -l {0}
        run: |
          python3 -c "import sys; print(sys.version)"
          which python3

      - name: Install conda dependencies
        shell: bash -l {0}
        run: |
          conda install -y -q anaconda-client
          conda install -y -q conda-build
          conda install -y -q bs4 requests tqdm
          conda install -y -q -c pytorch -c conda-forge pytorch=${{ matrix.torch }} cudatoolkit=${{ matrix.cuda }}

      - name: Display conda info
        shell: bash -l {0}
        run: |
          which conda
          conda env list
          conda info
          nproc

      - name: Install git lfs
        run: |
          sudo apt-get install -y git-lfs

      - name: Download cudnn 8.0
        shell: bash -l {0}
        env:
          cuda: ${{ matrix.cuda }}
        run: |
          ./scripts/github_actions/install_cudnn.sh

      - name: Build k2
        shell: bash -l {0}
        env:
          K2_CUDA_VERSION: ${{ matrix.cuda }}
          K2_PYTHON_VERSION: ${{ matrix.python-version}}
          K2_TORCH_VERSION: ${{ matrix.torch }}
          K2_CONDA_TOKEN: ${{ secrets.K2_CONDA_TOKEN}}
          K2_IS_GITHUB_ACTIONS: 1
          K2_IS_FOR_CONDA: 1
        run: |
          export K2_BUILD_TYPE=$K2_BUILD_TYPE
          ./scripts/build_conda.sh<|MERGE_RESOLUTION|>--- conflicted
+++ resolved
@@ -33,20 +33,12 @@
       fail-fast: false
       matrix:
         os: [ubuntu-18.04]
-<<<<<<< HEAD
-        python-version: [3.6, 3.7, 3.8, 3.9]
-        cuda: ["10.1", "10.2", "11.0", "11.1", "11.3"]
-=======
         python-version: ["3.6", "3.7", "3.8", "3.9", "3.10"]
         cuda: ["10.1", "10.2", "11.0", "11.1", "11.3", "11.5"]
->>>>>>> 0f65420f
         # from https://download.pytorch.org/whl/torch_stable.html
         # Note: There are no torch versions for CUDA 11.2
         #
-<<<<<<< HEAD
-=======
         # 1.11.x supports: cuda10.2 (default), 11.3, 11.5
->>>>>>> 0f65420f
         # PyTorch 1.10.x supports: 10.2 (default), 11.1, 11.3
         # PyTorch 1.9.x supports: 10.2 (default), 11.1
         # PyTorch 1.8.1 supports: cuda 10.1, 10.2 (default), 11.1
@@ -55,12 +47,8 @@
         # PyTorch 1.6.0 supports: cuda 10.1, 10.2 (default), 9.2 (not included in this setup)
         # PyTorch 1.5.x supports: cuda 10.1, 10.2 (default), 9.2 (not included in this setup)
         #
-<<<<<<< HEAD
-        # PyTorch 1.7.1, 1.8.x, 1.9.x, and 1.10 support 3.6, 3.7, 3.8, 3.9
-=======
         # PyTorch 1.11.x supports Python 3.10
         # PyTorch 1.7.1, 1.8.x, 1.9.x, 1.10.x, and 1.11.x support 3.6, 3.7, 3.8, 3.9
->>>>>>> 0f65420f
         # PyTorch 1.7.0, 1.6.0, and 1.5.x support 3.6, 3.7, 3.8
         #
         # Other PyTorch versions are not tested
@@ -71,11 +59,6 @@
         #  https://github.com/csukuangfj/k2/runs/2533830771?check_suite_focus=true
         #  and
         #  https://github.com/NVIDIA/apex/issues/805
-<<<<<<< HEAD
-        torch: ["1.6.0", "1.7.0", "1.7.1", "1.8.0", "1.8.1", "1.9.0", "1.9.1", "1.10.0", "1.10.1", "1.10.2"]
-        exclude:
-          # - cuda: "11.0" # exclude 11.0 for [1.5.0, 1.5.1, 1.6.0, 1.8.0, 1.8.1, 1.9.0, 1.9.1, 1.10.0, 1.10.1, 1.10.2]
-=======
         torch: ["1.6.0", "1.7.0", "1.7.1", "1.8.0", "1.8.1", "1.9.0", "1.9.1", "1.10.0", "1.10.1", "1.10.2", "1.11.0"]
         exclude:
           - cuda: "11.5" # exclude cuda 11.5 for [1.5.0, 1.5.1, 1.6.0, 1.7.0, 1.7.1, 1.8.0, 1.8.1, 1.9.0, 1.9.1, 1.10.0, 1.10.1, 1.10.2]
@@ -121,7 +104,6 @@
           - cuda: "11.3"
             torch: "1.9.1"
           # - cuda: "11.0" # exclude 11.0 for [1.5.0, 1.5.1, 1.6.0, 1.8.0, 1.8.1, 1.9.0, 1.9.1, 1.10.0, 1.10.1, 1.10.2, 1.11.0]
->>>>>>> 0f65420f
           #   torch: "1.5.0"
           # - cuda: "11.0"
           #   torch: "1.5.1"
@@ -141,13 +123,9 @@
             torch: "1.10.1"
           - cuda: "11.0"
             torch: "1.10.2"
-<<<<<<< HEAD
-          # - cuda: "11.1" # exclude 11.1 for [1.5.0, 1.5.1, 1.6.0, 1.7.0, 1.7.1]
-=======
           - cuda: "11.0"
             torch: "1.11.0"
           # - cuda: "11.1" # exclude 11.1 for [1.5.0, 1.5.1, 1.6.0, 1.7.0, 1.7.1, 1.11.0]
->>>>>>> 0f65420f
           #   torch: "1.5.0"
           # - cuda: "11.1"
           #   torch: "1.5.1"
@@ -157,25 +135,18 @@
             torch: "1.7.0"
           - cuda: "11.1"
             torch: "1.7.1"
-<<<<<<< HEAD
-          - cuda: "10.1" # exclude 10.1 for [1.9.0, 1.9.1, 1.10.0, 1.10.1, 1.10.2]
-=======
           - cuda: "11.1"
             torch: "1.11.0"
           - cuda: "10.1" # exclude 10.1 for [1.9.0, 1.9.1, 1.10.0, 1.10.1, 1.10.2, 1.11.0]
->>>>>>> 0f65420f
-            torch: "1.9.0"
-          - cuda: "10.1"
-            torch: "1.9.1"
-          - cuda: "10.1"
-            torch: "1.10.0"
-          - cuda: "10.1"
-            torch: "1.10.1"
-          - cuda: "10.1"
-            torch: "1.10.2"
-<<<<<<< HEAD
-          - python-version: 3.9 # exclude Python 3.9 for [1.5.0, 1.5.1, 1.6.0, 1.7.0]
-=======
+            torch: "1.9.0"
+          - cuda: "10.1"
+            torch: "1.9.1"
+          - cuda: "10.1"
+            torch: "1.10.0"
+          - cuda: "10.1"
+            torch: "1.10.1"
+          - cuda: "10.1"
+            torch: "1.10.2"
           - cuda: "10.1"
             torch: "1.11.0"
           - python-version: "3.9" # exclude Python 3.9 for [1.5.0, 1.5.1, 1.6.0, 1.7.0]
@@ -187,7 +158,6 @@
           - python-version: "3.9"
             torch: "1.7.0"
           - python-version: "3.10" # exclude Python 3.10 for [1.5.0, 1.5.1, 1.6.0, 1.7.0, 1.7.1, 1.8.0, 1.8.1, 1.9.0, 1.9.1, 1.10.0, 1.10.1, 1.10.2]
->>>>>>> 0f65420f
             torch: "1.5.0"
           - python-version: "3.10"
             torch: "1.5.1"
