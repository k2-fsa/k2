# Copyright      2021  Fangjun Kuang (csukuangfj@gmail.com)

# See ../../LICENSE for clarification regarding multiple authors
#
# Licensed under the Apache License, Version 2.0 (the "License");
# you may not use this file except in compliance with the License.
# You may obtain a copy of the License at
#
#     http://www.apache.org/licenses/LICENSE-2.0
#
# Unless required by applicable law or agreed to in writing, software
# distributed under the License is distributed on an "AS IS" BASIS,
# WITHOUT WARRANTIES OR CONDITIONS OF ANY KIND, either express or implied.
# See the License for the specific language governing permissions and
# limitations under the License.

name: nightly-cpu

on:
  push:
    branches:
      - nightly-cpu
  schedule:
    # minute (0-59)
    # hour (0-23)
    # day of the month (1-31)
    # month (1-12)
    # day of the week (0-6)
    # nightly build at 14:00 UTC time every day
    - cron: "0 14 * * *"

env:
  BUILD_TYPE: Release

jobs:
  nightly-cpu:
    runs-on: ${{ matrix.os }}
    strategy:
      fail-fast: false
      matrix:
        os: [ubuntu-18.04, macos-10.15]
<<<<<<< HEAD
        # Python 3.9 is for PyTorch 1.7.1, 1.8.x, 1.9.0
        python-version: [3.6, 3.7, 3.8, 3.9]
        torch: ["1.4.0", "1.5.0", "1.5.1", "1.6.0", "1.7.0", "1.7.1", "1.8.0", "1.8.1", "1.9.0"]
=======
        # Python 3.9 is for PyTorch 1.7.1, 1.8.x, 1.9.x, 1.10
        python-version: [3.6, 3.7, 3.8, 3.9]
        torch: ["1.4.0", "1.5.0", "1.5.1", "1.6.0", "1.7.0", "1.7.1", "1.8.0", "1.8.1", "1.9.0", "1.9.1", "1.10"]
>>>>>>> 7178d67e
        exclude:
          - python-version: 3.9 # exclude Python 3.9 for [1.4.0, 1.5.0, 1.5.1, 1.6.0, 1.7.0]
            torch: "1.4.0"
          - python-version: 3.9
            torch: "1.5.0"
          - python-version: 3.9
            torch: "1.5.1"
          - python-version: 3.9
            torch: "1.6.0"
          - python-version: 3.9
            torch: "1.7.0"

    steps:
      - uses: actions/checkout@v2
        with:
          fetch-depth: 0

      - name: Display date and time
        run: date

      - name: Setup Python ${{ matrix.python-version }}
        uses: actions/setup-python@v2
        with:
          python-version: ${{ matrix.python-version }}

      - name: Display Python version
        run: python -c "import sys; print(sys.version)"

      - name: Install GCC 7
        if: startsWith(matrix.os, 'ubuntu')
        run: |
          sudo apt-get install -y gcc-7 g++-7
          echo "CC=/usr/bin/gcc-7" >> $GITHUB_ENV
          echo "CXX=/usr/bin/g++-7" >> $GITHUB_ENV

      - name: Display GCC version
        run: |
          gcc --version

      - name: Display clang version
        if: startsWith(matrix.os, 'macos')
        run: |
          clang --version

      - name: Install PyTorch ${{ matrix.torch }}
        if: startsWith(matrix.os, 'ubuntu')
        shell: bash
        run: |
          python3 -m pip install -qq --upgrade pip
          python3 -m pip install -qq wheel twine typing_extensions
          python3 -m pip install torch==${{ matrix.torch }}+cpu -f https://download.pytorch.org/whl/torch_stable.html
          python3 -m pip install --upgrade numpy

          python3 -c "import torch; print('torch version:', torch.__version__)"

      - name: Install PyTorch ${{ matrix.torch }}
        if: startsWith(matrix.os, 'macos')
        shell: bash
        run: |
          python3 -m pip install -qq --upgrade pip
          python3 -m pip install -qq wheel twine
          python3 -m pip install -qq torch==${{ matrix.torch }}
          python3 -m pip install --upgrade numpy

      - name: Build pip packages
        shell: bash
        run: |
          export K2_CMAKE_ARGS="-DCMAKE_BUILD_TYPE=$BUILD_TYPE -DK2_WITH_CUDA=OFF"
          export K2_MAKE_ARGS="-j2"
          python3 setup.py bdist_wheel
          ls -lh dist/

      - name: Upload Wheel
        uses: actions/upload-artifact@v2
        with:
          name: torch-${{ matrix.torch }}-python-${{ matrix.python-version }}-${{ matrix.os }}
          path: dist/*.whl

      - name: Copy wheels to k2-fsa.org
        run: |
          user=${{ secrets.K2_USERNAME }}
          server=${{ secrets.K2_HOST }}
          port=${{ secrets.K2_PORT }}
          echo "${{ secrets.K2_KEY }}" > id_rsa && chmod 600 id_rsa
          scp -P $port -o StrictHostKeyChecking=no -o UserKnownHostsFile=/dev/null -i id_rsa dist/*.whl $user@$server:~/nightly/whl
          rm id_rsa<|MERGE_RESOLUTION|>--- conflicted
+++ resolved
@@ -39,15 +39,9 @@
       fail-fast: false
       matrix:
         os: [ubuntu-18.04, macos-10.15]
-<<<<<<< HEAD
-        # Python 3.9 is for PyTorch 1.7.1, 1.8.x, 1.9.0
-        python-version: [3.6, 3.7, 3.8, 3.9]
-        torch: ["1.4.0", "1.5.0", "1.5.1", "1.6.0", "1.7.0", "1.7.1", "1.8.0", "1.8.1", "1.9.0"]
-=======
         # Python 3.9 is for PyTorch 1.7.1, 1.8.x, 1.9.x, 1.10
         python-version: [3.6, 3.7, 3.8, 3.9]
         torch: ["1.4.0", "1.5.0", "1.5.1", "1.6.0", "1.7.0", "1.7.1", "1.8.0", "1.8.1", "1.9.0", "1.9.1", "1.10"]
->>>>>>> 7178d67e
         exclude:
           - python-version: 3.9 # exclude Python 3.9 for [1.4.0, 1.5.0, 1.5.1, 1.6.0, 1.7.0]
             torch: "1.4.0"
