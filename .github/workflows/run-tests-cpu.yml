--- conflicted
+++ resolved
@@ -22,11 +22,6 @@
   push:
     branches:
       - master
-<<<<<<< HEAD
-      - v2.0-pre
-  pull_request:
-    types: [labeled]
-=======
     paths:
       - '.github/workflows/run-tests-cpu.yml'
       - 'CMakeLists.txt'
@@ -45,7 +40,6 @@
 concurrency:
   group: run-tests-cpu-${{ github.ref }}
   cancel-in-progress: true
->>>>>>> c3a7404e
 
 jobs:
   run-tests-cpu:
