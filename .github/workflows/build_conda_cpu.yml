# Copyright      2021  Xiaomi Corp.       (author: Fangjun Kuang)

# See ../../LICENSE for clarification regarding multiple authors
#
# Licensed under the Apache License, Version 2.0 (the "License");
# you may not use this file except in compliance with the License.
# You may obtain a copy of the License at
#
#     http://www.apache.org/licenses/LICENSE-2.0
#
# Unless required by applicable law or agreed to in writing, software
# distributed under the License is distributed on an "AS IS" BASIS,
# WITHOUT WARRANTIES OR CONDITIONS OF ANY KIND, either express or implied.
# See the License for the specific language governing permissions and
# limitations under the License.

# refer to https://github.com/actions/starter-workflows/pull/47/files


# Note, we have to set
#
# export DYLD_LIBRARY_PATH=$CONDA_PREFIX/lib/python3.8/site-packages:$DYLD_LIBRARY_PATH
#
# before running `python3 -m k2.version`
#
# See https://github.com/openPMD/openPMD-api/issues/593#issuecomment-552690470


name: build_conda_cpu

on:
  push:
    branches:
      - conda-cpu

env:
  K2_BUILD_TYPE: Release

jobs:
  build_conda_cpu:
    runs-on: ${{ matrix.os }}
    strategy:
      fail-fast: false
      matrix:
        os: [ubuntu-18.04, macos-10.15]
<<<<<<< HEAD
        python-version: [3.6, 3.7, 3.8, 3.9]
        # from https://download.pytorch.org/whl/torch_stable.html
        #
=======
        python-version: ["3.6", "3.7", "3.8", "3.9", "3.10"]
        # from https://download.pytorch.org/whl/torch_stable.html
        #
        # PyTorch 1.11.x supports 3.7, 3.8, 3.9, 3.10
>>>>>>> 0f65420f
        # PyTorch 1.10, 1.9.x, 1.8.x, and 1.7.1 support 3.6, 3.7, 3.8, 3.9
        # PyTorch 1.7.0, 1.6.0, and 1.5.x support 3.6, 3.7, 3.8
        #
        # Other PyTorch versions are not tested
        #
<<<<<<< HEAD
        torch: ["1.5.0", "1.5.1", "1.6.0", "1.7.0", "1.7.1", "1.8.0", "1.8.1", "1.9.0", "1.9.1", "1.10.0", "1.10.1", "1.10.2"]
        exclude:
          - python-version: 3.9 # exclude Python 3.9 for [1.5.0, 1.5.1, 1.6.0, 1.7.0]
            torch: "1.5.0"
          - python-version: 3.9
            torch: "1.5.1"
          - python-version: 3.9
            torch: "1.6.0"
          - python-version: 3.9
            torch: "1.7.0"
=======
        torch: ["1.5.0", "1.5.1", "1.6.0", "1.7.0", "1.7.1", "1.8.0", "1.8.1", "1.9.0", "1.9.1", "1.10.0", "1.10.1", "1.10.2", "1.11.0"]
        exclude:
          - python-version: "3.9" # exclude Python 3.9 for [1.5.0, 1.5.1, 1.6.0, 1.7.0]
            torch: "1.5.0"
          - python-version: "3.9"
            torch: "1.5.1"
          - python-version: "3.9"
            torch: "1.6.0"
          - python-version: "3.9"
            torch: "1.7.0"
          - python-version: "3.10" # exclude Python 3.10 for [1.5.0, 1.5.1, 1.6.0, 1.7.0, 1.7.1, 1.8.0, 1.8.1, 1.9.0, 1.9.1, 1.10.0, 1.10.1, 1.10.2]
            torch: "1.5.0"
          - python-version: "3.10"
            torch: "1.5.1"
          - python-version: "3.10"
            torch: "1.6.0"
          - python-version: "3.10"
            torch: "1.7.0"
          - python-version: "3.10"
            torch: "1.7.1"
          - python-version: "3.10"
            torch: "1.8.0"
          - python-version: "3.10"
            torch: "1.8.1"
          - python-version: "3.10"
            torch: "1.9.0"
          - python-version: "3.10"
            torch: "1.9.1"
          - python-version: "3.10"
            torch: "1.10.0"
          - python-version: "3.10"
            torch: "1.10.1"
          - python-version: "3.10"
            torch: "1.10.2"
          - python-version: "3.6" # exclude Python 3.6 for [1.11.0]
            torch: "1.11.0"
>>>>>>> 0f65420f

    steps:
      # refer to https://github.com/actions/checkout
      - uses: actions/checkout@v2
        with:
          fetch-depth: 0

      - uses: conda-incubator/setup-miniconda@v2
        with:
          auto-update-conda: true
          python-version: ${{ matrix.python-version }}
          activate-environment: k2

      - name: Display Python version
        shell: bash -l {0}
        run: |
          python3 -c "import sys; print(sys.version)"
          which python3

      - name: Install conda dependencies
        shell: bash -l {0}
        run: |
          conda install -y -q anaconda-client
          conda install -y -q conda-build
          conda install -y -q -c pytorch pytorch=${{ matrix.torch }} cpuonly

      - name: Display conda info
        shell: bash -l {0}
        run: |
          which conda
          conda env list
          conda info

      - name: Build k2
        shell: bash -l {0}
        env:
          K2_PYTHON_VERSION: ${{ matrix.python-version}}
          K2_TORCH_VERSION: ${{ matrix.torch }}
          K2_CONDA_TOKEN: ${{ secrets.K2_CONDA_TOKEN}}
          K2_IS_GITHUB_ACTIONS: 1
          K2_IS_FOR_CONDA: 1
        run: |
          export K2_BUILD_TYPE=$K2_BUILD_TYPE
          ./scripts/build_conda_cpu.sh

      - name: Display generated files
        if: startsWith(matrix.os, 'ubuntu')
        run: |
          ls -lh /usr/share/miniconda/envs/k2/conda-bld/linux-64

      - name: Display generated files
        if: startsWith(matrix.os, 'macos')
        run: |
          ls -lh /usr/local/miniconda/envs/k2/conda-bld/osx-64

      - name: Upload generated files
        if: startsWith(matrix.os, 'ubuntu')
        uses: actions/upload-artifact@v2
        with:
          name: torch-${{ matrix.torch }}-python-${{ matrix.python-version }}-${{ matrix.os }}
          path: /usr/share/miniconda/envs/k2/conda-bld/linux-64/*.tar.bz2

      - name: Upload generated files
        if: startsWith(matrix.os, 'macos')
        uses: actions/upload-artifact@v2
        with:
          name: torch-${{ matrix.torch }}-python-${{ matrix.python-version }}-${{ matrix.os }}
          path: /usr/local/miniconda/envs/k2/conda-bld/osx-64/*.tar.bz2<|MERGE_RESOLUTION|>--- conflicted
+++ resolved
@@ -43,33 +43,15 @@
       fail-fast: false
       matrix:
         os: [ubuntu-18.04, macos-10.15]
-<<<<<<< HEAD
-        python-version: [3.6, 3.7, 3.8, 3.9]
-        # from https://download.pytorch.org/whl/torch_stable.html
-        #
-=======
         python-version: ["3.6", "3.7", "3.8", "3.9", "3.10"]
         # from https://download.pytorch.org/whl/torch_stable.html
         #
         # PyTorch 1.11.x supports 3.7, 3.8, 3.9, 3.10
->>>>>>> 0f65420f
         # PyTorch 1.10, 1.9.x, 1.8.x, and 1.7.1 support 3.6, 3.7, 3.8, 3.9
         # PyTorch 1.7.0, 1.6.0, and 1.5.x support 3.6, 3.7, 3.8
         #
         # Other PyTorch versions are not tested
         #
-<<<<<<< HEAD
-        torch: ["1.5.0", "1.5.1", "1.6.0", "1.7.0", "1.7.1", "1.8.0", "1.8.1", "1.9.0", "1.9.1", "1.10.0", "1.10.1", "1.10.2"]
-        exclude:
-          - python-version: 3.9 # exclude Python 3.9 for [1.5.0, 1.5.1, 1.6.0, 1.7.0]
-            torch: "1.5.0"
-          - python-version: 3.9
-            torch: "1.5.1"
-          - python-version: 3.9
-            torch: "1.6.0"
-          - python-version: 3.9
-            torch: "1.7.0"
-=======
         torch: ["1.5.0", "1.5.1", "1.6.0", "1.7.0", "1.7.1", "1.8.0", "1.8.1", "1.9.0", "1.9.1", "1.10.0", "1.10.1", "1.10.2", "1.11.0"]
         exclude:
           - python-version: "3.9" # exclude Python 3.9 for [1.5.0, 1.5.1, 1.6.0, 1.7.0]
@@ -106,7 +88,6 @@
             torch: "1.10.2"
           - python-version: "3.6" # exclude Python 3.6 for [1.11.0]
             torch: "1.11.0"
->>>>>>> 0f65420f
 
     steps:
       # refer to https://github.com/actions/checkout
