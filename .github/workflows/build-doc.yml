# Copyright      2021  Fangjun Kuang (csukuangfj@gmail.com)

# See ../../LICENSE for clarification regarding multiple authors
#
# Licensed under the Apache License, Version 2.0 (the "License");
# you may not use this file except in compliance with the License.
# You may obtain a copy of the License at
#
#     http://www.apache.org/licenses/LICENSE-2.0
#
# Unless required by applicable law or agreed to in writing, software
# distributed under the License is distributed on an "AS IS" BASIS,
# WITHOUT WARRANTIES OR CONDITIONS OF ANY KIND, either express or implied.
# See the License for the specific language governing permissions and
# limitations under the License.

# refer to https://github.com/actions/starter-workflows/pull/47/files

# You can access it at https://k2-fsa.github.io/k2/
name: Generate doc
on:
  push:
    branches:
<<<<<<< HEAD
    - master
    - doc
    - doc-test
=======
      - master
      - doc
      - doc-test
    paths:
      - '.github/workflows/build-doc.yml'
      - 'k2/csrc/**'
      - 'k2/python/**'
      - 'docs/**'

concurrency:
  group: build-doc-${{ github.ref }}
  cancel-in-progress: true
>>>>>>> c3a7404e

env:
  # debug is faster in terms of compilation time
  BUILD_TYPE: Debug

jobs:
  build-doc:
    runs-on: ${{ matrix.os }}
    strategy:
      fail-fast: false
      matrix:
        os: [ubuntu-18.04]
        torch: ["1.7.1"]
        python-version: [3.8]
    steps:
      # refer to https://github.com/actions/checkout
      - uses: actions/checkout@v2
        with:
          fetch-depth: 0

      - name: Install GCC 7
        run: |
          sudo apt-get install -y gcc-7 g++-7
          echo "CC=/usr/bin/gcc-7" >> $GITHUB_ENV
          echo "CXX=/usr/bin/g++-7" >> $GITHUB_ENV

      - name: Setup Python ${{ matrix.python-version }}
        uses: actions/setup-python@v2
        with:
          python-version: ${{ matrix.python-version }}

      - name: Display Python version
        run: python -c "import sys; print(sys.version)"

      - name: Install PyTorch ${{ matrix.torch }}
        shell: bash
        run: |
          python3 -m pip install -qq --upgrade pip
          python3 -m pip install -qq wheel twine typing_extensions
          python3 -m pip install -qq torch==${{ matrix.torch }}+cpu -f https://download.pytorch.org/whl/torch_stable.html

          python3 -c "import torch; print('torch version:', torch.__version__)"

      - name: Configure CMake
        shell: bash
        run: |
          pwd
          mkdir build
          cd build
          cmake -DCMAKE_BUILD_TYPE=$BUILD_TYPE -DK2_WITH_CUDA=OFF ..

          cat k2/csrc/version.h

      - name: Build k2
        shell: bash
        run: |
          cd build
          make -j2 _k2
          pwd
          ls -lh lib

      - name: Build doc
        shell: bash
        run: |
          export PYTHONPATH=$PWD/k2/python:$PWD/build/lib:$PYTHONPATH
          echo "PYTHONPATH: $PYTHONPATH"
          cd docs
          python3 -m pip install -r ./requirements.txt
          make html
          touch build/html/.nojekyll

      - name: Deploy
        uses: peaceiris/actions-gh-pages@v3
        with:
          github_token: ${{ secrets.GITHUB_TOKEN }}
          publish_dir: ./docs/build/html
          publish_branch: gh-pages<|MERGE_RESOLUTION|>--- conflicted
+++ resolved
@@ -21,11 +21,6 @@
 on:
   push:
     branches:
-<<<<<<< HEAD
-    - master
-    - doc
-    - doc-test
-=======
       - master
       - doc
       - doc-test
@@ -38,7 +33,6 @@
 concurrency:
   group: build-doc-${{ github.ref }}
   cancel-in-progress: true
->>>>>>> c3a7404e
 
 env:
   # debug is faster in terms of compilation time
