# Copyright      2020  Fangjun Kuang (csukuangfj@gmail.com)

# See ../../LICENSE for clarification regarding multiple authors
#
# Licensed under the Apache License, Version 2.0 (the "License");
# you may not use this file except in compliance with the License.
# You may obtain a copy of the License at
#
#     http://www.apache.org/licenses/LICENSE-2.0
#
# Unless required by applicable law or agreed to in writing, software
# distributed under the License is distributed on an "AS IS" BASIS,
# WITHOUT WARRANTIES OR CONDITIONS OF ANY KIND, either express or implied.
# See the License for the specific language governing permissions and
# limitations under the License.

name: style_check

on:
  push:
    branches:
      - master
<<<<<<< HEAD
      - v2.0-pre
=======
    paths:
      - '.github/workflows/style_check.yml'
      - 'k2/csrc/**'
      - 'k2/python/**'
>>>>>>> c3a7404e
  pull_request:
    branches:
      - master
    paths:
      - '.github/workflows/style_check.yml'
      - 'k2/csrc/**'
      - 'k2/python/**'

concurrency:
  group: style_check-${{ github.ref }}
  cancel-in-progress: true

jobs:
  style_check:
    runs-on: ubuntu-latest
    strategy:
      matrix:
        python-version: [3.9]
      fail-fast: false

    steps:
      - uses: actions/checkout@v2
        with:
          fetch-depth: 2

      - name: Setup Python ${{ matrix.python-version }}
        uses: actions/setup-python@v1
        with:
          python-version: ${{ matrix.python-version }}

      - name: Install Python dependencies
        run: |
          python3 -m pip install --upgrade pip typing_extensions
          python3 -m pip install --upgrade flake8==3.8.3

      - name: Run flake8
        shell: bash
        working-directory: ${{github.workspace}}
        run: |
          # stop the build if there are Python syntax errors or undefined names
          flake8 . --count --select=E9,F63,F7,F82 --show-source --statistics
          flake8 .

          # TODO(fangjun): build a docker for style check
          #      - name: Install cppcheck
          #        run: |
          #          cd /tmp
          #          git clone --depth 1 https://github.com/danmar/cppcheck.git
          #          cd cppcheck
          #          mkdir build
          #          cd build
          #          cmake ..
          #          make -j
          #          sudo make install

      - name: Check style with cpplint
        shell: bash
        working-directory: ${{github.workspace}}
        run: ./scripts/check_style_cpplint.sh

        #      - name: Run cppcheck
        #        shell: bash
        #        working-directory: ${{github.workspace}}
        #        run: ./scripts/run_cppcheck.sh ${{runner.workspace}}/build<|MERGE_RESOLUTION|>--- conflicted
+++ resolved
@@ -20,14 +20,10 @@
   push:
     branches:
       - master
-<<<<<<< HEAD
-      - v2.0-pre
-=======
     paths:
       - '.github/workflows/style_check.yml'
       - 'k2/csrc/**'
       - 'k2/python/**'
->>>>>>> c3a7404e
   pull_request:
     branches:
       - master
